--- conflicted
+++ resolved
@@ -78,34 +78,7 @@
     /bin/rm -rf docs/source/generated/
     # The last arg to apidoc is a list of excluded paths
     sphinx-apidoc -f -e -o docs/source/generated/ paasta_tools
-<<<<<<< HEAD
     sphinx-build -j auto -b html -d docs/build/doctrees docs/source docs/build/html
-=======
-    sphinx-build -b html -d docs/build/doctrees docs/source docs/build/html
-
-[testenv:paasta_itests]
-changedir=paasta_itests/
-passenv = DOCKER_TLS_VERIFY DOCKER_HOST DOCKER_CERT_PATH
-deps =
-    docker-compose=={[tox]docker_compose_version}
-    cryptography=={[tox]cryptography_version}
-commands =
-    docker-compose down
-    docker-compose --verbose build --build-arg DOCKER_REGISTRY={env:DOCKER_REGISTRY:docker-dev.yelpcorp.com/} --build-arg PIP_INDEX_URL={env:PIP_INDEX_URL:https://pypi.yelpcorp.com/simple}
-    # Fire up the mesos cluster in background
-    docker-compose up -d mesosmaster mesosslave hacheck httpdrain mesosslave2 mesosslave3 mesosslave4 mesosslave5
-    docker-compose scale mesosslave=3
-    # Run the paastatools container in foreground to catch the output
-    # the `docker-compose run` vs `docker-compose up` is important here, as docker-compose run will
-    # exit with the right code.
-    #
-    # dnephin says we need the --rm otherwise these containers won't be cleaned
-    # up. I guess we only need this for run'd containers, not up'd containers?
-    # IDK, the docs don't really specify.
-    docker-compose run --rm paastatools /venv/bin/tox -i {env:PIP_INDEX_URL:https://pypi.yelpcorp.com/simple} -e paasta_itests_inside_container -- --no-capture {posargs}
-    docker-compose stop
-    docker-compose rm --force
->>>>>>> fcba5cd6
 
 [testenv:k8s_itests]
 basepython = python3.8
@@ -147,13 +120,8 @@
     docker-compose=={[tox]docker_compose_version}
 commands =
     docker-compose down
-<<<<<<< HEAD
-    docker-compose --verbose build --build-arg DOCKER_REGISTRY={env:DOCKER_REGISTRY:docker-dev.yelpcorp.com/} --build-arg {env:INDEX_URL_BUILD_ARG:UNUSED}=https://pypi.org/simple
-    # Fire up the marathon cluster in background
-=======
     docker-compose --verbose build --build-arg DOCKER_REGISTRY={env:DOCKER_REGISTRY:docker-dev.yelpcorp.com/} --build-arg PIP_INDEX_URL={env:PIP_INDEX_URL:https://pypi.yelpcorp.com/simple}
     # Fire up the mesos cluster in background
->>>>>>> fcba5cd6
     # Run the paastatools container in foreground to catch the output
     # the `docker-compose run` vs `docker-compose up` is important here, as docker-compose run will
     # exit with the right code.
@@ -165,33 +133,6 @@
     docker-compose stop
     docker-compose rm --force
 
-<<<<<<< HEAD
-=======
-[testenv:paasta_itests_inside_container]
-basepython = python3.7
-envdir=/tmp/
-setenv =
-    DOCKER_COMPOSE_PROJECT_NAME = paastatools_inside_container
-changedir=paasta_itests/
-passenv =
-    API_PORT
-    HTTPDRAIN_PORT
-    HACHECK_PORT
-    MESOSMASTER_PORT
-    ZOOKEEPER_PORT
-deps =
-    {[testenv]deps}
-    --requirement={toxinidir}/extra-linux-requirements.txt
-    behave==1.2.5
-whitelist_externals =
-    /bin/mkdir
-commands =
-    mkdir -p /nail/etc
-    # TODO: upgrade behave if they ever take this reasonable PR
-    pip install git+git://github.com/asottile/behave@issue_533
-    behave {posargs}
-
->>>>>>> fcba5cd6
 [testenv:general_itests]
 basepython = python3.8
 setenv =
