#!/usr/bin/env python
# Copyright 2015-2016 Yelp Inc.
#
# Licensed under the Apache License, Version 2.0 (the "License");
# you may not use this file except in compliance with the License.
# You may obtain a copy of the License at
#
#     http://www.apache.org/licenses/LICENSE-2.0
#
# Unless required by applicable law or agreed to in writing, software
# distributed under the License is distributed on an "AS IS" BASIS,
# WITHOUT WARRANTIES OR CONDITIONS OF ANY KIND, either express or implied.
# See the License for the specific language governing permissions and
# limitations under the License.
from mock import Mock
from mock import patch

from paasta_tools import paasta_metastatus
from paasta_tools.metrics.metastatus_lib import ResourceUtilization as RU


<<<<<<< HEAD
def test_main_no_marathon_servers():
    with patch(
        "paasta_tools.paasta_metastatus.load_system_paasta_config", autospec=True
    ), patch(
        "paasta_tools.marathon_tools.get_marathon_servers",
        autospec=True,
        return_value={},
    ), patch(
        "paasta_tools.paasta_metastatus.is_mesos_available",
        autospec=True,
        return_value=True,
    ), patch(
        "paasta_tools.paasta_metastatus.get_mesos_master", autospec=True
    ) as get_mesos_master, patch(
        "paasta_tools.metrics.metastatus_lib.get_mesos_state_status",
        autospec=True,
        return_value=([("fake_output", True)]),
    ) as get_mesos_state_status_patch, patch(
        "paasta_tools.metrics.metastatus_lib.get_mesos_resource_utilization_health",
        autospec=True,
    ) as get_mesos_resource_utilization_health_patch, patch(
        "paasta_tools.metrics.metastatus_lib.get_marathon_status",
        autospec=True,
        return_value=([HealthCheckResult(message="fake_output", healthy=True)]),
    ), patch(
        "paasta_tools.paasta_metastatus.get_mesos_leader",
        autospec=True,
        return_value="localhost",
    ), patch(
        "paasta_tools.paasta_metastatus.is_kubernetes_available",
        autospec=True,
        return_value=False,
    ), patch(
        "paasta_tools.paasta_metastatus.load_kubernetes_service_config",
        autospec=True,
    ):
        fake_master = Mock(autospace=True)
        fake_master.state.return_value = {}
        get_mesos_master.return_value = fake_master

        get_mesos_state_status_patch.return_value = []
        get_mesos_resource_utilization_health_patch.return_value = []

        with raises(SystemExit) as excinfo:
            paasta_metastatus.main(())
        assert excinfo.value.code == 0


def test_main_marathon_jsondecode_error():
    with patch(
        "paasta_tools.paasta_metastatus.load_system_paasta_config", autospec=True
    ), patch(
        "paasta_tools.paasta_metastatus.is_mesos_available",
        autospec=True,
        return_value=True,
    ), patch(
        "paasta_tools.marathon_tools.get_marathon_servers", autospec=True
    ) as get_marathon_status_patch, patch(
        "paasta_tools.paasta_metastatus.get_mesos_master", autospec=True
    ) as get_mesos_master, patch(
        "paasta_tools.metrics.metastatus_lib.get_mesos_state_status",
        autospec=True,
        return_value=([("fake_output", True)]),
    ) as get_mesos_state_status_patch, patch(
        "paasta_tools.metrics.metastatus_lib.get_mesos_resource_utilization_health",
        autospec=True,
    ) as get_mesos_resource_utilization_health_patch, patch(
        "paasta_tools.metrics.metastatus_lib.get_marathon_status", autospec=True
    ) as get_marathon_status_patch, patch(
        "paasta_tools.paasta_metastatus.load_kubernetes_service_config",
        autospec=True,
    ):
        fake_master = Mock(autospace=True)
        fake_master.state.return_value = {}
        get_mesos_master.return_value = fake_master

        get_marathon_status_patch.return_value = [{"url": "http://foo"}]

        get_marathon_status_patch.side_effect = ValueError("could not decode json")

        get_mesos_state_status_patch.return_value = []
        get_mesos_resource_utilization_health_patch.return_value = []

        with raises(SystemExit) as excinfo:
            paasta_metastatus.main(())
        assert excinfo.value.code == 2


=======
>>>>>>> fcba5cd6
def test_get_service_instance_stats():
    # The patch stuff is confusing.
    # Basically we patch the validate_service_instance in the paasta_metastatus module and not the utils module
    instance_config_mock = Mock()
    instance_config_mock.get_gpus.return_value = None
    with patch(
        "paasta_tools.paasta_metastatus.get_instance_config",
        autospec=True,
        return_value=instance_config_mock,
    ):
        stats = paasta_metastatus.get_service_instance_stats(
            "fakeservice", "fakeinstance", "fakecluster"
        )
        assert set(stats.keys()) == {"mem", "cpus", "disk", "gpus"}


def test_fill_table_rows_with_service_instance_stats():
    fake_service_instance_stats = {"mem": 40, "cpus": 0.3, "disk": 1.0, "gpus": 0}
    fake_table_rows = [[]]
    # For reference, ResourceUtilization is (metric, total, free)
    fake_rsrc_utils = [RU("mem", 100, 80), RU("cpus", 100, 50), RU("disk", 20, 15)]
    paasta_metastatus.fill_table_rows_with_service_instance_stats(
        fake_service_instance_stats, fake_rsrc_utils, fake_table_rows
    )
    result_str = fake_table_rows[0][0]
    # Clearly memory is the limiting factor as there is only 80 memory and each service instance takes 40 memory
    assert "2" in result_str
    assert "mem" in result_str<|MERGE_RESOLUTION|>--- conflicted
+++ resolved
@@ -19,97 +19,6 @@
 from paasta_tools.metrics.metastatus_lib import ResourceUtilization as RU
 
 
-<<<<<<< HEAD
-def test_main_no_marathon_servers():
-    with patch(
-        "paasta_tools.paasta_metastatus.load_system_paasta_config", autospec=True
-    ), patch(
-        "paasta_tools.marathon_tools.get_marathon_servers",
-        autospec=True,
-        return_value={},
-    ), patch(
-        "paasta_tools.paasta_metastatus.is_mesos_available",
-        autospec=True,
-        return_value=True,
-    ), patch(
-        "paasta_tools.paasta_metastatus.get_mesos_master", autospec=True
-    ) as get_mesos_master, patch(
-        "paasta_tools.metrics.metastatus_lib.get_mesos_state_status",
-        autospec=True,
-        return_value=([("fake_output", True)]),
-    ) as get_mesos_state_status_patch, patch(
-        "paasta_tools.metrics.metastatus_lib.get_mesos_resource_utilization_health",
-        autospec=True,
-    ) as get_mesos_resource_utilization_health_patch, patch(
-        "paasta_tools.metrics.metastatus_lib.get_marathon_status",
-        autospec=True,
-        return_value=([HealthCheckResult(message="fake_output", healthy=True)]),
-    ), patch(
-        "paasta_tools.paasta_metastatus.get_mesos_leader",
-        autospec=True,
-        return_value="localhost",
-    ), patch(
-        "paasta_tools.paasta_metastatus.is_kubernetes_available",
-        autospec=True,
-        return_value=False,
-    ), patch(
-        "paasta_tools.paasta_metastatus.load_kubernetes_service_config",
-        autospec=True,
-    ):
-        fake_master = Mock(autospace=True)
-        fake_master.state.return_value = {}
-        get_mesos_master.return_value = fake_master
-
-        get_mesos_state_status_patch.return_value = []
-        get_mesos_resource_utilization_health_patch.return_value = []
-
-        with raises(SystemExit) as excinfo:
-            paasta_metastatus.main(())
-        assert excinfo.value.code == 0
-
-
-def test_main_marathon_jsondecode_error():
-    with patch(
-        "paasta_tools.paasta_metastatus.load_system_paasta_config", autospec=True
-    ), patch(
-        "paasta_tools.paasta_metastatus.is_mesos_available",
-        autospec=True,
-        return_value=True,
-    ), patch(
-        "paasta_tools.marathon_tools.get_marathon_servers", autospec=True
-    ) as get_marathon_status_patch, patch(
-        "paasta_tools.paasta_metastatus.get_mesos_master", autospec=True
-    ) as get_mesos_master, patch(
-        "paasta_tools.metrics.metastatus_lib.get_mesos_state_status",
-        autospec=True,
-        return_value=([("fake_output", True)]),
-    ) as get_mesos_state_status_patch, patch(
-        "paasta_tools.metrics.metastatus_lib.get_mesos_resource_utilization_health",
-        autospec=True,
-    ) as get_mesos_resource_utilization_health_patch, patch(
-        "paasta_tools.metrics.metastatus_lib.get_marathon_status", autospec=True
-    ) as get_marathon_status_patch, patch(
-        "paasta_tools.paasta_metastatus.load_kubernetes_service_config",
-        autospec=True,
-    ):
-        fake_master = Mock(autospace=True)
-        fake_master.state.return_value = {}
-        get_mesos_master.return_value = fake_master
-
-        get_marathon_status_patch.return_value = [{"url": "http://foo"}]
-
-        get_marathon_status_patch.side_effect = ValueError("could not decode json")
-
-        get_mesos_state_status_patch.return_value = []
-        get_mesos_resource_utilization_health_patch.return_value = []
-
-        with raises(SystemExit) as excinfo:
-            paasta_metastatus.main(())
-        assert excinfo.value.code == 2
-
-
-=======
->>>>>>> fcba5cd6
 def test_get_service_instance_stats():
     # The patch stuff is confusing.
     # Basically we patch the validate_service_instance in the paasta_metastatus module and not the utils module
