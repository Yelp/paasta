--- conflicted
+++ resolved
@@ -344,418 +344,6 @@
             mock.call("docker", "docker", "ps", "--env=MESOS_TASK_ID=my-mesos-task-id")
         ]
 
-<<<<<<< HEAD
-    def test_numa_string_value(self, mock_execlp):
-        argv = ["docker", "run", '--env=PIN_TO_NUMA_NODE="true"']
-        docker_wrapper.main(argv)
-        assert mock_execlp.mock_calls == [
-            mock.call(
-                "docker",
-                "docker",
-                "run",
-                f"--hostname={socket.gethostname()}",
-                f"-e=PAASTA_HOST={socket.getfqdn()}",
-                '--env=PIN_TO_NUMA_NODE="true"',
-            )
-        ]
-
-    def test_numa_bogus_node(self, mock_execlp):
-        argv = ["docker", "run", "--env=PIN_TO_NUMA_NODE=True"]
-        docker_wrapper.main(argv)
-        assert mock_execlp.mock_calls == [
-            mock.call(
-                "docker",
-                "docker",
-                "run",
-                f"--hostname={socket.gethostname()}",
-                f"-e=PAASTA_HOST={socket.getfqdn()}",
-                "--env=PIN_TO_NUMA_NODE=True",
-            )
-        ]
-
-    def test_numa_unsupported(self, mock_execlp):
-        argv = [
-            "docker",
-            "run",
-            "--env=PIN_TO_NUMA_NODE=1",
-            "--env=MARATHON_APP_RESOURCE_CPUS=1.5",
-        ]
-        with self._patch_docker_wrapper_dependencies(
-            is_numa_enabled=False,
-            node_mem=32000,
-            cpu_info=[
-                "physical id    : 0",
-                "physical id    : 1",
-                "physical id    : 0",
-                "physical id    : 1",
-            ],
-        ):
-            docker_wrapper.main(argv)
-        assert mock_execlp.mock_calls == [
-            mock.call(
-                "docker",
-                "docker",
-                "run",
-                f"--hostname={socket.gethostname()}",
-                f"-e=PAASTA_HOST={socket.getfqdn()}",
-                "--env=PIN_TO_NUMA_NODE=1",
-                "--env=MARATHON_APP_RESOURCE_CPUS=1.5",
-            )
-        ]
-
-    def test_marathon_bogus_value(self, mock_execlp):
-        argv = [
-            "docker",
-            "run",
-            "--env=PIN_TO_NUMA_NODE=1",
-            "--env=MARATHON_APP_RESOURCE_CPUS=blah",
-        ]
-        with self._patch_docker_wrapper_dependencies(
-            is_numa_enabled=True,
-            node_mem=32000,
-            cpu_info=[
-                "physical id    : 0",
-                "physical id    : 1",
-                "physical id    : 0",
-                "physical id    : 1",
-            ],
-        ):
-            docker_wrapper.main(argv)
-
-        assert mock_execlp.mock_calls == [
-            mock.call(
-                "docker",
-                "docker",
-                "run",
-                f"--hostname={socket.gethostname()}",
-                f"-e=PAASTA_HOST={socket.getfqdn()}",
-                "--cpuset-mems=1",
-                "--cpuset-cpus=1,3",
-                "--env=PIN_TO_NUMA_NODE=1",
-                "--env=MARATHON_APP_RESOURCE_CPUS=blah",
-            )
-        ]
-
-    def test_numa_OK(self, mock_execlp):
-        argv = [
-            "docker",
-            "run",
-            "--env=PIN_TO_NUMA_NODE=1",
-            "--env=MARATHON_APP_RESOURCE_CPUS=1.5",
-        ]
-        with self._patch_docker_wrapper_dependencies(
-            is_numa_enabled=True,
-            node_mem=32000,
-            cpu_info=[
-                "physical id    : 0",
-                "physical id    : 1",
-                "physical id    : 0",
-                "physical id    : 1",
-            ],
-        ):
-            docker_wrapper.main(argv)
-
-        assert mock_execlp.mock_calls == [
-            mock.call(
-                "docker",
-                "docker",
-                "run",
-                f"--hostname={socket.gethostname()}",
-                f"-e=PAASTA_HOST={socket.getfqdn()}",
-                "--cpuset-mems=1",
-                "--cpuset-cpus=1,3",
-                "--env=PIN_TO_NUMA_NODE=1",
-                "--env=MARATHON_APP_RESOURCE_CPUS=1.5",
-            )
-        ]
-
-    def test_cpuset_already_set(self, mock_execlp):
-        argv = [
-            "docker",
-            "run",
-            "--cpuset-cpus=0,2",
-            "--env=PIN_TO_NUMA_NODE=1",
-            "--env=MARATHON_APP_RESOURCE_CPUS=1.5",
-        ]
-        with self._patch_docker_wrapper_dependencies(
-            is_numa_enabled=True,
-            node_mem=32000,
-            cpu_info=[
-                "physical id    : 0",
-                "physical id    : 1",
-                "physical id    : 0",
-                "physical id    : 1",
-            ],
-        ):
-            docker_wrapper.main(argv)
-
-        assert mock_execlp.mock_calls == [
-            mock.call(
-                "docker",
-                "docker",
-                "run",
-                f"--hostname={socket.gethostname()}",
-                f"-e=PAASTA_HOST={socket.getfqdn()}",
-                "--cpuset-cpus=0,2",
-                "--env=PIN_TO_NUMA_NODE=1",
-                "--env=MARATHON_APP_RESOURCE_CPUS=1.5",
-            )
-        ]
-
-    def test_numa_req_bogus_mem_value(self, mock_execlp):
-        argv = [
-            "docker",
-            "run",
-            "--env=PIN_TO_NUMA_NODE=1",
-            "--env=MARATHON_APP_RESOURCE_CPUS=2",
-            "--env=MARATHON_APP_RESOURCE_MEM=overflowwwww",
-        ]
-        with self._patch_docker_wrapper_dependencies(
-            is_numa_enabled=True,
-            node_mem=32000,
-            cpu_info=[
-                "physical id    : 0",
-                "physical id    : 1",
-                "physical id    : 0",
-                "physical id    : 1",
-            ],
-        ):
-            docker_wrapper.main(argv)
-
-        assert mock_execlp.mock_calls == [
-            mock.call(
-                "docker",
-                "docker",
-                "run",
-                f"--hostname={socket.gethostname()}",
-                f"-e=PAASTA_HOST={socket.getfqdn()}",
-                "--cpuset-mems=1",
-                "--cpuset-cpus=1,3",
-                "--env=PIN_TO_NUMA_NODE=1",
-                "--env=MARATHON_APP_RESOURCE_CPUS=2",
-                "--env=MARATHON_APP_RESOURCE_MEM=overflowwwww",
-            )
-        ]
-
-    def test_numa_req_more_mem_than_available(self, mock_execlp):
-        argv = [
-            "docker",
-            "run",
-            "--env=PIN_TO_NUMA_NODE=1",
-            "--env=MARATHON_APP_RESOURCE_CPUS=2",
-            "--env=MARATHON_APP_RESOURCE_MEM=40000.0",
-        ]
-        with self._patch_docker_wrapper_dependencies(
-            is_numa_enabled=True,
-            node_mem=32000,
-            cpu_info=[
-                "physical id    : 0",
-                "physical id    : 1",
-                "physical id    : 0",
-                "physical id    : 1",
-            ],
-        ):
-            docker_wrapper.main(argv)
-
-        assert mock_execlp.mock_calls == [
-            mock.call(
-                "docker",
-                "docker",
-                "run",
-                f"--hostname={socket.gethostname()}",
-                f"-e=PAASTA_HOST={socket.getfqdn()}",
-                "--env=PIN_TO_NUMA_NODE=1",
-                "--env=MARATHON_APP_RESOURCE_CPUS=2",
-                "--env=MARATHON_APP_RESOURCE_MEM=40000.0",
-            )
-        ]
-
-    def test_numa_req_less_mem_than_available(self, mock_execlp):
-        argv = [
-            "docker",
-            "run",
-            "--env=PIN_TO_NUMA_NODE=1",
-            "--env=MARATHON_APP_RESOURCE_CPUS=2",
-            "--env=MARATHON_APP_RESOURCE_MEM=20000.0",
-        ]
-        with self._patch_docker_wrapper_dependencies(
-            is_numa_enabled=True,
-            node_mem=32000,
-            cpu_info=[
-                "physical id    : 0",
-                "physical id    : 1",
-                "physical id    : 0",
-                "physical id    : 1",
-            ],
-        ):
-            docker_wrapper.main(argv)
-
-        assert mock_execlp.mock_calls == [
-            mock.call(
-                "docker",
-                "docker",
-                "run",
-                f"--hostname={socket.gethostname()}",
-                f"-e=PAASTA_HOST={socket.getfqdn()}",
-                "--cpuset-mems=1",
-                "--cpuset-cpus=1,3",
-                "--env=PIN_TO_NUMA_NODE=1",
-                "--env=MARATHON_APP_RESOURCE_CPUS=2",
-                "--env=MARATHON_APP_RESOURCE_MEM=20000.0",
-            )
-        ]
-
-    def test_numa_req_exact_amount_of_cores(self, mock_execlp):
-        argv = [
-            "docker",
-            "run",
-            "--env=PIN_TO_NUMA_NODE=1",
-            "--env=MARATHON_APP_RESOURCE_CPUS=2",
-        ]
-        with self._patch_docker_wrapper_dependencies(
-            is_numa_enabled=True,
-            node_mem=32000,
-            cpu_info=[
-                "physical id    : 0",
-                "physical id    : 1",
-                "physical id    : 0",
-                "physical id    : 1",
-            ],
-        ):
-            docker_wrapper.main(argv)
-
-        assert mock_execlp.mock_calls == [
-            mock.call(
-                "docker",
-                "docker",
-                "run",
-                f"--hostname={socket.gethostname()}",
-                f"-e=PAASTA_HOST={socket.getfqdn()}",
-                "--cpuset-mems=1",
-                "--cpuset-cpus=1,3",
-                "--env=PIN_TO_NUMA_NODE=1",
-                "--env=MARATHON_APP_RESOURCE_CPUS=2",
-            )
-        ]
-
-    def test_numa_too_many_cores_requested(self, mock_execlp):
-        argv = [
-            "docker",
-            "run",
-            "--env=PIN_TO_NUMA_NODE=1",
-            "--env=MARATHON_APP_RESOURCE_CPUS=3.0",
-        ]
-        with self._patch_docker_wrapper_dependencies(
-            is_numa_enabled=True,
-            node_mem=32000,
-            cpu_info=[
-                "physical id    : 0",
-                "physical id    : 1",
-                "physical id    : 0",
-                "physical id    : 1",
-            ],
-        ):
-            docker_wrapper.main(argv)
-
-        assert mock_execlp.mock_calls == [
-            mock.call(
-                "docker",
-                "docker",
-                "run",
-                f"--hostname={socket.gethostname()}",
-                f"-e=PAASTA_HOST={socket.getfqdn()}",
-                "--env=PIN_TO_NUMA_NODE=1",
-                "--env=MARATHON_APP_RESOURCE_CPUS=3.0",
-            )
-        ]
-
-    def test_numa_enabled_unknown_cpu_requirement_skips_cpusets(self, mock_execlp):
-        argv = ["docker", "run", "--env=PIN_TO_NUMA_NODE=1"]
-        with self._patch_docker_wrapper_dependencies(
-            is_numa_enabled=True,
-            node_mem=32000,
-            cpu_info=[
-                "physical id    : 0",
-                "physical id    : 1",
-                "physical id    : 0",
-                "physical id    : 1",
-            ],
-        ):
-            docker_wrapper.main(argv)
-
-        assert mock_execlp.mock_calls == [
-            mock.call(
-                "docker",
-                "docker",
-                "run",
-                f"--hostname={socket.gethostname()}",
-                f"-e=PAASTA_HOST={socket.getfqdn()}",
-                "--cpuset-mems=1",
-                "--cpuset-cpus=1,3",
-                "--env=PIN_TO_NUMA_NODE=1",
-            )
-        ]
-
-    def test_numa_wrong_cpu(self, mock_execlp):
-        argv = ["docker", "run", "--env=PIN_TO_NUMA_NODE=2"]
-        with self._patch_docker_wrapper_dependencies(
-            is_numa_enabled=True,
-            node_mem=32000,
-            cpu_info=[
-                "physical id    : 0",
-                "physical id    : 1",
-                "physical id    : 0",
-                "physical id    : 1",
-            ],
-        ):
-            docker_wrapper.main(argv)
-
-        assert mock_execlp.mock_calls == [
-            mock.call(
-                "docker",
-                "docker",
-                "run",
-                f"--hostname={socket.gethostname()}",
-                f"-e=PAASTA_HOST={socket.getfqdn()}",
-                "--env=PIN_TO_NUMA_NODE=2",
-            )
-        ]
-
-    def test_numa_single_cpu_doesnt_bother_with_cpusets(self, mock_execlp):
-        argv = ["docker", "run", "--env=PIN_TO_NUMA_NODE=1"]
-        with self._patch_docker_wrapper_dependencies(
-            is_numa_enabled=True,
-            node_mem=32000,
-            cpu_info=["physical id    : 0", "physical id    : 0"],
-        ):
-            docker_wrapper.main(argv)
-
-        assert mock_execlp.mock_calls == [
-            mock.call(
-                "docker",
-                "docker",
-                "run",
-                f"--hostname={socket.gethostname()}",
-                f"-e=PAASTA_HOST={socket.getfqdn()}",
-                "--env=PIN_TO_NUMA_NODE=1",
-            )
-        ]
-
-    @contextmanager
-    def _patch_docker_wrapper_dependencies(self, is_numa_enabled, cpu_info, node_mem):
-        m = mock.mock_open()
-        m.return_value.__iter__.return_value = cpu_info
-        with mock.patch.object(
-            docker_wrapper, "is_numa_enabled", return_value=is_numa_enabled
-        ), mock.patch.object(
-            docker_wrapper, "get_numa_memsize", return_value=node_mem
-        ), mock.patch.object(
-            docker_wrapper, "open", new=m
-        ):
-            yield
-
-=======
->>>>>>> fcba5cd6
     @pytest.yield_fixture
     def mock_mac_address(self):
         with mock.patch.object(
