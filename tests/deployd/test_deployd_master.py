--- conflicted
+++ resolved
@@ -35,172 +35,14 @@
 from paasta_tools.deployd.master import main  # noqa
 
 
-<<<<<<< HEAD
-=======
-class TestDedupedPriorityQueue(unittest.TestCase):
-    def setUp(self):
-        self.queue = DedupedPriorityQueue("BounceQueue")
-        assert not self.queue.bouncing
-        self.mock_service_instance = BaseServiceInstance(
-            service="universe",
-            instance="c137",
-            watcher="tests",
-            priority=0,
-            bounce_by=1,
-            bounce_timers=None,
-            failures=0,
-            processed_count=0,
-        )
-
-    def test_put(self):
-        with mock.patch(
-            "paasta_tools.deployd.master.PaastaPriorityQueue.put_with_priority",
-            autospec=True,
-        ) as mock_paasta_queue_put_with_priority:
-
-            self.queue.put_with_priority(0, self.mock_service_instance)
-            mock_paasta_queue_put_with_priority.assert_called_with(
-                self.queue, 0, self.mock_service_instance
-            )
-            assert "universe.c137" in self.queue.bouncing
-
-            mock_paasta_queue_put_with_priority.reset_mock()
-            self.queue.put_with_priority(0, self.mock_service_instance)
-            assert not mock_paasta_queue_put_with_priority.called
-            assert "universe.c137" in self.queue.bouncing
-
-    def test_get(self):
-        with mock.patch(
-            "paasta_tools.deployd.master.PaastaPriorityQueue.get", autospec=True
-        ) as mock_paasta_queue_get:
-
-            self.mock_service_instance = BaseServiceInstance(
-                service="universe",
-                instance="c137",
-                watcher="tests",
-                priority=0,
-                bounce_by=1,
-                bounce_timers=None,
-                failures=0,
-                processed_count=0,
-            )
-            self.queue.bouncing.add("universe.c137")
-            mock_paasta_queue_get.return_value = self.mock_service_instance
-
-            assert self.queue.get() is self.mock_service_instance
-            assert mock_paasta_queue_get.called
-            assert "universe.c137" not in self.queue.bouncing
-
-
-class TestInbox(unittest.TestCase):
-    def setUp(self):
-        self.mock_instances_to_bounce_now = mock.Mock()
-        self.mock_instances_to_bounce_later = mock.Mock()
-        self.inbox = Inbox(
-            self.mock_instances_to_bounce_later, self.mock_instances_to_bounce_now
-        )
-
-    def test_run(self):
-        with mock.patch(
-            "paasta_tools.deployd.master.Inbox.process_inbox",
-            autospec=True,
-            side_effect=LoopBreak,
-        ) as mock_process:
-            with raises(LoopBreak):
-                self.inbox.run()
-            assert mock_process.called
-
-    def test_process_inbox(self):
-        self.mock_instances_to_bounce_later.get.side_effect = Empty
-        self.mock_instances_to_bounce_later.empty.return_value = True
-        self.inbox.to_bounce = {}
-        with mock.patch(
-            "paasta_tools.deployd.master.Inbox.process_service_instance", autospec=True
-        ) as mock_process_service_instance, mock.patch(
-            "paasta_tools.deployd.master.Inbox.process_to_bounce", autospec=True
-        ) as mock_process_to_bounce, mock.patch(
-            "time.sleep", autospec=True
-        ):
-            self.inbox.process_inbox()
-            self.mock_instances_to_bounce_later.get.assert_called_with(block=False)
-            assert not mock_process_service_instance.called
-            assert not mock_process_to_bounce.called
-
-            mock_si = mock.Mock()
-            self.mock_instances_to_bounce_later.get.side_effect = None
-            self.mock_instances_to_bounce_later.get.return_value = mock_si
-            self.mock_instances_to_bounce_later.empty.return_value = False
-            self.inbox.process_inbox()
-            mock_process_service_instance.assert_called_with(self.inbox, mock_si)
-            assert not mock_process_to_bounce.called
-
-            self.inbox.to_bounce = {"service.instance": mock_si}
-            self.mock_instances_to_bounce_later.empty.return_value = True
-            self.inbox.process_inbox()
-            mock_process_service_instance.assert_called_with(self.inbox, mock_si)
-            assert mock_process_to_bounce.called
-
-    def test_process_service_instance(self):
-        mock_service_instance = mock.Mock(service="universe", instance="c137")
-        with mock.patch(
-            "paasta_tools.deployd.master.Inbox.should_add_to_bounce", autospec=True
-        ) as mock_should_add_to_bounce:
-            mock_should_add_to_bounce.return_value = False
-            self.inbox.process_service_instance(mock_service_instance)
-            assert self.inbox.to_bounce == {}
-
-            mock_should_add_to_bounce.return_value = True
-            self.inbox.process_service_instance(mock_service_instance)
-            assert self.inbox.to_bounce == {"universe.c137": mock_service_instance}
-
-    def test_should_add_to_bounce(self):
-        mock_service_instance_1 = mock.Mock(bounce_by=10)
-        mock_service_instance_2 = mock.Mock(bounce_by=20)
-        self.inbox.to_bounce = {"universe.c137": mock_service_instance_1}
-        assert not self.inbox.should_add_to_bounce(
-            mock_service_instance_2, "universe.c137"
-        )
-        self.inbox.to_bounce = {"universe.c137": mock_service_instance_2}
-        assert self.inbox.should_add_to_bounce(mock_service_instance_1, "universe.c137")
-        self.inbox.to_bounce = {}
-        assert self.inbox.should_add_to_bounce(mock_service_instance_1, "universe.c137")
-
-    def test_process_to_bounce(self):
-        with mock.patch("time.time", autospec=True) as mock_time:
-            mock_time.return_value = 50
-            mock_service_instance_1 = mock.Mock(bounce_by=10)
-            mock_service_instance_2 = mock.Mock(bounce_by=60)
-            self.inbox.to_bounce = {
-                "universe.c137": mock_service_instance_1,
-                "universe.c138": mock_service_instance_2,
-            }
-            self.inbox.process_to_bounce()
-            self.mock_instances_to_bounce_now.put_with_priority.assert_called_with(
-                mock_service_instance_1.priority, mock_service_instance_1
-            )
-            assert self.mock_instances_to_bounce_now.put_with_priority.call_count == 1
-
-    def tearDown(self):
-        self.inbox.to_bounce = {}
-
-
->>>>>>> 5a50f936
 class TestDeployDaemon(unittest.TestCase):
     def setUp(self):
         with mock.patch(
             "paasta_tools.deployd.master.PaastaQueue", autospec=True
         ), mock.patch(
-<<<<<<< HEAD
-            'paasta_tools.deployd.master.DelayDeadlineQueue', autospec=True,
-        ), mock.patch(
-            'paasta_tools.deployd.master.get_metrics_interface', autospec=True,
-=======
-            "paasta_tools.deployd.master.DedupedPriorityQueue", autospec=True
-        ), mock.patch(
-            "paasta_tools.deployd.master.Inbox", autospec=True
-        ) as self.mock_inbox, mock.patch(
+            "paasta_tools.deployd.master.DelayDeadlineQueue", autospec=True
+        ), mock.patch(
             "paasta_tools.deployd.master.get_metrics_interface", autospec=True
->>>>>>> 5a50f936
         ), mock.patch(
             "paasta_tools.deployd.master.get_marathon_clients_from_config",
             autospec=True,
@@ -251,13 +93,7 @@
             assert self.deployd.started
             assert self.deployd.is_leader
             mock_q_metrics.assert_called_with(
-<<<<<<< HEAD
-                self.deployd.instances_to_bounce,
-                'westeros-prod',
-                self.deployd.metrics,
-=======
-                self.deployd.inbox, "westeros-prod", self.deployd.metrics
->>>>>>> 5a50f936
+                self.deployd.instances_to_bounce, "westeros-prod", self.deployd.metrics
             )
             assert mock_q_metrics.return_value.start.called
             assert mock_start_watchers.called
@@ -390,14 +226,8 @@
 
     def test_prioritise_bouncing_services(self):
         with mock.patch(
-<<<<<<< HEAD
-            'paasta_tools.deployd.master.get_service_instances_that_need_bouncing', autospec=True,
-=======
-            "paasta_tools.deployd.common.get_priority", autospec=True, return_value=0
-        ), mock.patch(
             "paasta_tools.deployd.master.get_service_instances_that_need_bouncing",
             autospec=True,
->>>>>>> 5a50f936
         ) as mock_get_service_instances_that_need_bouncing, mock.patch(
             "time.time", autospec=True, return_value=1
         ):
@@ -411,37 +241,13 @@
                 self.deployd.marathon_clients, "/nail/etc/services"
             )
             calls = [
-<<<<<<< HEAD
-                mock.call(BaseServiceInstance(
-                    service='universe',
-                    instance='c138',
-                    watcher='DeployDaemon',
-                    bounce_by=1,
-                    wait_until=1,
-                    bounce_timers=None,
-                    failures=0,
-                    processed_count=0,
-                )),
-                mock.call(BaseServiceInstance(
-                    service='universe',
-                    instance='c137',
-                    watcher='DeployDaemon',
-                    bounce_by=1,
-                    wait_until=1,
-                    bounce_timers=None,
-                    failures=0,
-                    processed_count=0,
-                )),
-            ]
-            self.deployd.instances_to_bounce.put.assert_has_calls(calls, any_order=True)
-=======
                 mock.call(
                     BaseServiceInstance(
                         service="universe",
                         instance="c138",
                         watcher="DeployDaemon",
-                        priority=0,
                         bounce_by=1,
+                        wait_until=1,
                         bounce_timers=None,
                         failures=0,
                         processed_count=0,
@@ -452,18 +258,15 @@
                         service="universe",
                         instance="c137",
                         watcher="DeployDaemon",
-                        priority=0,
                         bounce_by=1,
+                        wait_until=1,
                         bounce_timers=None,
                         failures=0,
                         processed_count=0,
                     )
                 ),
             ]
-            self.deployd.instances_to_bounce_later.put.assert_has_calls(
-                calls, any_order=True
-            )
->>>>>>> 5a50f936
+            self.deployd.instances_to_bounce.put.assert_has_calls(calls, any_order=True)
 
     def test_start_watchers(self):
         class FakeWatchers:  # pragma: no cover
