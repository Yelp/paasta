import functools
from base64 import b64encode
from copy import deepcopy
from typing import Any
from typing import Dict
from typing import List
from typing import Sequence

import asynctest
import mock
import pytest
from hypothesis import given
from hypothesis.strategies import floats
from hypothesis.strategies import integers
from kubernetes import client as kube_client
from kubernetes.client import V1Affinity
from kubernetes.client import V1AWSElasticBlockStoreVolumeSource
from kubernetes.client import V1beta1PodDisruptionBudget
from kubernetes.client import V1Capabilities
from kubernetes.client import V1Container
from kubernetes.client import V1ContainerPort
from kubernetes.client import V1DeleteOptions
from kubernetes.client import V1Deployment
from kubernetes.client import V1DeploymentSpec
from kubernetes.client import V1DeploymentStrategy
from kubernetes.client import V1EnvVar
from kubernetes.client import V1EnvVarSource
from kubernetes.client import V1ExecAction
from kubernetes.client import V1Handler
from kubernetes.client import V1HostPathVolumeSource
from kubernetes.client import V1HTTPGetAction
from kubernetes.client import V1KeyToPath
from kubernetes.client import V1LabelSelector
from kubernetes.client import V1Lifecycle
from kubernetes.client import V1NodeAffinity
from kubernetes.client import V1NodeSelector
from kubernetes.client import V1NodeSelectorRequirement
from kubernetes.client import V1NodeSelectorTerm
from kubernetes.client import V1ObjectMeta
from kubernetes.client import V1PersistentVolumeClaim
from kubernetes.client import V1PersistentVolumeClaimSpec
from kubernetes.client import V1PodAffinityTerm
from kubernetes.client import V1PodAntiAffinity
from kubernetes.client import V1PodSpec
from kubernetes.client import V1PodTemplateSpec
from kubernetes.client import V1PreferredSchedulingTerm
from kubernetes.client import V1Probe
from kubernetes.client import V1ProjectedVolumeSource
from kubernetes.client import V1ResourceRequirements
from kubernetes.client import V1RoleBinding
from kubernetes.client import V1RoleRef
from kubernetes.client import V1RollingUpdateDeployment
from kubernetes.client import V1Secret
from kubernetes.client import V1SecretKeySelector
from kubernetes.client import V1SecretVolumeSource
from kubernetes.client import V1SecurityContext
from kubernetes.client import V1ServiceAccount
from kubernetes.client import V1ServiceAccountList
from kubernetes.client import V1ServiceAccountTokenProjection
from kubernetes.client import V1StatefulSet
from kubernetes.client import V1StatefulSetSpec
from kubernetes.client import V1Subject
from kubernetes.client import V1TCPSocketAction
from kubernetes.client import V1TopologySpreadConstraint
from kubernetes.client import V1Volume
from kubernetes.client import V1VolumeMount
from kubernetes.client import V1VolumeProjection
from kubernetes.client import V2beta2CrossVersionObjectReference
from kubernetes.client import V2beta2HorizontalPodAutoscaler
from kubernetes.client import V2beta2HorizontalPodAutoscalerSpec
from kubernetes.client import V2beta2MetricIdentifier
from kubernetes.client import V2beta2MetricSpec
from kubernetes.client import V2beta2MetricTarget
from kubernetes.client import V2beta2ResourceMetricSource
from kubernetes.client.models.v2beta2_object_metric_source import (
    V2beta2ObjectMetricSource,
)
from kubernetes.client.rest import ApiException
from requests.exceptions import ConnectionError

from paasta_tools import kubernetes_tools
from paasta_tools.contrib.get_running_task_allocation import (
    get_kubernetes_metadata as task_allocation_get_kubernetes_metadata,
)
from paasta_tools.contrib.get_running_task_allocation import (
    get_pod_pool as task_allocation_get_pod_pool,
)
from paasta_tools.kubernetes_tools import add_volumes_for_authenticating_services
from paasta_tools.kubernetes_tools import allowlist_denylist_to_requirements
from paasta_tools.kubernetes_tools import create_custom_resource
from paasta_tools.kubernetes_tools import create_deployment
from paasta_tools.kubernetes_tools import create_pod_disruption_budget
from paasta_tools.kubernetes_tools import create_secret
from paasta_tools.kubernetes_tools import create_secret_signature
from paasta_tools.kubernetes_tools import create_stateful_set
from paasta_tools.kubernetes_tools import ensure_namespace
from paasta_tools.kubernetes_tools import ensure_paasta_api_rolebinding
from paasta_tools.kubernetes_tools import ensure_paasta_namespace_limits
from paasta_tools.kubernetes_tools import ensure_service_account
from paasta_tools.kubernetes_tools import filter_nodes_by_blacklist
from paasta_tools.kubernetes_tools import filter_pods_by_service_instance
from paasta_tools.kubernetes_tools import force_delete_pods
from paasta_tools.kubernetes_tools import get_active_versions_for_service
from paasta_tools.kubernetes_tools import get_all_nodes
from paasta_tools.kubernetes_tools import get_all_pods
from paasta_tools.kubernetes_tools import get_annotations_for_kubernetes_service
from paasta_tools.kubernetes_tools import get_kubernetes_app_by_name
from paasta_tools.kubernetes_tools import get_kubernetes_app_deploy_status
from paasta_tools.kubernetes_tools import get_kubernetes_secret_env_variables
from paasta_tools.kubernetes_tools import get_kubernetes_secret_hashes
from paasta_tools.kubernetes_tools import get_kubernetes_secret_volumes
from paasta_tools.kubernetes_tools import get_kubernetes_services_running_here
from paasta_tools.kubernetes_tools import get_kubernetes_services_running_here_for_nerve
from paasta_tools.kubernetes_tools import get_nodes_grouped_by_attribute
from paasta_tools.kubernetes_tools import get_paasta_secret_name
from paasta_tools.kubernetes_tools import get_paasta_secret_signature_name
from paasta_tools.kubernetes_tools import get_secret
from paasta_tools.kubernetes_tools import get_secret_name_from_ref
from paasta_tools.kubernetes_tools import get_secret_signature
from paasta_tools.kubernetes_tools import get_service_account_name
from paasta_tools.kubernetes_tools import InvalidKubernetesConfig
from paasta_tools.kubernetes_tools import is_node_ready
from paasta_tools.kubernetes_tools import is_pod_ready
from paasta_tools.kubernetes_tools import KubeAffinityCondition
from paasta_tools.kubernetes_tools import KubeClient
from paasta_tools.kubernetes_tools import KubeContainerResources
from paasta_tools.kubernetes_tools import KubeCustomResource
from paasta_tools.kubernetes_tools import KubeDeployment
from paasta_tools.kubernetes_tools import KubernetesDeploymentConfig
from paasta_tools.kubernetes_tools import KubernetesDeploymentConfigDict
from paasta_tools.kubernetes_tools import KubernetesDeployStatus
from paasta_tools.kubernetes_tools import KubernetesServiceRegistration
from paasta_tools.kubernetes_tools import list_all_deployments
from paasta_tools.kubernetes_tools import list_all_paasta_deployments
from paasta_tools.kubernetes_tools import list_custom_resources
from paasta_tools.kubernetes_tools import load_kubernetes_service_config
from paasta_tools.kubernetes_tools import load_kubernetes_service_config_no_cache
from paasta_tools.kubernetes_tools import max_unavailable
from paasta_tools.kubernetes_tools import mode_to_int
from paasta_tools.kubernetes_tools import paasta_prefixed
from paasta_tools.kubernetes_tools import pod_disruption_budget_for_service_instance
from paasta_tools.kubernetes_tools import pods_for_service_instance
from paasta_tools.kubernetes_tools import raw_selectors_to_requirements
from paasta_tools.kubernetes_tools import sanitise_kubernetes_name
from paasta_tools.kubernetes_tools import set_instances_for_kubernetes_service
from paasta_tools.kubernetes_tools import update_custom_resource
from paasta_tools.kubernetes_tools import update_deployment
from paasta_tools.kubernetes_tools import update_secret
from paasta_tools.kubernetes_tools import update_secret_signature
from paasta_tools.kubernetes_tools import update_stateful_set
from paasta_tools.long_running_service_tools import METRICS_PROVIDER_CPU
from paasta_tools.long_running_service_tools import METRICS_PROVIDER_GUNICORN
from paasta_tools.long_running_service_tools import METRICS_PROVIDER_PISCINA
from paasta_tools.long_running_service_tools import METRICS_PROVIDER_UWSGI
from paasta_tools.long_running_service_tools import ServiceNamespaceConfig
from paasta_tools.secret_tools import SHARED_SECRET_SERVICE
from paasta_tools.utils import AwsEbsVolume
from paasta_tools.utils import CAPS_DROP
from paasta_tools.utils import DeploymentVersion
from paasta_tools.utils import DockerVolume
from paasta_tools.utils import PersistentVolume
from paasta_tools.utils import ProjectedSAVolume
from paasta_tools.utils import SecretVolume
from paasta_tools.utils import SecretVolumeItem
from paasta_tools.utils import SystemPaastaConfig
from paasta_tools.utils import TopologySpreadConstraintDict


def test_force_delete_pods():
    mock_pod_1 = mock.MagicMock(
        metadata=mock.MagicMock(
            labels={
                "yelp.com/paasta_service": "srv1",
                "yelp.com/paasta_instance": "instance1",
                "paasta.yelp.com/service": "srv1",
                "paasta.yelp.com/instance": "instance1",
            }
        )
    )
    mock_pod_2 = mock.MagicMock(
        metadata=mock.MagicMock(
            labels={
                "yelp.com/paasta_service": "srv1",
                "yelp.com/paasta_instance": "instance1",
                "paasta.yelp.com/service": "srv1",
                "paasta.yelp.com/instance": "instance1",
            }
        )
    )
    mock_pod_1.metadata.name = "pod_1"
    mock_pod_2.metadata.name = "pod_2"
    mock_pods = [mock_pod_1, mock_pod_2]
    mock_client = mock.Mock()

    with mock.patch(
        "paasta_tools.kubernetes_tools.pods_for_service_instance",
        autospec=True,
        return_value=mock_pods,
    ):
        force_delete_pods("srv1", "srv1", "instance1", "namespace", mock_client)
        body = V1DeleteOptions()

        assert mock_client.core.delete_namespaced_pod.call_count == 2
        assert mock_client.core.delete_namespaced_pod.call_args_list[0] == mock.call(
            "pod_1", "namespace", body=body, grace_period_seconds=0
        )
        assert mock_client.core.delete_namespaced_pod.call_args_list[1] == mock.call(
            "pod_2", "namespace", body=body, grace_period_seconds=0
        )


def test_load_kubernetes_service_config_no_cache():
    with mock.patch(
        "service_configuration_lib.read_service_configuration", autospec=True
    ) as mock_read_service_configuration, mock.patch(
        "paasta_tools.kubernetes_tools.load_service_instance_config", autospec=True
    ) as mock_load_service_instance_config, mock.patch(
        "paasta_tools.kubernetes_tools.load_v2_deployments_json", autospec=True
    ) as mock_load_v2_deployments_json, mock.patch(
        "paasta_tools.kubernetes_tools.KubernetesDeploymentConfig", autospec=True
    ) as mock_kube_deploy_config:
        mock_config = {"freq": "108.9"}
        mock_load_service_instance_config.return_value = mock_config
        mock_read_service_configuration.return_value = {}
        ret = load_kubernetes_service_config_no_cache(
            service="kurupt",
            instance="fm",
            cluster="brentford",
            load_deployments=False,
            soa_dir="/nail/blah",
        )
        mock_load_service_instance_config.assert_called_with(
            service="kurupt",
            instance="fm",
            instance_type="kubernetes",
            cluster="brentford",
            soa_dir="/nail/blah",
        )
        mock_kube_deploy_config.assert_called_with(
            service="kurupt",
            instance="fm",
            cluster="brentford",
            config_dict={"freq": "108.9"},
            branch_dict=None,
            soa_dir="/nail/blah",
        )
        assert not mock_load_v2_deployments_json.called
        assert ret == mock_kube_deploy_config.return_value

        mock_kube_deploy_config.reset_mock()
        ret = load_kubernetes_service_config_no_cache(
            service="kurupt",
            instance="fm",
            cluster="brentford",
            load_deployments=True,
            soa_dir="/nail/blah",
        )
        mock_load_v2_deployments_json.assert_called_with(
            service="kurupt", soa_dir="/nail/blah"
        )
        mock_kube_deploy_config.assert_called_with(
            service="kurupt",
            instance="fm",
            cluster="brentford",
            config_dict={"freq": "108.9"},
            branch_dict=mock_load_v2_deployments_json.return_value.get_branch_dict(),
            soa_dir="/nail/blah",
        )
        assert ret == mock_kube_deploy_config.return_value


def test_load_kubernetes_service_config():
    with mock.patch(
        "paasta_tools.kubernetes_tools.load_kubernetes_service_config_no_cache",
        autospec=True,
    ) as mock_load_kubernetes_service_config_no_cache:
        ret = load_kubernetes_service_config(
            service="kurupt",
            instance="fm",
            cluster="brentford",
            load_deployments=True,
            soa_dir="/nail/blah",
        )
        assert ret == mock_load_kubernetes_service_config_no_cache.return_value


class TestKubernetesDeploymentConfig:
    @pytest.fixture(autouse=True)
    def mock_load_kube_config(self):
        with mock.patch(
            "paasta_tools.kubernetes_tools.kube_config.load_kube_config",
            autospec=True,
        ) as m:
            yield m

    def setup_method(self, method):
        mock_config_dict = KubernetesDeploymentConfigDict(
            bounce_method="crossover",
            instances=3,
        )
        self.deployment = KubernetesDeploymentConfig(
            service="kurupt",
            instance="fm",
            cluster="brentford",
            config_dict=mock_config_dict,
            branch_dict=None,
            soa_dir="/nail/blah",
        )

    def test_copy(self):
        assert self.deployment.copy() == self.deployment
        assert self.deployment.copy() is not self.deployment

    def test_get_cmd_returns_None(self):
        deployment = KubernetesDeploymentConfig(
            service="kurupt",
            instance="fm",
            cluster="brentford",
            config_dict={"cmd": None},
            branch_dict=None,
            soa_dir="/nail/blah",
        )
        assert deployment.get_cmd() is None

    def test_get_cmd_converts_str_to_list(self):
        deployment = KubernetesDeploymentConfig(
            service="kurupt",
            instance="fm",
            cluster="brentford",
            config_dict={"cmd": "/bin/echo hi"},
            branch_dict=None,
            soa_dir="/nail/blah",
        )
        assert deployment.get_cmd() == ["sh", "-c", "/bin/echo hi"]

    def test_get_cmd_list(self):
        deployment = KubernetesDeploymentConfig(
            service="kurupt",
            instance="fm",
            cluster="brentford",
            config_dict={"cmd": "/bin/echo hi"},
            branch_dict=None,
            soa_dir="/nail/blah",
        )
        assert deployment.get_cmd() == ["sh", "-c", "/bin/echo hi"]

    def test_get_bounce_method(self):
        with mock.patch(
            "paasta_tools.kubernetes_tools.KubernetesDeploymentConfig.get_aws_ebs_volumes",
            autospec=True,
        ) as mock_get_aws_ebs_volumes:
            # if ebs we must downthenup for now as we need to free up the EBS for the new instance
            mock_get_aws_ebs_volumes.return_value = ["some-ebs"]
            with pytest.raises(Exception):
                self.deployment.get_bounce_method()

    @pytest.mark.parametrize(
        "bounce_method,bounce_margin_factor,expected_strategy,expected_rolling_update_deploy",
        [
            (
                "crossover",
                1,
                "RollingUpdate",
                V1RollingUpdateDeployment(max_surge="100%", max_unavailable="0%"),
            ),
            (
                "crossover",
                0.3,
                "RollingUpdate",
                V1RollingUpdateDeployment(max_surge="100%", max_unavailable="70%"),
            ),
            # b_m_f does not actually contribute to settings for brutal
            (
                "brutal",
                0.5,
                "RollingUpdate",
                V1RollingUpdateDeployment(max_surge="100%", max_unavailable="100%"),
            ),
            ("downthenup", 1, "Recreate", None),
        ],
    )
    def test_get_deployment_strategy(
        self,
        bounce_method,
        bounce_margin_factor,
        expected_strategy,
        expected_rolling_update_deploy,
    ):
        with mock.patch(
            "paasta_tools.kubernetes_tools.KubernetesDeploymentConfig.get_bounce_method",
            autospec=True,
            return_value=bounce_method,
        ), mock.patch(
            "paasta_tools.kubernetes_tools.KubernetesDeploymentConfig.get_bounce_margin_factor",
            autospec=True,
            return_value=bounce_margin_factor,
        ):
            assert (
                self.deployment.get_deployment_strategy_config()
                == V1DeploymentStrategy(
                    type=expected_strategy,
                    rolling_update=expected_rolling_update_deploy,
                )
            )

    def test_get_sanitised_volume_name(self):
        assert (
            self.deployment.get_sanitised_volume_name("/var/tmp")
            == "slash-varslash-tmp"
        )
        assert (
            self.deployment.get_sanitised_volume_name("/var/tmp/")
            == "slash-varslash-tmp"
        )
        assert (
            self.deployment.get_sanitised_volume_name("/var/tmp_file.json")
            == "slash-varslash-tmp--filedot-json"
        )
        assert (
            self.deployment.get_sanitised_volume_name("/var/tmp_file.json", 20)
            == "slash-varslash--1953"
        )

    @pytest.mark.parametrize(
        "config_dict, system_cfg_get_enable_nerve, expected_get_nerve",
        [
            ({"bounce_health_params": {"check_haproxy": True}}, True, True),
            ({"bounce_health_params": {"check_haproxy": True}}, False, True),
            ({"bounce_health_params": {"check_haproxy": False}}, True, False),
            ({"bounce_health_params": {"check_envoy": False}}, True, True),
            ({}, True, True),
        ],
    )
    def test_get_enable_nerve_readiness_check(
        self, config_dict, system_cfg_get_enable_nerve, expected_get_nerve
    ):
        deployment = KubernetesDeploymentConfig(
            service="my-service",
            instance="my-instance",
            cluster="mega-cluster",
            config_dict=config_dict,
            branch_dict=None,
            soa_dir="/nail/blah",
        )
        mock_system_paasta_config = mock.Mock()
        mock_system_paasta_config.get_enable_nerve_readiness_check.return_value = (
            system_cfg_get_enable_nerve
        )
        assert (
            deployment.get_enable_nerve_readiness_check(mock_system_paasta_config)
            == expected_get_nerve
        )

    @pytest.mark.parametrize(
        "config_dict, system_cfg_get_enable_envoy, expected_get_envoy",
        [
            ({"bounce_health_params": {"check_envoy": True}}, True, True),
            ({"bounce_health_params": {"check_envoy": True}}, False, True),
            ({"bounce_health_params": {"check_envoy": False}}, True, False),
            ({"bounce_health_params": {"check_haproxy": False}}, True, True),
            ({}, True, True),
        ],
    )
    def test_get_enable_envoy_readiness_check(
        self, config_dict, system_cfg_get_enable_envoy, expected_get_envoy
    ):
        deployment = KubernetesDeploymentConfig(
            service="my-service",
            instance="my-instance",
            cluster="mega-cluster",
            config_dict=config_dict,
            branch_dict=None,
            soa_dir="/nail/blah",
        )
        mock_system_paasta_config = mock.Mock()
        mock_system_paasta_config.get_enable_envoy_readiness_check.return_value = (
            system_cfg_get_enable_envoy
        )
        assert (
            deployment.get_enable_envoy_readiness_check(mock_system_paasta_config)
            == expected_get_envoy
        )

    @pytest.mark.parametrize(
        "enable_envoy_check, enable_nerve_check, expected_cmd",
        [
            (
                True,
                True,
                ["/check_proxy_up.sh", "--enable-smartstack", "--enable-envoy"],
            ),
            (
                True,
                False,
                [
                    "/check_proxy_up.sh",
                    "--enable-envoy",
                    "--envoy-check-mode",
                    "eds-dir",
                ],
            ),
            (False, True, ["/check_smartstack_up.sh"]),
        ],
    )
    def test_get_readiness_check_script(
        self, enable_envoy_check, enable_nerve_check, expected_cmd
    ):
        fake_system_paasta_config = SystemPaastaConfig({}, "/some/fake/dir")
        with mock.patch(
            "paasta_tools.kubernetes_tools.KubernetesDeploymentConfig.get_enable_envoy_readiness_check",
            autospec=True,
            return_value=enable_envoy_check,
        ), mock.patch(
            "paasta_tools.kubernetes_tools.KubernetesDeploymentConfig.get_enable_nerve_readiness_check",
            autospec=True,
            return_value=enable_nerve_check,
        ):
            assert (
                self.deployment.get_readiness_check_script(fake_system_paasta_config)
                == expected_cmd
            )

    def test_get_sidecar_containers(self):
        with mock.patch(
            "paasta_tools.kubernetes_tools.KubernetesDeploymentConfig.get_registrations",
            autospec=True,
            return_value=["universal.credit"],
        ), mock.patch(
            "paasta_tools.kubernetes_tools.KubernetesDeploymentConfig.get_kubernetes_environment",
            autospec=True,
            return_value=[],
        ), mock.patch(
            "paasta_tools.kubernetes_tools.KubernetesDeploymentConfig.get_sanitised_volume_name",
            autospec=True,
            return_value="sane-name",
        ), mock.patch(
            "paasta_tools.kubernetes_tools.KubernetesDeploymentConfig.get_enable_nerve_readiness_check",
            autospec=True,
            return_value=False,
        ) as mock_get_enable_nerve_readiness_check, mock.patch(
            "paasta_tools.kubernetes_tools.KubernetesDeploymentConfig.get_enable_envoy_readiness_check",
            autospec=True,
            return_value=False,
        ), mock.patch(
            "paasta_tools.kubernetes_tools.KubernetesDeploymentConfig.get_readiness_check_script",
            autospec=True,
            return_value=["/nail/blah.sh"],
        ), mock.patch(
            "paasta_tools.kubernetes_tools.KubernetesDeploymentConfig.get_sidecar_resource_requirements",
            autospec=True,
            return_value={
                "limits": {
                    "cpu": 0.1,
                    "memory": "1024Mi",
                    "ephemeral-storage": "256Mi",
                },
                "requests": {
                    "cpu": 0.1,
                    "memory": "1024Mi",
                    "ephemeral-storage": "256Mi",
                },
            },
        ):
            mock_system_config = mock.Mock(
                get_hacheck_sidecar_image_url=mock.Mock(
                    return_value="some-docker-image"
                ),
            )
            mock_service_namespace = mock.Mock(
                is_in_smartstack=mock.Mock(return_value=False)
            )
            hacheck_sidecar_volumes = [
                DockerVolume(
                    hostPath="/nail/blah", containerPath="/nail/foo", mode="RO"
                ),
                DockerVolume(
                    hostPath="/nail/thing", containerPath="/nail/bar", mode="RO"
                ),
            ]
            expected_volumes = [
                V1VolumeMount(mount_path="/nail/foo", name="sane-name", read_only=True),
                V1VolumeMount(mount_path="/nail/bar", name="sane-name", read_only=True),
            ]

            assert (
                self.deployment.get_sidecar_containers(
                    mock_system_config, mock_service_namespace, hacheck_sidecar_volumes
                )
                == []
            )

            mock_service_namespace = mock.Mock(
                is_in_smartstack=mock.Mock(return_value=True)
            )

            ret = self.deployment.get_sidecar_containers(
                mock_system_config, mock_service_namespace, hacheck_sidecar_volumes
            )
            expected = [
                V1Container(
                    env=[
                        V1EnvVar(name="MESH_REGISTRATIONS", value="universal.credit"),
                    ],
                    image="some-docker-image",
                    lifecycle=V1Lifecycle(
                        pre_stop=V1Handler(
                            _exec=V1ExecAction(
                                command=[
                                    "/bin/sh",
                                    "-c",
                                    "/usr/bin/hadown " "universal.credit; sleep " "31",
                                ]
                            )
                        )
                    ),
                    resources=V1ResourceRequirements(
                        limits={
                            "cpu": 0.1,
                            "memory": "1024Mi",
                            "ephemeral-storage": "256Mi",
                        },
                        requests={
                            "cpu": 0.1,
                            "memory": "1024Mi",
                            "ephemeral-storage": "256Mi",
                        },
                    ),
                    name="hacheck",
                    ports=[V1ContainerPort(container_port=6666)],
                    volume_mounts=expected_volumes,
                )
            ]
            assert ret == expected
            mock_get_enable_nerve_readiness_check.return_value = True
            mock_system_config = mock.Mock(
                get_hacheck_sidecar_image_url=mock.Mock(
                    return_value="some-docker-image"
                ),
                get_hacheck_match_initial_delay=mock.Mock(return_value=False),
                get_readiness_check_prefix_template=mock.Mock(return_value=[]),
            )
            ret = self.deployment.get_sidecar_containers(
                mock_system_config, mock_service_namespace, hacheck_sidecar_volumes
            )
            expected = [
                V1Container(
                    env=[
                        V1EnvVar(name="MESH_REGISTRATIONS", value="universal.credit"),
                    ],
                    image="some-docker-image",
                    lifecycle=V1Lifecycle(
                        pre_stop=V1Handler(
                            _exec=V1ExecAction(
                                command=[
                                    "/bin/sh",
                                    "-c",
                                    "/usr/bin/hadown " "universal.credit; sleep " "31",
                                ]
                            )
                        )
                    ),
                    name="hacheck",
                    resources=V1ResourceRequirements(
                        limits={
                            "cpu": 0.1,
                            "memory": "1024Mi",
                            "ephemeral-storage": "256Mi",
                        },
                        requests={
                            "cpu": 0.1,
                            "memory": "1024Mi",
                            "ephemeral-storage": "256Mi",
                        },
                    ),
                    ports=[V1ContainerPort(container_port=6666)],
                    volume_mounts=expected_volumes,
                    readiness_probe=V1Probe(
                        _exec=V1ExecAction(
                            command=["/nail/blah.sh", "8888", "universal.credit"]
                        ),
                        initial_delay_seconds=10,
                        period_seconds=10,
                    ),
                )
            ]
            assert ret == expected

    def test_get_sidecar_resource_requirements(self):
        self.deployment.config_dict["sidecar_resource_requirements"] = {
            "hacheck": {
                "requests": {
                    "cpu": 0.2,
                    "memory": "1024Mi",
                    "ephemeral-storage": "256Mi",
                },
                "limits": {
                    "cpu": 0.3,
                    "memory": "1025Mi",
                    "ephemeral-storage": "257Mi",
                },
            }
        }
        system_paasta_config = mock.Mock()

        assert self.deployment.get_sidecar_resource_requirements(
            "hacheck", system_paasta_config
        ) == V1ResourceRequirements(
            limits={"cpu": 0.3, "memory": "1025Mi", "ephemeral-storage": "257Mi"},
            requests={"cpu": 0.2, "memory": "1024Mi", "ephemeral-storage": "256Mi"},
        )

    def test_get_sidecar_resource_requirements_default_limits(self):
        """When limits is unspecified, it should default to the request"""
        self.deployment.config_dict["sidecar_resource_requirements"] = {
            "hacheck": {
                "requests": {
                    "cpu": 0.2,
                    "memory": "1025Mi",
                    "ephemeral-storage": "257Mi",
                },
            }
        }
        system_paasta_config = mock.Mock()
        assert self.deployment.get_sidecar_resource_requirements(
            "hacheck", system_paasta_config
        ) == V1ResourceRequirements(
            limits={"cpu": 0.2, "memory": "1025Mi", "ephemeral-storage": "257Mi"},
            requests={"cpu": 0.2, "memory": "1025Mi", "ephemeral-storage": "257Mi"},
        )

    def test_get_sidecar_resource_requirements_default_requirements(self):
        """When request is unspecified, it should default to the 0.1, 1024Mi, 256Mi."""
        try:
            del self.deployment.config_dict["sidecar_resource_requirements"]
        except KeyError:
            pass

        system_paasta_config = mock.Mock(
            get_sidecar_requirements_config=mock.Mock(
                return_value={
                    "hacheck": {
                        "cpu": 0.1,
                        "memory": "512Mi",
                        "ephemeral-storage": "256Mi",
                    },
                }
            )
        )
        assert self.deployment.get_sidecar_resource_requirements(
            "hacheck", system_paasta_config
        ) == V1ResourceRequirements(
            limits={"cpu": 0.1, "memory": "512Mi", "ephemeral-storage": "256Mi"},
            requests={"cpu": 0.1, "memory": "512Mi", "ephemeral-storage": "256Mi"},
        )

    def test_get_sidecar_resource_requirements_limits_override_default_requirements(
        self,
    ):
        """When limit is partially specified, it should use the default requests, and limits should be the same except for the overridden value."""
        self.deployment.config_dict["sidecar_resource_requirements"] = {
            "hacheck": {
                "limits": {"cpu": 1.0},
            }
        }
        system_paasta_config = mock.Mock(
            get_sidecar_requirements_config=mock.Mock(
                return_value={
                    "hacheck": {
                        "cpu": 0.1,
                        "memory": "1024Mi",
                        "ephemeral-storage": "256Mi",
                    },
                }
            )
        )
        assert self.deployment.get_sidecar_resource_requirements(
            "hacheck", system_paasta_config
        ) == V1ResourceRequirements(
            limits={"cpu": 1.0, "memory": "1024Mi", "ephemeral-storage": "256Mi"},
            requests={"cpu": 0.1, "memory": "1024Mi", "ephemeral-storage": "256Mi"},
        )

    def test_get_env(self):
        with mock.patch(
            "paasta_tools.kubernetes_tools.LongRunningServiceConfig.get_env",
            autospec=True,
            return_value={"hello": "world"},
        ):
            assert self.deployment.get_env() == {
                "hello": "world",
                "PAASTA_SOA_CONFIGS_SHA": "fake_soa_git_sha",
            }

    def test_get_container_env(self):
        with mock.patch(
            "paasta_tools.kubernetes_tools.KubernetesDeploymentConfig.get_env",
            autospec=True,
            return_value={
                "mc": "grindah",
                "dj": "beats",
                "A": "SECRET(123)",
                "B": "SHAREDSECRET(456)",
            },
        ), mock.patch(
            "paasta_tools.kubernetes_tools.KubernetesDeploymentConfig.get_kubernetes_environment",
            autospec=True,
            return_value=[V1EnvVar(name="manager", value="chabuddy")],
        ), mock.patch(
            "paasta_tools.kubernetes_tools.is_secret_ref", autospec=True
        ) as mock_is_secret_ref, mock.patch(
            "paasta_tools.kubernetes_tools.is_shared_secret", autospec=True
        ) as mock_is_shared_secret, mock.patch(
            "paasta_tools.kubernetes_tools.KubernetesDeploymentConfig.get_kubernetes_secret_env_vars",
            autospec=True,
            return_value=[],
        ) as mock_get_kubernetes_secret_env_vars:
            mock_is_secret_ref.side_effect = lambda x: True if "SECRET" in x else False
            mock_is_shared_secret.side_effect = (
                lambda x: False if not x.startswith("SHARED") else True
            )
            expected = [
                V1EnvVar(name="mc", value="grindah"),
                V1EnvVar(name="dj", value="beats"),
                V1EnvVar(name="manager", value="chabuddy"),
            ]
            assert expected == self.deployment.get_container_env()
            mock_get_kubernetes_secret_env_vars.assert_called_with(
                self.deployment,
                secret_env_vars={"A": "SECRET(123)"},
                shared_secret_env_vars={"B": "SHAREDSECRET(456)"},
            )

    def test_get_kubernetes_environment(self):
        ret = self.deployment.get_kubernetes_environment()
        assert "PAASTA_POD_IP" in [env.name for env in ret]
        assert "POD_NAME" in [env.name for env in ret]
        assert "PAASTA_CLUSTER" in [env.name for env in ret]

    def test_get_resource_requirements(self):
        with mock.patch(
            "paasta_tools.kubernetes_tools.KubernetesDeploymentConfig.get_cpus",
            autospec=True,
            return_value=0.3,
        ), mock.patch(
            "paasta_tools.kubernetes_tools.KubernetesDeploymentConfig.get_cpu_burst_add",
            autospec=True,
            return_value=1,
        ), mock.patch(
            "paasta_tools.kubernetes_tools.KubernetesDeploymentConfig.get_mem",
            autospec=True,
            return_value=2048,
        ), mock.patch(
            "paasta_tools.kubernetes_tools.KubernetesDeploymentConfig.get_disk",
            autospec=True,
            return_value=4096,
        ):
            assert (
                self.deployment.get_resource_requirements()
                == V1ResourceRequirements(
                    limits={
                        "cpu": 1.3,
                        "memory": "2048Mi",
                        "ephemeral-storage": "4096Mi",
                    },
                    requests={
                        "cpu": 0.3,
                        "memory": "2048Mi",
                        "ephemeral-storage": "4096Mi",
                    },
                )
            )

    @pytest.mark.parametrize(
        "prometheus_port,expected_ports",
        [
            (None, [8888]),
            (8888, [8888]),
            (29143, [8888, 29143]),
        ],
    )
    def test_get_kubernetes_containers(self, prometheus_port, expected_ports):
        with mock.patch(
            "paasta_tools.kubernetes_tools.KubernetesDeploymentConfig.get_docker_url",
            autospec=True,
        ) as mock_get_docker_url, mock.patch(
            "paasta_tools.kubernetes_tools.KubernetesDeploymentConfig.get_cmd",
            autospec=True,
        ) as mock_get_cmd, mock.patch(
            "paasta_tools.kubernetes_tools.KubernetesDeploymentConfig.get_args",
            autospec=True,
        ) as mock_get_args, mock.patch(
            "paasta_tools.kubernetes_tools.KubernetesDeploymentConfig.get_resource_requirements",
            autospec=True,
        ) as mock_get_resource_requirements, mock.patch(
            "paasta_tools.kubernetes_tools.KubernetesDeploymentConfig.get_container_env",
            autospec=True,
        ) as mock_get_container_env, mock.patch(
            "paasta_tools.kubernetes_tools.KubernetesDeploymentConfig.get_sanitised_service_name",
            autospec=True,
            return_value="kurupt",
        ), mock.patch(
            "paasta_tools.kubernetes_tools.KubernetesDeploymentConfig.get_sanitised_instance_name",
            autospec=True,
            return_value="fm",
        ), mock.patch(
            "paasta_tools.kubernetes_tools.KubernetesDeploymentConfig.get_volume_mounts",
            autospec=True,
        ) as mock_get_volume_mounts, mock.patch(
            "paasta_tools.kubernetes_tools.KubernetesDeploymentConfig.get_sidecar_containers",
            autospec=True,
            return_value=["mock_sidecar"],
        ), mock.patch(
            "paasta_tools.kubernetes_tools.load_system_paasta_config",
            autospec=True,
        ):
            if prometheus_port:
                self.deployment.config_dict["prometheus_port"] = prometheus_port
            mock_system_config = mock.Mock()
            mock_docker_volumes: Sequence[DockerVolume] = []
            mock_hacheck_sidecar_volumes: Sequence[DockerVolume] = []
            mock_aws_ebs_volumes: Sequence[AwsEbsVolume] = []
            mock_secret_volumes: Sequence[SecretVolume] = []
            ports = [V1ContainerPort(container_port=port) for port in expected_ports]
            expected = [
                V1Container(
                    args=mock_get_args.return_value,
                    command=mock_get_cmd.return_value,
                    env=mock_get_container_env.return_value,
                    resources=mock_get_resource_requirements.return_value,
                    image=mock_get_docker_url.return_value,
                    lifecycle=V1Lifecycle(
                        pre_stop=V1Handler(
                            _exec=V1ExecAction(command=["/bin/sh", "-c", "sleep 30"])
                        )
                    ),
                    liveness_probe=V1Probe(
                        failure_threshold=30,
                        http_get=V1HTTPGetAction(
                            path="/status", port=8888, scheme="HTTP"
                        ),
                        initial_delay_seconds=60,
                        period_seconds=10,
                        timeout_seconds=10,
                    ),
                    readiness_probe=None,
                    name="fm",
                    ports=ports,
                    volume_mounts=mock_get_volume_mounts.return_value,
                    security_context=V1SecurityContext(
                        capabilities=V1Capabilities(drop=CAPS_DROP)
                    ),
                ),
                "mock_sidecar",
            ]
            service_namespace_config = mock.Mock()
            service_namespace_config.get_healthcheck_mode.return_value = "http"
            service_namespace_config.get_healthcheck_uri.return_value = "/status"
            assert (
                self.deployment.get_kubernetes_containers(
                    docker_volumes=mock_docker_volumes,
                    hacheck_sidecar_volumes=mock_hacheck_sidecar_volumes,
                    system_paasta_config=mock_system_config,
                    aws_ebs_volumes=mock_aws_ebs_volumes,
                    secret_volumes=mock_secret_volumes,
                    service_namespace_config=service_namespace_config,
                )
                == expected
            )

    def test_get_liveness_probe(self):
        liveness_probe = V1Probe(
            failure_threshold=30,
            http_get=V1HTTPGetAction(path="/status", port=8888, scheme="HTTP"),
            initial_delay_seconds=60,
            period_seconds=10,
            timeout_seconds=10,
        )

        service_namespace_config = mock.Mock()
        service_namespace_config.get_healthcheck_mode.return_value = "http"
        service_namespace_config.get_healthcheck_uri.return_value = "/status"

        assert (
            self.deployment.get_liveness_probe(service_namespace_config)
            == liveness_probe
        )

    def test_get_liveness_probe_non_smartstack(self):
        service_namespace_config = mock.Mock()
        service_namespace_config.get_healthcheck_mode.return_value = None
        assert self.deployment.get_liveness_probe(service_namespace_config) is None

    def test_get_liveness_probe_numbers(self):
        liveness_probe = V1Probe(
            failure_threshold=1,
            http_get=V1HTTPGetAction(path="/status", port=8888, scheme="HTTP"),
            initial_delay_seconds=2,
            period_seconds=3,
            timeout_seconds=4,
        )

        service_namespace_config = mock.Mock()
        service_namespace_config.get_healthcheck_mode.return_value = "http"
        service_namespace_config.get_healthcheck_uri.return_value = "/status"

        self.deployment.config_dict["healthcheck_max_consecutive_failures"] = 1
        self.deployment.config_dict["healthcheck_grace_period_seconds"] = 2
        self.deployment.config_dict["healthcheck_interval_seconds"] = 3
        self.deployment.config_dict["healthcheck_timeout_seconds"] = 4

        assert (
            self.deployment.get_liveness_probe(service_namespace_config)
            == liveness_probe
        )

    def test_get_liveness_probe_tcp_socket(self):
        liveness_probe = V1Probe(
            failure_threshold=30,
            tcp_socket=V1TCPSocketAction(port=8888),
            initial_delay_seconds=60,
            period_seconds=10,
            timeout_seconds=10,
        )
        mock_service_namespace_config = mock.Mock()
        mock_service_namespace_config.get_healthcheck_mode.return_value = "tcp"
        assert (
            self.deployment.get_liveness_probe(mock_service_namespace_config)
            == liveness_probe
        )

    def test_get_liveness_probe_cmd(self):
        liveness_probe = V1Probe(
            failure_threshold=30,
            _exec=V1ExecAction(command=["/bin/sh", "-c", "/bin/true"]),
            initial_delay_seconds=60,
            period_seconds=10,
            timeout_seconds=10,
        )
        service_namespace_config = mock.Mock()
        service_namespace_config.get_healthcheck_mode.return_value = "cmd"
        self.deployment.config_dict["healthcheck_cmd"] = "/bin/true"
        assert (
            self.deployment.get_liveness_probe(service_namespace_config)
            == liveness_probe
        )

    def test_get_readiness_probe_in_mesh(self):
        service_namespace_config = mock.Mock()
        service_namespace_config.is_in_smartstack.return_value = True
        assert self.deployment.get_readiness_probe(service_namespace_config) is None

    @mock.patch(
        "paasta_tools.kubernetes_tools.KubernetesDeploymentConfig.get_liveness_probe",
        autospec=True,
    )
    def test_get_readiness_probe_not_in_mesh(self, mock_get_liveness_probe):
        service_namespace_config = mock.Mock()
        service_namespace_config.is_in_smartstack.return_value = False
        readiness_probe = self.deployment.get_readiness_probe(service_namespace_config)
        assert readiness_probe == mock_get_liveness_probe.return_value

    def test_get_security_context_without_cap_add(self):
        expected_security_context = V1SecurityContext(
            capabilities=V1Capabilities(drop=CAPS_DROP)
        )
        assert self.deployment.get_security_context() == expected_security_context

    def test_get_security_context_with_cap_add(self):
        self.deployment.config_dict["cap_add"] = ["SETGID"]
        expected_security_context = V1SecurityContext(
            capabilities=V1Capabilities(add=["SETGID"], drop=CAPS_DROP)
        )
        assert self.deployment.get_security_context() == expected_security_context

    def test_get_pod_volumes(self):
        mock_docker_volumes = [
            DockerVolume(hostPath="/nail/blah", containerPath="/nail/foo", mode="RO"),
            DockerVolume(hostPath="/nail/thing", containerPath="/nail/bar", mode="RO"),
        ]
        mock_hacheck_volumes = [
            DockerVolume(hostPath="/nail/blah", containerPath="/nail/foo", mode="RO"),
            DockerVolume(
                hostPath="/nail/anotherblah",
                containerPath="/nail/another-foo",
                mode="RO",
            ),
        ]
        mock_aws_ebs_volumes = [
            AwsEbsVolume(
                volume_id="vol-zzzzzzzzzzzzzzzzz",
                fs_type="ext4",
                container_path="/nail/qux",
                mode="RW",
                partition=123,
            )
        ]
        mock_secret_volumes = [
            SecretVolume(container_path="/nail/garply", secret_name="waldo"),
            SecretVolume(
                container_path="/nail/garply", secret_name="waldo", default_mode="0765"
            ),
            SecretVolume(
                container_path="/nail/garply",
                secret_name="waldo",
                items=[
                    SecretVolumeItem(key="aaa", mode="0567", path="bbb"),
                    SecretVolumeItem(key="ccc", path="ddd"),
                ],
            ),
        ]
        mock_projected_sa_volumes = [
            ProjectedSAVolume(
                container_path="/var/secret/something",
                audience="a.b.c",
                expiration_seconds=1234,
            )
        ]
        expected_volumes = [
            V1Volume(
                host_path=V1HostPathVolumeSource(path="/nail/blah"),
                name="host--slash-nailslash-blah",
            ),
            V1Volume(
                host_path=V1HostPathVolumeSource(path="/nail/thing"),
                name="host--slash-nailslash-thing",
            ),
            V1Volume(
                host_path=V1HostPathVolumeSource(path="/nail/anotherblah"),
                name="host--slash-nailslash-anotherblah",
            ),
            V1Volume(
                aws_elastic_block_store=V1AWSElasticBlockStoreVolumeSource(
                    volume_id="vol-zzzzzzzzzzzzzzzzz",
                    fs_type="ext4",
                    read_only=False,
                    partition=123,
                ),
                name="aws-ebs--vol-zzzzzzzzzzzzzzzzz123",
            ),
            V1Volume(
                name="secret--waldo",
                secret=V1SecretVolumeSource(
                    secret_name="paastasvc-kurupt-secret-kurupt-waldo", optional=False
                ),
            ),
            V1Volume(
                name="secret--waldo",
                secret=V1SecretVolumeSource(
                    secret_name="paastasvc-kurupt-secret-kurupt-waldo",
                    default_mode=0o765,
                    optional=False,
                ),
            ),
            V1Volume(
                name="secret--waldo",
                secret=V1SecretVolumeSource(
                    secret_name="paastasvc-kurupt-secret-kurupt-waldo",
                    items=[
                        V1KeyToPath(key="aaa", mode=0o567, path="bbb"),
                        V1KeyToPath(key="ccc", path="ddd"),
                    ],
                    optional=False,
                ),
            ),
            V1Volume(
                name="projected-sa--adot-bdot-c",
                projected=V1ProjectedVolumeSource(
                    sources=[
                        V1VolumeProjection(
                            service_account_token=V1ServiceAccountTokenProjection(
                                audience="a.b.c",
                                expiration_seconds=1234,
                                path="token",
                            )
                        ),
                    ],
                ),
            ),
        ]
        assert (
            self.deployment.get_pod_volumes(
                docker_volumes=mock_docker_volumes + mock_hacheck_volumes,
                aws_ebs_volumes=mock_aws_ebs_volumes,
                secret_volumes=mock_secret_volumes,
                projected_sa_volumes=mock_projected_sa_volumes,
            )
            == expected_volumes
        )

    def test_get_volume_mounts(self):
        with mock.patch(
            "paasta_tools.kubernetes_tools.KubernetesDeploymentConfig.get_sanitised_volume_name",
            autospec=True,
            return_value="some-volume",
        ):
            mock_docker_volumes = [
                DockerVolume(
                    hostPath="/nail/blah", containerPath="/nail/foo", mode="RO"
                ),
                DockerVolume(
                    hostPath="/nail/thing", containerPath="/nail/bar", mode="RW"
                ),
            ]
            mock_aws_ebs_volumes = [
                AwsEbsVolume(
                    volume_id="vol-ZZZZZZZZZZZZZZZZZ",
                    fs_type="ext4",
                    container_path="/nail/qux",
                    mode="RO",
                    partition=123,
                )
            ]
            mock_persistent_volumes = [
                PersistentVolume(
                    container_path="/blah", mode="RW", size=1, storage_class_name="foo"
                )
            ]
            mock_secret_volumes = [
                SecretVolume(container_path="/garply", secret_name="waldo")
            ]
            mock_projected_sa_volumes = [
                ProjectedSAVolume(
                    container_path="/var/secret/something",
                    audience="a.b.c",
                )
            ]
            expected_volumes = [
                V1VolumeMount(
                    mount_path="/nail/foo", name="some-volume", read_only=True
                ),
                V1VolumeMount(
                    mount_path="/nail/bar", name="some-volume", read_only=False
                ),
                V1VolumeMount(
                    mount_path="/nail/qux", name="some-volume", read_only=True
                ),
                V1VolumeMount(mount_path="/blah", name="some-volume", read_only=False),
                V1VolumeMount(mount_path="/garply", name="some-volume", read_only=True),
                V1VolumeMount(
                    mount_path="/var/secret/something",
                    name="some-volume",
                    read_only=True,
                ),
            ]
            assert (
                self.deployment.get_volume_mounts(
                    docker_volumes=mock_docker_volumes,
                    aws_ebs_volumes=mock_aws_ebs_volumes,
                    persistent_volumes=mock_persistent_volumes,
                    secret_volumes=mock_secret_volumes,
                    projected_sa_volumes=mock_projected_sa_volumes,
                )
                == expected_volumes
            )

    @pytest.mark.parametrize(
        "config_dict, service, instance, expected_secret_name, expected_signature_name",
        [
            (
                {"boto_keys": ["pew"]},
                "zuora_integration",
                "sync_ads_settings_post_budget_edit_batch_daemon",
                "paasta-boto-key-zuora--integration-sync--ads--settings--po-4xbg",
                "paastasvc-zuora--integration-secret-zuora--integration-paasta-boto-key-zuora--integration-sync--ads--settings--po-4xbg-signature",
            ),
            (
                {"boto_keys": ["few"]},
                "zuora_integration",
                "reprocess_zuora_amend_callouts_batch_daemon",
                "paasta-boto-key-zuora--integration-reprocess--zuora--amend-jztw",
                "paastasvc-zuora--integration-secret-zuora--integration-paasta-boto-key-zuora--integration-reprocess--zuora--amend-jztw-signature",
            ),
            (
                {
                    "boto_keys": ["foo"],
                },
                "kafka_discovery",
                "main",
                "paasta-boto-key-kafka--discovery-main",
                "paastasvc-kafka--discovery-secret-kafka--discovery-paasta-boto-key-kafka--discovery-main-signature",
            ),
            (
                {"boto_keys": ["pew"]},
                "yelp-main",
                "lives_data_action_content_ingester_worker",
                "paasta-boto-key-yelp-main-lives--data--action--content--in-4pxl",
                "paastasvc-yelp-main-secret-yelp-main-paasta-boto-key-yelp-main-lives--data--action--content--in-4pxl-signature",
            ),
            (
                {
                    "boto_keys": ["fuu"],
                    "namespace": "paastasvc-compute-infra-test-service",
                },
                "compute-infra-test-service",
                "boto_keys_test_1",
                "paasta-boto-key-compute-infra-test-service-boto--keys--test--1",
                "paastasvc-compute-infra-test-service-secret-compute-infra-test-service-paasta-boto-key-compute-infra-test-service-boto--keys--test--1-signature",
            ),
            ({}, "", "", "", ""),
        ],
    )
    def test_get_boto_volume(
        self,
        config_dict,
        service,
        instance,
        expected_secret_name,
        expected_signature_name,
    ):
        deployment = KubernetesDeploymentConfig(
            service=service,
            instance=instance,
            cluster="mega-cluster",
            config_dict=config_dict,
            branch_dict=None,
            soa_dir="/nail/blah",
        )

        with mock.patch(
            "paasta_tools.kubernetes_tools.get_secret_signature",
            return_value="hash",
            autospec=True,
        ) as get_signature:
            volumes = deployment.get_boto_volume()

        if config_dict:
            # check against existing signatures
            assert (
                get_signature.call_args[1]["signature_name"] == expected_signature_name
            )

            # check against existing secrets
            assert volumes.secret.secret_name == expected_secret_name

            assert len(volumes.secret.items) == len(config_dict["boto_keys"]) * 4
            for key in config_dict["boto_keys"]:
                assert any(
                    [item.path == f"{key}.yaml" for item in volumes.secret.items]
                )
        else:
            assert volumes is None

    @pytest.mark.parametrize(
        "config_dict, expected_secret_mount_items_count",
        [
            ({"datastore_credentials": {"mysql": ["credential1", "credential2"]}}, 2),
            ({"datastore_credentials": {"mysql": ["credential3"]}}, 1),
            (
                {
                    "datastore_credentials": {
                        "mysql": ["credential1"],
                        "cassandra": ["credential4", "credential5"],
                    }
                },
                3,
            ),
        ],
    )
    def test_get_datastore_credentials_secrets_volumes_exists(
        self, config_dict, expected_secret_mount_items_count
    ):
        deployment = KubernetesDeploymentConfig(
            service="my-service",
            instance="my-instance",
            cluster="mega-cluster",
            config_dict=config_dict,
            branch_dict=None,
            soa_dir="/nail/blah",
        )

        with mock.patch(
            "paasta_tools.kubernetes_tools.get_secret_signature",
            return_value="hash",
            autospec=True,
        ):
            secret_mount_items = (
                deployment.get_datastore_credentials_secrets_volume().secret.items
            )
            assert len(secret_mount_items) == expected_secret_mount_items_count

    @pytest.mark.parametrize(
        "config_dict",
        [
            {"datastore_credentials": {"mysql": []}},
            {"datastore_credentials": {"mysql": [], "cassandra": []}},
            {},
        ],
    )
    def test_get_datastore_credentials_secrets_volumes_not_exist(self, config_dict):
        deployment = KubernetesDeploymentConfig(
            service="my-service",
            instance="my-instance",
            cluster="mega-cluster",
            config_dict=config_dict,
            branch_dict=None,
            soa_dir="/nail/blah",
        )

        with mock.patch(
            "paasta_tools.kubernetes_tools.get_secret_signature",
            return_value="hash",
            autospec=True,
        ):
            if len(config_dict) == 0:
                assert deployment.get_datastore_credentials_secrets_volume() is None
            else:
                secret_items = (
                    deployment.get_datastore_credentials_secrets_volume().secret.items
                )
                assert len(secret_items) == 0

    @pytest.mark.parametrize(
        "config_dict",
        [
            {"crypto_keys": {"encrypt": ["mad"], "decrypt": ["max"]}},
            {"crypto_keys": {"decrypt": ["furiosa"]}},
            {},
        ],
    )
    def test_get_crypto_volume(self, config_dict):
        deployment = KubernetesDeploymentConfig(
            service="my-service",
            instance="my-instance",
            cluster="mega-cluster",
            config_dict=config_dict,
            branch_dict=None,
            soa_dir="/nail/blah",
        )
        with mock.patch.object(
            deployment, "get_crypto_secret_hash", return_value="hash"
        ):
            volumes = deployment.get_crypto_volume()
        if config_dict:
            (volumes.secret.secret_name == "paasta-crypto-key-my-service-my-instance")

            assert len(volumes.secret.items) == len(config_dict["crypto_keys"])
            assert set(deployment.get_crypto_keys_from_config()) == {
                item.path.rstrip(".json") for item in volumes.secret.items
            }
        else:
            assert volumes is None

    def test_get_sanitised_service_name(self):
        with mock.patch(
            "paasta_tools.kubernetes_tools.KubernetesDeploymentConfig.get_service",
            autospec=True,
            return_value="my_service",
        ):
            assert self.deployment.get_sanitised_service_name() == "my--service"

    def test_get_sanitised_instance_name(self):
        with mock.patch(
            "paasta_tools.kubernetes_tools.KubernetesDeploymentConfig.get_instance",
            autospec=True,
            return_value="my_instance",
        ):
            assert self.deployment.get_sanitised_instance_name() == "my--instance"

    def test_get_desired_instances(self):
        with mock.patch(
            "paasta_tools.kubernetes_tools.KubernetesDeploymentConfig.get_aws_ebs_volumes",
            autospec=True,
        ) as mock_get_aws_ebs_volumes:
            mock_get_aws_ebs_volumes.return_value = ["some-ebs-vol"]
            with pytest.raises(Exception):
                self.deployment.get_desired_instances()

    @mock.patch(
        "paasta_tools.kubernetes_tools.get_git_sha_from_dockerurl", autospec=True
    )
    def test_format_kubernetes_app_dict(self, _):
        with mock.patch(
            "paasta_tools.kubernetes_tools.load_system_paasta_config", autospec=True
        ) as mock_load_system_config, mock.patch(
            "paasta_tools.kubernetes_tools.KubernetesDeploymentConfig.get_docker_url",
            autospec=True,
        ) as mock_get_docker_url, mock.patch(
            "paasta_tools.kubernetes_tools.KubernetesDeploymentConfig.get_service",
            autospec=True,
            return_value="kurupt",
        ) as mock_get_service, mock.patch(
            "paasta_tools.kubernetes_tools.KubernetesDeploymentConfig.get_instance",
            autospec=True,
            return_value="fm",
        ) as mock_get_instance, mock.patch(
            "paasta_tools.kubernetes_tools.KubernetesDeploymentConfig.get_desired_instances",
            autospec=True,
        ) as mock_get_instances, mock.patch(
            "paasta_tools.kubernetes_tools.KubernetesDeploymentConfig.get_deployment_strategy_config",
            autospec=True,
        ) as mock_get_deployment_strategy_config, mock.patch(
            "paasta_tools.kubernetes_tools.KubernetesDeploymentConfig.get_sanitised_volume_name",
            autospec=True,
        ), mock.patch(
            "paasta_tools.kubernetes_tools.get_config_hash", autospec=True
        ) as mock_get_config_hash, mock.patch(
            "paasta_tools.kubernetes_tools.KubernetesDeploymentConfig.get_force_bounce",
            autospec=True,
        ) as mock_get_force_bounce, mock.patch(
            "paasta_tools.kubernetes_tools.KubernetesDeploymentConfig.sanitize_for_config_hash",
            autospec=True,
        ) as mock_sanitize_for_config_hash, mock.patch(
            "paasta_tools.kubernetes_tools.KubernetesDeploymentConfig.get_persistent_volumes",
            autospec=True,
        ) as mock_get_persistent_volumes, mock.patch(
            "paasta_tools.kubernetes_tools.KubernetesDeploymentConfig.get_volume_claim_templates",
            autospec=True,
        ) as mock_get_volumes_claim_templates, mock.patch(
            "paasta_tools.kubernetes_tools.KubernetesDeploymentConfig.get_pod_template_spec",
            autospec=True,
        ) as mock_get_pod_template_spec, mock.patch(
            "paasta_tools.kubernetes_tools.KubernetesDeploymentConfig.get_kubernetes_metadata",
            autospec=True,
        ) as mock_get_kubernetes_metadata:
            mock_get_persistent_volumes.return_value = []
            ret = self.deployment.format_kubernetes_app()
            assert mock_load_system_config.called
            assert mock_get_docker_url.called
            mock_get_config_hash.assert_called_with(
                mock_sanitize_for_config_hash.return_value,
                force_bounce=mock_get_force_bounce.return_value,
            )
            expected = V1Deployment(
                api_version="apps/v1",
                kind="Deployment",
                metadata=mock_get_kubernetes_metadata.return_value,
                spec=V1DeploymentSpec(
                    min_ready_seconds=0,
                    replicas=mock_get_instances.return_value,
                    selector=V1LabelSelector(
                        match_labels={
                            "paasta.yelp.com/instance": mock_get_instance.return_value,
                            "paasta.yelp.com/service": mock_get_service.return_value,
                        }
                    ),
                    revision_history_limit=0,
                    strategy=mock_get_deployment_strategy_config.return_value,
                    template=mock_get_pod_template_spec.return_value,
                ),
            )
            assert ret == expected
            assert (
                mock.call(
                    "yelp.com/paasta_config_sha", mock_get_config_hash.return_value
                )
                in ret.metadata.labels.__setitem__.mock_calls
            )
            assert (
                mock.call(
                    "paasta.yelp.com/config_sha", mock_get_config_hash.return_value
                )
                in ret.metadata.labels.__setitem__.mock_calls
            )
            assert (
                mock.call(
                    "yelp.com/paasta_config_sha", mock_get_config_hash.return_value
                )
                in ret.spec.template.metadata.labels.__setitem__.mock_calls
            )
            assert (
                mock.call(
                    "paasta.yelp.com/config_sha", mock_get_config_hash.return_value
                )
                in ret.spec.template.metadata.labels.__setitem__.mock_calls
            )

            mock_get_deployment_strategy_config.side_effect = Exception(
                "Bad bounce method"
            )
            with pytest.raises(InvalidKubernetesConfig):
                self.deployment.format_kubernetes_app()

            mock_get_persistent_volumes.return_value = [mock.Mock()]
            ret = self.deployment.format_kubernetes_app()
            expected = V1StatefulSet(
                api_version="apps/v1",
                kind="StatefulSet",
                metadata=mock_get_kubernetes_metadata.return_value,
                spec=V1StatefulSetSpec(
                    service_name="kurupt-fm",
                    replicas=mock_get_instances.return_value,
                    selector=V1LabelSelector(
                        match_labels={
                            "paasta.yelp.com/instance": mock_get_instance.return_value,
                            "paasta.yelp.com/service": mock_get_service.return_value,
                        }
                    ),
                    revision_history_limit=0,
                    template=mock_get_pod_template_spec.return_value,
                    volume_claim_templates=mock_get_volumes_claim_templates.return_value,
                    pod_management_policy="OrderedReady",
                ),
            )
            assert ret == expected
            assert (
                mock.call(
                    "yelp.com/paasta_config_sha", mock_get_config_hash.return_value
                )
                in ret.metadata.labels.__setitem__.mock_calls
            )
            assert (
                mock.call(
                    "paasta.yelp.com/config_sha", mock_get_config_hash.return_value
                )
                in ret.metadata.labels.__setitem__.mock_calls
            )
            assert (
                mock.call(
                    "yelp.com/paasta_config_sha", mock_get_config_hash.return_value
                )
                in ret.spec.template.metadata.labels.__setitem__.mock_calls
            )
            assert (
                mock.call(
                    "paasta.yelp.com/config_sha", mock_get_config_hash.return_value
                )
                in ret.spec.template.metadata.labels.__setitem__.mock_calls
            )

    @mock.patch(
        "paasta_tools.kubernetes_tools.load_system_paasta_config",
        autospec=True,
    )
    @mock.patch(
        "paasta_tools.kubernetes_tools.KubernetesDeploymentConfig.get_volumes",
        autospec=True,
    )
    @mock.patch(
        "paasta_tools.kubernetes_tools.KubernetesDeploymentConfig.get_kubernetes_containers",
        autospec=True,
    )
    @mock.patch(
        "paasta_tools.kubernetes_tools.KubernetesDeploymentConfig.get_pod_volumes",
        autospec=True,
        return_value=[],
    )
    @mock.patch(
        "paasta_tools.kubernetes_tools.KubernetesDeploymentConfig.get_node_affinity",
        autospec=True,
    )
    @mock.patch(
        "paasta_tools.kubernetes_tools.load_service_namespace_config",
        autospec=True,
    )
    @mock.patch(
        "paasta_tools.kubernetes_tools.KubernetesDeploymentConfig.get_termination_grace_period",
        autospec=True,
    )
    @mock.patch(
        "paasta_tools.kubernetes_tools.KubernetesDeploymentConfig.get_pod_anti_affinity",
        autospec=True,
    )
    @mock.patch(
        "paasta_tools.kubernetes_tools.create_pod_topology_spread_constraints",
        autospec=True,
    )
    @pytest.mark.parametrize(
        "autoscaling_metric_provider",
        [
            None,
            METRICS_PROVIDER_UWSGI,
            METRICS_PROVIDER_PISCINA,
            METRICS_PROVIDER_GUNICORN,
        ],
    )
    @pytest.mark.parametrize(
        "in_smtstk,routable_ip,node_affinity,anti_affinity,spec_affinity,termination_grace_period,pod_topology",
        [
            (True, "true", None, None, {}, None, []),
            (False, "false", None, None, {}, 10, []),
            # an node affinity absent but pod anti affinity present
            (
                False,
                "false",
                None,
                "pod_anti_affinity",
                {"affinity": V1Affinity(pod_anti_affinity="pod_anti_affinity")},
                None,
                [],
            ),
            # an affinity obj is only added if there is a node affinity
            (
                False,
                "false",
                "a_node_affinity",
                "pod_anti_affinity",
                {
                    "affinity": V1Affinity(
                        node_affinity="a_node_affinity",
                        pod_anti_affinity="pod_anti_affinity",
                    )
                },
                None,
                [],
            ),
        ],
    )
    def test_get_pod_template_spec(
        self,
        mock_create_pod_topology_spread_constraints,
        mock_get_pod_anti_affinity,
        mock_get_termination_grace_period,
        mock_load_service_namespace_config,
        mock_get_node_affinity,
        mock_get_pod_volumes,
        mock_get_kubernetes_containers,
        mock_get_volumes,
        mock_load_system_paasta_config,
        in_smtstk,
        routable_ip,
        pod_topology,
        node_affinity,
        anti_affinity,
        spec_affinity,
        termination_grace_period,
        autoscaling_metric_provider,
    ):
        mock_service_namespace_config = mock.Mock()
        mock_load_service_namespace_config.return_value = mock_service_namespace_config
        mock_service_namespace_config.is_in_smartstack.return_value = in_smtstk
        mock_get_node_affinity.return_value = node_affinity
        mock_get_pod_anti_affinity.return_value = anti_affinity
        mock_create_pod_topology_spread_constraints.return_value = pod_topology
        mock_system_paasta_config = mock.Mock()
        mock_system_paasta_config.get_kubernetes_add_registration_labels.return_value = (
            True
        )
        mock_system_paasta_config.get_topology_spread_constraints.return_value = []
        mock_system_paasta_config.get_pod_defaults.return_value = dict(dns_policy="foo")
        mock_get_termination_grace_period.return_value = termination_grace_period

        if autoscaling_metric_provider:
            mock_config_dict = KubernetesDeploymentConfigDict(
                min_instances=1,
                max_instances=3,
                autoscaling={
                    "metrics_providers": [{"type": autoscaling_metric_provider}]
                },
                deploy_group="fake_group",
            )
            autoscaled_deployment = KubernetesDeploymentConfig(
                service="kurupt",
                instance="fm",
                cluster="brentford",
                config_dict=mock_config_dict,
                branch_dict=None,
            )
            ret = autoscaled_deployment.get_pod_template_spec(
                git_sha="aaaa123", system_paasta_config=mock_system_paasta_config
            )
        else:
            ret = self.deployment.get_pod_template_spec(
                git_sha="aaaa123", system_paasta_config=mock_system_paasta_config
            )

        assert mock_load_service_namespace_config.called
        assert mock_service_namespace_config.is_in_smartstack.called
        assert mock_get_pod_volumes.called
        assert mock_get_volumes.called
        pod_spec_kwargs = dict(
            service_account_name=None,
            containers=mock_get_kubernetes_containers.return_value,
            share_process_namespace=True,
            node_selector={"yelp.com/pool": "default"},
            restart_policy="Always",
            volumes=[],
            dns_policy="foo",
            termination_grace_period_seconds=termination_grace_period,
        )
        pod_spec_kwargs.update(spec_affinity)

        expected_labels = {
            "paasta.yelp.com/pool": "default",
            "yelp.com/paasta_git_sha": "aaaa123",
            "yelp.com/paasta_instance": "fm",
            "yelp.com/paasta_service": "kurupt",
            "paasta.yelp.com/git_sha": "aaaa123",
            "paasta.yelp.com/instance": "fm",
            "paasta.yelp.com/service": "kurupt",
            "paasta.yelp.com/autoscaled": "true"
            if autoscaling_metric_provider
            else "false",
            "paasta.yelp.com/cluster": "brentford",
            "registrations.paasta.yelp.com/kurupt.fm": "true",
            "yelp.com/owner": "compute_infra_platform_experience",
            "paasta.yelp.com/managed": "true",
        }
        if in_smtstk:
            expected_labels["paasta.yelp.com/weight"] = "10"

        if autoscaling_metric_provider:
            expected_labels["paasta.yelp.com/deploy_group"] = "fake_group"
            if autoscaling_metric_provider != METRICS_PROVIDER_UWSGI:
                expected_labels[
                    f"paasta.yelp.com/scrape_{autoscaling_metric_provider}_prometheus"
                ] = "true"
        if autoscaling_metric_provider in (
            METRICS_PROVIDER_UWSGI,
            METRICS_PROVIDER_GUNICORN,
        ):
            routable_ip = "true"

        expected_annotations = {
            "smartstack_registrations": '["kurupt.fm"]',
            "paasta.yelp.com/routable_ip": routable_ip,
            "iam.amazonaws.com/role": "",
        }
        if autoscaling_metric_provider == METRICS_PROVIDER_UWSGI:
            expected_annotations["autoscaling"] = "uwsgi"

        expected = V1PodTemplateSpec(
            metadata=V1ObjectMeta(
                labels=expected_labels,
                annotations=expected_annotations,
            ),
            spec=V1PodSpec(**pod_spec_kwargs),
        )

        assert ret == expected

    @mock.patch(
        "paasta_tools.kubernetes_tools.KubernetesDeploymentConfig.get_prometheus_port",
        autospec=True,
    )
    @mock.patch(
        "paasta_tools.kubernetes_tools.KubernetesDeploymentConfig.should_use_metrics_provider",
        autospec=True,
    )
    @pytest.mark.parametrize(
        "ip_configured,in_smtstk,prometheus_port,should_use_uwsgi_provider,should_use_gunicorn_provider,expected",
        [
            (False, True, 8888, False, False, "true"),
            (False, False, 8888, False, False, "true"),
            (False, True, None, False, False, "true"),
            (True, False, None, False, False, "true"),
            (False, False, None, True, False, "true"),
            (False, False, None, False, False, "false"),
            (False, False, None, False, True, "true"),
        ],
    )
    def test_routable_ip(
        self,
        mock_should_use_metrics_provider,
        mock_get_prometheus_port,
        ip_configured,
        in_smtstk,
        prometheus_port,
        should_use_uwsgi_provider,
        should_use_gunicorn_provider,
        expected,
    ):
        def mock_should_use_metrics_provider_fn(p: str) -> bool:
            if p == METRICS_PROVIDER_UWSGI:
                return should_use_uwsgi_provider
            elif p == METRICS_PROVIDER_GUNICORN:
                return should_use_gunicorn_provider
            return False

        mock_get_prometheus_port.return_value = prometheus_port
        self.deployment.should_use_metrics_provider = (
            mock_should_use_metrics_provider_fn
        )
        mock_service_namespace_config = mock.Mock()
        mock_service_namespace_config.is_in_smartstack.return_value = in_smtstk
        mock_system_paasta_config = mock.Mock()

        self.deployment.config_dict["routable_ip"] = ip_configured
        ret = self.deployment.has_routable_ip(
            mock_service_namespace_config, mock_system_paasta_config
        )

        assert ret == expected

    def test_create_pod_topology_spread_constraints(self):
        configured_constraints: List[TopologySpreadConstraintDict] = [
            {
                "topology_key": "kubernetes.io/hostname",
                "max_skew": 1,
                "when_unsatisfiable": "ScheduleAnyway",
            },
            {
                "topology_key": "topology.kubernetes.io/zone",
                "max_skew": 3,
                "when_unsatisfiable": "DoNotSchedule",
            },
        ]

        expected_constraints = [
            V1TopologySpreadConstraint(
                label_selector=V1LabelSelector(
                    match_labels={
                        "paasta.yelp.com/service": "schematizer",
                        "paasta.yelp.com/instance": "main",
                    }
                ),
                max_skew=1,
                topology_key="kubernetes.io/hostname",
                when_unsatisfiable="ScheduleAnyway",
            ),
            V1TopologySpreadConstraint(
                label_selector=V1LabelSelector(
                    match_labels={
                        "paasta.yelp.com/service": "schematizer",
                        "paasta.yelp.com/instance": "main",
                    }
                ),
                max_skew=3,
                topology_key="topology.kubernetes.io/zone",
                when_unsatisfiable="DoNotSchedule",
            ),
        ]

        assert (
            kubernetes_tools.create_pod_topology_spread_constraints(
                "schematizer", "main", configured_constraints
            )
            == expected_constraints
        )

    @pytest.mark.parametrize(
        "raw_selectors,expected",
        [
            ({}, {"yelp.com/pool": "default"}),  # no node_selectors case
            (  # node_selectors configs case, simple items become k8s selectors
                {
                    "select_key": "select_value",
                    "affinity_key": {"operator": "In", "values": ["affinity_value"]},
                },
                {"yelp.com/pool": "default", "select_key": "select_value"},
            ),
        ],
    )
    def test_get_node_selectors(self, raw_selectors, expected):
        if raw_selectors:
            self.deployment.config_dict["node_selectors"] = raw_selectors
        assert self.deployment.get_node_selector() == expected

    def test_get_node_affinity_with_reqs(self):
        deployment = KubernetesDeploymentConfig(
            service="kurupt",
            instance="fm",
            cluster="brentford",
            config_dict={
                "deploy_whitelist": ["habitat", ["habitat_a"]],
                "node_selectors": {
                    "instance_type": ["a1.1xlarge"],
                },
            },
            branch_dict=None,
            soa_dir="/nail/blah",
        )

        assert deployment.get_node_affinity() == V1NodeAffinity(
            required_during_scheduling_ignored_during_execution=V1NodeSelector(
                node_selector_terms=[
                    V1NodeSelectorTerm(
                        match_expressions=[
                            V1NodeSelectorRequirement(
                                key="yelp.com/habitat",
                                operator="In",
                                values=["habitat_a"],
                            ),
                            V1NodeSelectorRequirement(
                                key="node.kubernetes.io/instance-type",
                                operator="In",
                                values=["a1.1xlarge"],
                            ),
                        ]
                    )
                ],
            ),
        )

    def test_get_node_affinity_no_reqs(self):
        deployment = KubernetesDeploymentConfig(
            service="kurupt",
            instance="fm",
            cluster="brentford",
            config_dict={},
            branch_dict=None,
            soa_dir="/nail/blah",
        )

        assert deployment.get_node_affinity() is None

    def test_get_node_affinity_with_preferences(self):
        deployment = KubernetesDeploymentConfig(
            service="kurupt",
            instance="fm",
            cluster="brentford",
            config_dict={
                "deploy_whitelist": ["habitat", ["habitat_a"]],
                "node_selectors_preferred": [
                    {
                        "weight": 1,
                        "preferences": {
                            "instance_type": ["a1.1xlarge"],
                        },
                    }
                ],
            },
            branch_dict=None,
            soa_dir="/nail/blah",
        )

        assert deployment.get_node_affinity() == V1NodeAffinity(
            required_during_scheduling_ignored_during_execution=V1NodeSelector(
                node_selector_terms=[
                    V1NodeSelectorTerm(
                        match_expressions=[
                            V1NodeSelectorRequirement(
                                key="yelp.com/habitat",
                                operator="In",
                                values=["habitat_a"],
                            ),
                        ]
                    )
                ],
            ),
            preferred_during_scheduling_ignored_during_execution=[
                V1PreferredSchedulingTerm(
                    weight=1,
                    preference=V1NodeSelectorTerm(
                        match_expressions=[
                            V1NodeSelectorRequirement(
                                key="node.kubernetes.io/instance-type",
                                operator="In",
                                values=["a1.1xlarge"],
                            ),
                        ]
                    ),
                )
            ],
        )

    def test_get_node_affinity_no_reqs_with_global_override(self):
        """
        Given global node affinity overrides and no deployment specific requirements, the globals should be used
        """
        assert self.deployment.get_node_affinity(
            {"default": {"topology.kubernetes.io/zone": ["us-west-1a", "us-west-1b"]}},
        ) == V1NodeAffinity(
            required_during_scheduling_ignored_during_execution=V1NodeSelector(
                node_selector_terms=[
                    V1NodeSelectorTerm(
                        match_expressions=[
                            V1NodeSelectorRequirement(
                                key="topology.kubernetes.io/zone",
                                operator="In",
                                values=["us-west-1a", "us-west-1b"],
                            )
                        ]
                    )
                ],
            ),
        )

    def test_get_node_affinity_no_reqs_with_global_override_and_deployment_config(self):
        """
        Given global node affinity overrides and deployment specific requirements, globals should be ignored
        """
        deployment = KubernetesDeploymentConfig(
            service="kurupt",
            instance="fm",
            cluster="brentford",
            config_dict={
                "node_selectors": {"topology.kubernetes.io/zone": ["us-west-1a"]},
                "node_selectors_preferred": [
                    {
                        "weight": 1,
                        "preferences": {
                            "instance_type": ["a1.1xlarge"],
                        },
                    }
                ],
            },
            branch_dict=None,
            soa_dir="/nail/blah",
        )
        actual = deployment.get_node_affinity(
            {"default": {"topology.kubernetes.io/zone": ["us-west-1a", "us-west-1b"]}},
        )
        expected = V1NodeAffinity(
            required_during_scheduling_ignored_during_execution=V1NodeSelector(
                node_selector_terms=[
                    V1NodeSelectorTerm(
                        match_expressions=[
                            V1NodeSelectorRequirement(
                                key="topology.kubernetes.io/zone",
                                operator="In",
                                values=["us-west-1a"],
                            ),
                        ]
                    )
                ],
            ),
            preferred_during_scheduling_ignored_during_execution=[
                V1PreferredSchedulingTerm(
                    weight=1,
                    preference=V1NodeSelectorTerm(
                        match_expressions=[
                            V1NodeSelectorRequirement(
                                key="node.kubernetes.io/instance-type",
                                operator="In",
                                values=["a1.1xlarge"],
                            ),
                        ]
                    ),
                )
            ],
        )
        assert actual == expected

    def test_get_node_affinity_no_reqs_with_global_override_and_deployment_config_habitat(
        self,
    ):
        """
        Given global node affinity overrides and deployment specific zone selector, globals should be ignored
        """
        deployment = KubernetesDeploymentConfig(
            service="kurupt",
            instance="fm",
            cluster="brentford",
            config_dict={"node_selectors": {"yelp.com/habitat": ["uswest1astagef"]}},
            branch_dict=None,
            soa_dir="/nail/blah",
        )
        actual = deployment.get_node_affinity(
            {"default": {"topology.kubernetes.io/zone": ["us-west-1a", "us-west-1b"]}},
        )
        expected = V1NodeAffinity(
            required_during_scheduling_ignored_during_execution=V1NodeSelector(
                node_selector_terms=[
                    V1NodeSelectorTerm(
                        match_expressions=[
                            V1NodeSelectorRequirement(
                                key="yelp.com/habitat",
                                operator="In",
                                values=["uswest1astagef"],
                            ),
                        ]
                    )
                ],
            )
        )
        assert actual == expected

    @pytest.mark.parametrize(
        "anti_affinity,expected",
        [
            (None, None),  # no anti-affinity case
            ([], None),  # empty anti-affinity
            (  # single anti-affinity
                KubeAffinityCondition(service="s1", instance="i1"),
                [{"paasta.yelp.com/service": "s1", "paasta.yelp.com/instance": "i1"}],
            ),
            (  # multiple anti-affinity case
                [
                    KubeAffinityCondition(service="s1", instance="i1"),
                    KubeAffinityCondition(instance="i2"),
                    KubeAffinityCondition(service="s3"),
                ],
                [
                    {"paasta.yelp.com/service": "s1", "paasta.yelp.com/instance": "i1"},
                    {"paasta.yelp.com/instance": "i2"},
                    {"paasta.yelp.com/service": "s3"},
                ],
            ),
        ],
    )
    def test_get_pod_anti_affinity(self, anti_affinity, expected):
        self.deployment.config_dict["anti_affinity"] = anti_affinity
        expected_affinity = None
        if expected:
            terms = [
                V1PodAffinityTerm(
                    topology_key="kubernetes.io/hostname",
                    label_selector=V1LabelSelector(match_labels=selector),
                )
                for selector in expected
            ]
            expected_affinity = V1PodAntiAffinity(
                required_during_scheduling_ignored_during_execution=terms
            )
        assert self.deployment.get_pod_anti_affinity() == expected_affinity

    @pytest.mark.parametrize(
        "termination_action,expected",
        [
            (None, ["/bin/sh", "-c", "sleep 30"]),  # no termination action
            ("", ["/bin/sh", "-c", "sleep 30"]),  # empty termination action
            ([], ["/bin/sh", "-c", "sleep 30"]),  # empty termination action
            ("/bin/no-args", ["/bin/no-args"]),  # no args command
            (["/bin/bash", "cmd.sh"], ["/bin/bash", "cmd.sh"]),  # no args command
        ],
    )
    def test_kubernetes_container_termination_action(
        self, termination_action, expected
    ):
        if termination_action:
            self.deployment.config_dict["lifecycle"] = {
                "pre_stop_command": termination_action
            }
        handler = V1Handler(_exec=V1ExecAction(command=expected))
        assert self.deployment.get_kubernetes_container_termination_action() == handler

    @pytest.mark.parametrize(
        "whitelist,blacklist,expected",
        [
            (None, [], []),  # no whitelist/blacklist case
            (  # whitelist only case
                ("habitat", ["habitat_a", "habitat_b"]),
                [],
                [("yelp.com/habitat", "In", ["habitat_a", "habitat_b"])],
            ),
            (  # blacklist only case
                None,
                [("habitat", "habitat_a"), ("habitat", "habitat_b")],
                [
                    ("yelp.com/habitat", "NotIn", ["habitat_a"]),
                    ("yelp.com/habitat", "NotIn", ["habitat_b"]),
                ],
            ),
            (  # whitelist and blacklist case
                ("habitat", ["habitat_a", "habitat_b"]),
                [("region", "region_a"), ("habitat", "habitat_c")],
                [
                    ("yelp.com/habitat", "In", ["habitat_a", "habitat_b"]),
                    ("yelp.com/region", "NotIn", ["region_a"]),
                    ("yelp.com/habitat", "NotIn", ["habitat_c"]),
                ],
            ),
        ],
    )
    def test_whitelist_blacklist_to_requirements(self, whitelist, blacklist, expected):
        assert (
            allowlist_denylist_to_requirements(allowlist=whitelist, denylist=blacklist)
            == expected
        )

    @pytest.mark.parametrize(
        "node_selectors,expected",
        [
            ({}, []),  # no node_selectors case
            (  # node_selectors config case, complex items become requirements
                {
                    "select_key": "select_value",  # simple item, excluded
                    "implicit_in_key": ["implicit_value"],  # shorthand "In" case
                    "a_key": [
                        {"operator": "In", "values": ["a_value"]},
                        {"operator": "NotIn", "values": ["a_value"]},
                        {"operator": "Exists"},
                        {"operator": "DoesNotExist"},
                        {"operator": "Gt", "value": 100},
                        {"operator": "Lt", "value": 200},
                    ],
                },
                [
                    ("implicit_in_key", "In", ["implicit_value"]),
                    ("a_key", "In", ["a_value"]),
                    ("a_key", "NotIn", ["a_value"]),
                    ("a_key", "Exists", []),
                    ("a_key", "DoesNotExist", []),
                    ("a_key", "Gt", ["100"]),
                    ("a_key", "Lt", ["200"]),
                ],
            ),
        ],
    )
    def test_raw_selectors_to_requirements(self, node_selectors, expected):
        assert raw_selectors_to_requirements(node_selectors) == expected

    def test_raw_selectors_to_requirements_error(self):
        node_selectors = {
            "error_key": [{"operator": "BadOperator"}],  # type: ignore
        }
        with pytest.raises(ValueError):
            raw_selectors_to_requirements(node_selectors)  # type: ignore

    @pytest.mark.parametrize(
        "is_autoscaled, autoscaled_label",
        (
            (True, "true"),
            (False, "false"),
        ),
    )
    def test_get_kubernetes_metadata(self, is_autoscaled, autoscaled_label):
        with mock.patch(
            "paasta_tools.kubernetes_tools.KubernetesDeploymentConfig.get_service",
            autospec=True,
            return_value="kurupt",
        ) as mock_get_service, mock.patch(
            "paasta_tools.kubernetes_tools.KubernetesDeploymentConfig.get_instance",
            autospec=True,
            return_value="fm",
        ) as mock_get_instance, mock.patch(
            "paasta_tools.kubernetes_tools.KubernetesDeploymentConfig.is_autoscaling_enabled",
            autospec=True,
            return_value=is_autoscaled,
        ):
            ret = self.deployment.get_kubernetes_metadata("aaa123")
            assert ret == V1ObjectMeta(
                labels={
                    "yelp.com/paasta_git_sha": "aaa123",
                    "yelp.com/paasta_instance": mock_get_instance.return_value,
                    "yelp.com/paasta_service": mock_get_service.return_value,
                    "paasta.yelp.com/git_sha": "aaa123",
                    "paasta.yelp.com/instance": mock_get_instance.return_value,
                    "paasta.yelp.com/service": mock_get_service.return_value,
                    "paasta.yelp.com/autoscaled": autoscaled_label,
                    "paasta.yelp.com/pool": "default",
                    "paasta.yelp.com/cluster": "brentford",
                    "yelp.com/owner": "compute_infra_platform_experience",
                    "paasta.yelp.com/managed": "true",
                },
                name="kurupt-fm",
                namespace="paastasvc-kurupt",
            )

    @pytest.mark.parametrize(
        "metrics_provider",
        (METRICS_PROVIDER_CPU,),
    )
    def test_get_autoscaling_metric_spec_cpu(self, metrics_provider):
        # with cpu
        config_dict = KubernetesDeploymentConfigDict(
            {
                "min_instances": 1,
                "max_instances": 3,
<<<<<<< HEAD
                "autoscaling": {"metrics_provider": metrics_provider, "setpoint": 0.5},
            }
        )
        mock_config = KubernetesDeploymentConfig(  # type: ignore
            service="service",
            cluster="cluster",
            instance="instance",
            config_dict=config_dict,
            branch_dict=None,
        )
        return_value = KubernetesDeploymentConfig.get_autoscaling_metric_spec(
            mock_config,
            "fake_name",
            "cluster",
            "paasta",
        )
        annotations: Dict[Any, Any] = {}
        expected_res = V2beta2HorizontalPodAutoscaler(
            kind="HorizontalPodAutoscaler",
            metadata=V1ObjectMeta(
                name="fake_name",
                namespace="paasta",
                annotations=annotations,
                labels=mock.ANY,
            ),
            spec=V2beta2HorizontalPodAutoscalerSpec(
                behavior=mock_config.get_autoscaling_scaling_policy(
                    autoscaling_params={},
                    max_replicas=3,
                ),
                max_replicas=3,
                min_replicas=1,
                metrics=[
                    V2beta2MetricSpec(
                        type="Resource",
                        resource=V2beta2ResourceMetricSource(
                            name="cpu",
                            target=V2beta2MetricTarget(
                                type="Utilization",
                                average_utilization=50.0,
                            ),
                        ),
                    )
                ],
                scale_target_ref=V2beta2CrossVersionObjectReference(
                    api_version="apps/v1",
                    kind="Deployment",
                    name="fake_name",
                ),
            ),
        )
        assert expected_res == return_value

    @pytest.mark.parametrize(
        "metrics_provider",
        ("cpu",),
    )
    def test_get_autoscaling_metric_spec_cpu_prometheus(self, metrics_provider):
        # with cpu
        config_dict = KubernetesDeploymentConfigDict(
            {
                "min_instances": 1,
                "max_instances": 3,
=======
>>>>>>> e4b077da
                "autoscaling": {
                    "metrics_providers": [{"type": metrics_provider, "setpoint": 0.5}]
                },
            }
        )
        mock_config = KubernetesDeploymentConfig(  # type: ignore
            service="service",
            cluster="cluster",
            instance="instance",
            config_dict=config_dict,
            branch_dict=None,
        )
        return_value = KubernetesDeploymentConfig.get_autoscaling_metric_spec(
            mock_config,
            "fake_name",
            "cluster",
            "paasta",
        )
        annotations: Dict[Any, Any] = {}
        expected_res = V2beta2HorizontalPodAutoscaler(
            kind="HorizontalPodAutoscaler",
            metadata=V1ObjectMeta(
                name="fake_name",
                namespace="paasta",
                annotations=annotations,
                labels=mock.ANY,
            ),
            spec=V2beta2HorizontalPodAutoscalerSpec(
                behavior=mock_config.get_autoscaling_scaling_policy(
                    autoscaling_params={},
                    max_replicas=3,
                ),
                max_replicas=3,
                min_replicas=1,
                metrics=[
                    V2beta2MetricSpec(
                        type="Resource",
                        resource=V2beta2ResourceMetricSource(
                            name="cpu",
                            target=V2beta2MetricTarget(
                                type="Utilization",
                                average_utilization=50.0,
                            ),
                        ),
                    )
                ],
                scale_target_ref=V2beta2CrossVersionObjectReference(
                    api_version="apps/v1",
                    kind="Deployment",
                    name="fake_name",
                ),
            ),
        )
        assert expected_res == return_value

    @mock.patch(
        "paasta_tools.kubernetes_tools.load_system_paasta_config",
        autospec=True,
        return_value=mock.Mock(
            get_legacy_autoscaling_signalflow=lambda: "fake_signalflow_query"
        ),
    )
    def test_get_autoscaling_metric_spec_uwsgi_prometheus(
        self, fake_system_paasta_config
    ):
        config_dict = KubernetesDeploymentConfigDict(
            {
                "min_instances": 1,
                "max_instances": 3,
                "autoscaling": {
                    "metrics_providers": [
                        {
                            "type": METRICS_PROVIDER_UWSGI,
                            "setpoint": 0.4,
                            "forecast_policy": "moving_average",
                            "moving_average_window_seconds": 300,
                        }
                    ]
                },
            }
        )
        mock_config = KubernetesDeploymentConfig(  # type: ignore
            service="service",
            cluster="cluster",
            instance="instance",
            config_dict=config_dict,
            branch_dict=None,
        )
        return_value = KubernetesDeploymentConfig.get_autoscaling_metric_spec(
            mock_config,
            "fake_name",
            "cluster",
            "paasta",
        )
        expected_res = V2beta2HorizontalPodAutoscaler(
            kind="HorizontalPodAutoscaler",
            metadata=V1ObjectMeta(
                name="fake_name",
                namespace="paasta",
                annotations={},
                labels=mock.ANY,
            ),
            spec=V2beta2HorizontalPodAutoscalerSpec(
                behavior=mock_config.get_autoscaling_scaling_policy(
                    autoscaling_params={},
                    max_replicas=3,
                ),
                max_replicas=3,
                min_replicas=1,
                metrics=[
                    V2beta2MetricSpec(
                        type="Object",
                        object=V2beta2ObjectMetricSource(
                            metric=V2beta2MetricIdentifier(
                                name="service-instance-uwsgi-prom",
                            ),
                            target=V2beta2MetricTarget(
                                type="Value",
                                value=1,
                            ),
                            described_object=V2beta2CrossVersionObjectReference(
                                api_version="apps/v1",
                                kind="Deployment",
                                name="fake_name",
                            ),
                        ),
                    ),
                ],
                scale_target_ref=V2beta2CrossVersionObjectReference(
                    api_version="apps/v1",
                    kind="Deployment",
                    name="fake_name",
                ),
            ),
        )

        assert expected_res == return_value

    @mock.patch(
        "paasta_tools.kubernetes_tools.load_system_paasta_config",
        autospec=True,
        return_value=mock.Mock(
            get_legacy_autoscaling_signalflow=lambda: "fake_signalflow_query"
        ),
    )
    def test_get_autoscaling_metric_spec_gunicorn_prometheus(
        self, fake_system_paasta_config
    ):
        config_dict = KubernetesDeploymentConfigDict(
            {
                "min_instances": 1,
                "max_instances": 3,
                "autoscaling": {
                    "metrics_providers": [
                        {
                            "type": METRICS_PROVIDER_GUNICORN,
                            "setpoint": 0.5,
                            "forecast_policy": "moving_average",
                            "moving_average_window_seconds": 300,
                        }
                    ]
                },
            }
        )
        mock_config = KubernetesDeploymentConfig(  # type: ignore
            service="service",
            cluster="cluster",
            instance="instance",
            config_dict=config_dict,
            branch_dict=None,
        )
        return_value = KubernetesDeploymentConfig.get_autoscaling_metric_spec(
            mock_config,
            "fake_name",
            "cluster",
            "paasta",
        )
        expected_res = V2beta2HorizontalPodAutoscaler(
            kind="HorizontalPodAutoscaler",
            metadata=V1ObjectMeta(
                name="fake_name",
                namespace="paasta",
                annotations={},
                labels=mock.ANY,
            ),
            spec=V2beta2HorizontalPodAutoscalerSpec(
                behavior=mock_config.get_autoscaling_scaling_policy(
                    autoscaling_params={},
                    max_replicas=3,
                ),
                max_replicas=3,
                min_replicas=1,
                metrics=[
                    V2beta2MetricSpec(
                        type="Object",
                        object=V2beta2ObjectMetricSource(
                            metric=V2beta2MetricIdentifier(
                                name="service-instance-gunicorn-prom",
                            ),
                            target=V2beta2MetricTarget(
                                type="Value",
                                value=1,
                            ),
                            described_object=V2beta2CrossVersionObjectReference(
                                api_version="apps/v1",
                                kind="Deployment",
                                name="fake_name",
                            ),
                        ),
                    ),
                ],
                scale_target_ref=V2beta2CrossVersionObjectReference(
                    api_version="apps/v1",
                    kind="Deployment",
                    name="fake_name",
                ),
            ),
        )

        assert expected_res == return_value

    def test_override_scaledown_policies(self):
        config_dict = KubernetesDeploymentConfigDict(
            {
                "min_instances": 1,
                "max_instances": 3,
                "autoscaling": {
                    "scaledown_policies": {
                        "stabilizationWindowSeconds": 123,
                        "policies": [
                            {"type": "Percent", "value": 45, "periodSeconds": 67}
                        ],
                    }
                },
            }
        )
        mock_config = KubernetesDeploymentConfig(  # type: ignore
            service="service",
            cluster="cluster",
            instance="instance",
            config_dict=config_dict,
            branch_dict=None,
        )
        hpa = KubernetesDeploymentConfig.get_autoscaling_metric_spec(
            mock_config,
            "fake_name",
            "cluster",
            "paasta",
        )
        assert hpa.spec.behavior["scaleDown"] == {
            "stabilizationWindowSeconds": 123,
            "selectPolicy": "Max",
            "policies": [{"type": "Percent", "value": 45, "periodSeconds": 67}],
        }

    def test_get_autoscaling_metric_spec_bespoke(self):
        config_dict = KubernetesDeploymentConfigDict(
            {
                "min_instances": 1,
                "max_instances": 3,
                "autoscaling": {
                    "metrics_providers": [
                        {"decision_policy": "bespoke", "setpoint": 0.5}
                    ]
                },
            }
        )
        mock_config = KubernetesDeploymentConfig(  # type: ignore
            service="service",
            cluster="cluster",
            instance="instance",
            config_dict=config_dict,
            branch_dict=None,
        )
        return_value = KubernetesDeploymentConfig.get_autoscaling_metric_spec(
            mock_config,
            "fake_name",
            "cluster",
            "paasta",
        )
        expected_res = None
        assert expected_res == return_value

    @mock.patch(
        "paasta_tools.kubernetes_tools.get_kubernetes_secret_hashes",
        autospec=True,
    )
    @pytest.mark.parametrize(
        "app_type,app_spec_type",
        [
            (V1Deployment, V1DeploymentSpec),
            (
                V1StatefulSet,
                functools.partial(V1StatefulSetSpec, service_name="fake_service_name"),
            ),
        ],
    )
    def test_sanitize_for_config_hash(
        self,
        mock_get_kubernetes_secret_hashes,
        app_type,
        app_spec_type,
    ):
        def make_deployment_config():
            return app_type(
                metadata=V1ObjectMeta(name="qwe", labels={"mc": "grindah"}),
                spec=app_spec_type(
                    replicas=2,
                    selector=V1LabelSelector(match_labels={"freq": "108.9"}),
                    template=V1PodTemplateSpec(
                        spec=V1PodSpec(
                            containers=[
                                V1Container(name="fake_container", env=[]),
                            ],
                        ),
                    ),
                ),
            )

        mock_config = make_deployment_config()
        mock_config_with_soa_sha = make_deployment_config()
        mock_config_with_soa_sha.spec.template.spec.containers[0].env.append(
            V1EnvVar(name="PAASTA_SOA_CONFIGS_SHA", value="fake_soa_git_sha"),
        )

        no_sha_ret = self.deployment.sanitize_for_config_hash(mock_config)
        with_sha_ret = self.deployment.sanitize_for_config_hash(
            mock_config_with_soa_sha
        )

        assert "replicas" not in no_sha_ret["spec"].keys()
        assert (
            no_sha_ret["paasta_secrets"]
            == mock_get_kubernetes_secret_hashes.return_value
        )
        assert (
            len(with_sha_ret["spec"]["template"]["spec"]["containers"][0]["env"]) == 0
        )
        # this means that with or without a SOA sha env var, the config SHA will
        # not be affected. if this is no longer true, this will cause a big bounce.
        assert no_sha_ret == with_sha_ret

    def test_get_kubernetes_secret_env_vars(self):
        assert self.deployment.get_kubernetes_secret_env_vars(
            secret_env_vars={"SOME": "SECRET(a_ref)"},
            shared_secret_env_vars={"A": "SHAREDSECRET(_ref1)"},
        ) == [
            V1EnvVar(
                name="SOME",
                value_from=V1EnvVarSource(
                    secret_key_ref=V1SecretKeySelector(
                        name="paastasvc-kurupt-secret-kurupt-a--ref",
                        key="a_ref",
                        optional=False,
                    )
                ),
            ),
            V1EnvVar(
                name="A",
                value_from=V1EnvVarSource(
                    secret_key_ref=V1SecretKeySelector(
                        name="paastasvc-kurupt-secret-underscore-shared-underscore-ref1",
                        key="_ref1",
                        optional=False,
                    )
                ),
            ),
        ]

    def test_get_bounce_margin_factor(self):
        assert isinstance(self.deployment.get_bounce_margin_factor(), float)

    def test_get_bounce_margin_factor_specific_value(self):
        self.deployment.config_dict["bounce_margin_factor"] = 0.345
        assert self.deployment.get_bounce_margin_factor() == 0.345

    def test_get_bounce_margin_factor_default(self):
        assert self.deployment.get_bounce_margin_factor() == 0.95

    def test_get_volume_claim_templates(self):
        with mock.patch(
            "paasta_tools.kubernetes_tools.KubernetesDeploymentConfig.get_persistent_volumes",
            autospec=True,
        ) as mock_get_persistent_volumes, mock.patch(
            "paasta_tools.kubernetes_tools.KubernetesDeploymentConfig.get_persistent_volume_name",
            autospec=True,
        ) as mock_get_persistent_volume_name, mock.patch(
            "paasta_tools.kubernetes_tools.KubernetesDeploymentConfig.get_storage_class_name",
            autospec=True,
        ) as mock_get_storage_class_name:
            mock_get_persistent_volumes.return_value = [{"size": 20}, {"size": 10}]
            expected = [
                V1PersistentVolumeClaim(
                    metadata=V1ObjectMeta(
                        name=mock_get_persistent_volume_name.return_value
                    ),
                    spec=V1PersistentVolumeClaimSpec(
                        access_modes=["ReadWriteOnce"],
                        storage_class_name=mock_get_storage_class_name.return_value,
                        resources=V1ResourceRequirements(requests={"storage": "10Gi"}),
                    ),
                ),
                V1PersistentVolumeClaim(
                    metadata=V1ObjectMeta(
                        name=mock_get_persistent_volume_name.return_value
                    ),
                    spec=V1PersistentVolumeClaimSpec(
                        access_modes=["ReadWriteOnce"],
                        storage_class_name=mock_get_storage_class_name.return_value,
                        resources=V1ResourceRequirements(requests={"storage": "20Gi"}),
                    ),
                ),
            ]
            ret = self.deployment.get_volume_claim_templates()
            assert expected[0] in ret
            assert expected[1] in ret
            assert len(ret) == 2

    def test_get_storage_class_name_default(self):
        pv = kubernetes_tools.PersistentVolume()
        assert self.deployment.get_storage_class_name(pv) == "ebs"

    def test_get_storage_class_name_wrong(self):
        fake_sc = "fake_sc"
        pv = PersistentVolume(
            storage_class_name=fake_sc,
            size=1000,
            container_path="/dev/null",
            mode="rw",
        )
        assert self.deployment.get_storage_class_name(pv) == "ebs"

    @pytest.mark.parametrize("storage_class_name", ["ebs", "ebs-slow", "ebs-retain"])
    def test_get_storage_class_name_correct(self, storage_class_name):
        with mock.patch(
            "paasta_tools.kubernetes_tools.load_system_paasta_config", autospec=True
        ) as mock_load_system_config:
            mock_load_system_config.side_effect = None
            mock_load_system_config.return_value = mock.Mock(
                get_supported_storage_classes=mock.Mock(
                    return_value=["ebs", "ebs-slow", "ebs-retain"]
                ),
            )
            pv = PersistentVolume(
                storage_class_name=storage_class_name,
                size=1000,
                container_path="/dev/null",
                mode="rw",
            )
            assert self.deployment.get_storage_class_name(pv) == storage_class_name

    def test_get_persistent_volume_name(self):
        pv_name = self.deployment.get_persistent_volume_name(
            PersistentVolume(
                container_path="/blah/what", mode="ro", size=1, storage_class_name="foo"
            )
        )
        assert pv_name == "pv--slash-blahslash-what"


def test_get_kubernetes_services_running_here():
    with mock.patch(
        "paasta_tools.kubernetes_tools.requests.get", autospec=True
    ) as mock_requests_get:
        mock_requests_get.return_value.json.return_value = {"items": []}
        assert get_kubernetes_services_running_here() == []

        spec = {
            "containers": [
                {"name": "something-something", "ports": [{"containerPort": 8888}]}
            ]
        }

        mock_pod_results: dict = {
            "items": [
                # valid pod
                {
                    "status": {"phase": "Running", "podIP": "10.1.1.3"},
                    "metadata": {
                        "namespace": "paasta",
                        "labels": {
                            "yelp.com/paasta_service": "kurupt",
                            "yelp.com/paasta_instance": "fm",
                            "paasta.yelp.com/service": "kurupt",
                            "paasta.yelp.com/instance": "fm",
                        },
                        "annotations": {
                            "smartstack_registrations": "[]",
                            "iam.amazonaws.com/role": "",
                        },
                    },
                    "spec": spec,
                },
                # non-Running pod
                {
                    "status": {"phase": "Something", "podIP": "10.1.1.2"},
                    "metadata": {
                        "namespace": "paasta",
                        "labels": {
                            "yelp.com/paasta_service": "kurupt",
                            "yelp.com/paasta_instance": "garage",
                            "paasta.yelp.com/service": "kurupt",
                            "paasta.yelp.com/instance": "garage",
                        },
                        "annotations": {
                            "smartstack_registrations": "[]",
                            "iam.amazonaws.com/role": "",
                        },
                    },
                    "spec": spec,
                },
                # no pod IP
                {
                    "status": {"phase": "Running"},
                    "metadata": {
                        "namespace": "paasta",
                        "labels": {
                            "yelp.com/paasta_service": "kurupt",
                            "yelp.com/paasta_instance": "grindah",
                            "paasta.yelp.com/service": "kurupt",
                            "paasta.yelp.com/instance": "grindah",
                        },
                        "annotations": {
                            "smartstack_registrations": "[]",
                            "iam.amazonaws.com/role": "",
                        },
                    },
                    "spec": spec,
                },
                # no registration annotation
                {
                    "status": {"phase": "Running", "podIP": "10.1.1.1"},
                    "metadata": {
                        "namespace": "paasta",
                        "labels": {
                            "yelp.com/paasta_service": "kurupt",
                            "yelp.com/paasta_instance": "beats",
                            "paasta.yelp.com/service": "kurupt",
                            "paasta.yelp.com/instance": "beats",
                        },
                        "annotations": {"iam.amazonaws.com/role": ""},
                    },
                    "spec": spec,
                },
            ]
        }
        mock_requests_get.return_value.json.return_value = mock_pod_results

        assert get_kubernetes_services_running_here() == [
            KubernetesServiceRegistration(
                name="kurupt",
                instance="fm",
                port=8888,
                pod_ip="10.1.1.3",
                registrations=[],
                weight=10,
            )
        ]

        # mock a terminating pod
        mock_pod_results["items"][0]["metadata"]["deletionTimestamp"] = "now"
        mock_requests_get.return_value.json.return_value = mock_pod_results
        assert get_kubernetes_services_running_here(exclude_terminating=True) == []

        # if the kubelet is down we don't want to reconfigure nerve until it comes back
        # and we can be sure what is running or not
        mock_requests_get.side_effect = ConnectionError
        with pytest.raises(ConnectionError):
            get_kubernetes_services_running_here()


class MockNerveDict(dict):
    def is_in_smartstack(self):
        return False if self["name"] == "garage" else True


def test_get_kubernetes_services_running_here_for_nerve():
    with mock.patch(
        "paasta_tools.kubernetes_tools.load_system_paasta_config", autospec=True
    ) as mock_load_system_config, mock.patch(
        "paasta_tools.kubernetes_tools.get_kubernetes_services_running_here",
        autospec=True,
    ) as mock_get_kubernetes_services_running_here, mock.patch(
        "paasta_tools.kubernetes_tools.load_service_namespace_config", autospec=True
    ) as mock_load_service_namespace:
        mock_load_service_namespace.side_effect = (
            lambda service, namespace, soa_dir: MockNerveDict(name=namespace)
        )
        mock_get_kubernetes_services_running_here.return_value = [
            KubernetesServiceRegistration(
                name="kurupt",
                instance="fm",
                port=8888,
                pod_ip="10.1.1.1",
                registrations=["kurupt.fm"],
                weight=10,
            ),
            KubernetesServiceRegistration(
                name="unkurupt",
                instance="garage",
                port=8888,
                pod_ip="10.1.1.1",
                registrations=["unkurupt.garage"],
                weight=10,
            ),
            KubernetesServiceRegistration(
                name="kurupt",
                instance="garage",
                port=8888,
                pod_ip="10.1.1.1",
                registrations=[],
                weight=10,
            ),
        ]

        mock_load_system_config.side_effect = None
        mock_load_system_config.return_value = mock.Mock(
            get_cluster=mock.Mock(return_value="brentford"),
            get_register_k8s_pods=mock.Mock(return_value=False),
        )
        ret = get_kubernetes_services_running_here_for_nerve("brentford", "/nail/blah")
        assert ret == []

        mock_load_system_config.return_value = mock.Mock(
            get_cluster=mock.Mock(return_value="brentford"),
            get_register_k8s_pods=mock.Mock(return_value=True),
        )
        ret = get_kubernetes_services_running_here_for_nerve("brentford", "/nail/blah")
        assert ret == [
            (
                "kurupt.fm",
                {
                    "name": "fm",
                    "hacheck_ip": "10.1.1.1",
                    "service_ip": "10.1.1.1",
                    "port": 8888,
                    "weight": 10,
                },
            )
        ]

        mock_load_system_config.return_value = mock.Mock(
            get_cluster=mock.Mock(return_value="brentford"),
            get_register_k8s_pods=mock.Mock(return_value=True),
            get_kubernetes_use_hacheck_sidecar=mock.Mock(return_value=False),
        )
        ret = get_kubernetes_services_running_here_for_nerve("brentford", "/nail/blah")
        assert ret == [
            (
                "kurupt.fm",
                {
                    "name": "fm",
                    "service_ip": "10.1.1.1",
                    "port": 8888,
                    "extra_healthcheck_headers": {"X-Nerve-Check-IP": "10.1.1.1"},
                    "weight": 10,
                },
            )
        ]

        def mock_load_namespace_side(service, namespace, soa_dir):
            if namespace != "kurupt":
                raise Exception
            return MockNerveDict(name=namespace)

        mock_load_service_namespace.side_effect = mock_load_namespace_side
        ret = get_kubernetes_services_running_here_for_nerve("brentford", "/nail/blah")
        assert ret == []


def test_KubeClient():
    with mock.patch(
        "paasta_tools.kubernetes_tools.kube_config.load_kube_config", autospec=True
    ), mock.patch(
        "paasta_tools.kubernetes_tools.kube_client", autospec=True
    ) as mock_kube_client:
        client = KubeClient()
        assert client.deployments == mock_kube_client.AppsV1Api()
        assert client.core == mock_kube_client.CoreV1Api()


def test_ensure_namespace_doesnt_create_if_namespace_exists():
    with mock.patch(
        "paasta_tools.kubernetes_tools.ensure_paasta_api_rolebinding", autospec=True
    ), mock.patch(
        "paasta_tools.kubernetes_tools.ensure_paasta_namespace_limits", autospec=True
    ):
        mock_metadata = mock.Mock()
        type(mock_metadata).name = "paasta"
        mock_namespaces = mock.Mock(items=[mock.Mock(metadata=mock_metadata)])
        mock_client = mock.Mock(
            core=mock.Mock(list_namespace=mock.Mock(return_value=mock_namespaces)),
        )
        ensure_namespace(mock_client, namespace="paasta")
        assert not mock_client.core.create_namespace.called


def test_ensure_namespace_kube_system():
    with mock.patch(
        "paasta_tools.kubernetes_tools.ensure_paasta_api_rolebinding", autospec=True
    ), mock.patch(
        "paasta_tools.kubernetes_tools.ensure_paasta_namespace_limits", autospec=True
    ):
        mock_metadata = mock.Mock()
        type(mock_metadata).name = "kube-system"
        mock_namespaces = mock.Mock(items=[mock.Mock(metadata=mock_metadata)])
        mock_client = mock.Mock(
            core=mock.Mock(list_namespace=mock.Mock(return_value=mock_namespaces)),
        )
        ensure_namespace(mock_client, namespace="paasta")
        assert mock_client.core.create_namespace.called


def test_ensure_namespace_creates_namespace_if_doesnt_exist():
    with mock.patch(
        "paasta_tools.kubernetes_tools.ensure_paasta_api_rolebinding", autospec=True
    ), mock.patch(
        "paasta_tools.kubernetes_tools.ensure_paasta_namespace_limits", autospec=True
    ):
        mock_namespaces = mock.Mock(items=[])
        mock_client = mock.Mock(
            core=mock.Mock(list_namespace=mock.Mock(return_value=mock_namespaces)),
        )
        ensure_namespace(mock_client, namespace="paasta")
        assert mock_client.core.create_namespace.called


def test_ensure_paasta_api_rolebinding_creates_if_not_exist():
    mock_rolebindings = mock.Mock(items=[])
    mock_client = mock.Mock(
        rbac=mock.Mock(
            list_namespaced_role_binding=mock.Mock(return_value=mock_rolebindings)
        ),
    )

    ensure_paasta_api_rolebinding(mock_client, namespace="paastasvc-cool-service-name")
    assert mock_client.rbac.create_namespaced_role_binding.called


def test_ensure_paasta_api_rolebinding_doesnt_create_if_exists():
    mock_metadata = mock.Mock()
    type(mock_metadata).name = "paasta-api-server-per-namespace"
    mock_rolebindings = mock.Mock(items=[mock.Mock(metadata=mock_metadata)])
    mock_client = mock.Mock(
        rbac=mock.Mock(
            list_namespaced_role_binding=mock.Mock(return_value=mock_rolebindings)
        ),
    )

    ensure_paasta_api_rolebinding(mock_client, namespace="paastasvc-cool-service-name")
    assert not mock_client.rbac.create_namespaced_role_binding.called


def test_ensure_paasta_namespace_limits_creates_if_not_exist():
    mock_limits = mock.Mock(items=[])
    mock_client = mock.Mock(
        core=mock.Mock(list_namespaced_limit_range=mock.Mock(return_value=mock_limits)),
    )

    ensure_paasta_namespace_limits(mock_client, namespace="paastasvc-cool-service-name")
    assert mock_client.core.create_namespaced_limit_range.called


def test_ensure_paasta_namespace_limits_doesnt_create_if_exists():
    mock_metadata = mock.Mock()
    type(mock_metadata).name = "limit-mem-cpu-disk-per-container"
    mock_limits = mock.Mock(items=[mock.Mock(metadata=mock_metadata)])
    mock_client = mock.Mock(
        core=mock.Mock(list_namespaced_limit_range=mock.Mock(return_value=mock_limits)),
    )

    ensure_paasta_namespace_limits(mock_client, namespace="paastasvc-cool-service-name")
    assert not mock_client.core.create_namespaced_role_binding.called


@pytest.mark.parametrize(
    "addl_labels,replicas",
    (
        ({}, 3),
        ({"paasta.yelp.com/autoscaled": "false"}, 3),
        ({"paasta.yelp.com/autoscaled": "true"}, None),
    ),
)
def test_list_all_paasta_deployments(addl_labels, replicas):
    mock_deployments = mock.Mock(items=[])
    mock_stateful_sets = mock.Mock(items=[])
    mock_client = mock.Mock(
        deployments=mock.Mock(
            list_deployment_for_all_namespaces=mock.Mock(return_value=mock_deployments),
            list_stateful_set_for_all_namespaces=mock.Mock(
                return_value=mock_stateful_sets
            ),
        )
    )

    assert list_all_paasta_deployments(kube_client=mock_client) == []
    mock_items = [
        mock.Mock(
            metadata=mock.Mock(
                labels={
                    "yelp.com/paasta_service": "kurupt",
                    "yelp.com/paasta_instance": "fm",
                    "yelp.com/paasta_git_sha": "a12345",
                    "yelp.com/paasta_config_sha": "b12345",
                    "paasta.yelp.com/service": "kurupt",
                    "paasta.yelp.com/instance": "fm",
                    "paasta.yelp.com/git_sha": "a12345",
                    "paasta.yelp.com/config_sha": "b12345",
                    **addl_labels,
                },
                namespace="paasta",
            )
        ),
        mock.Mock(
            metadata=mock.Mock(
                labels={
                    "yelp.com/paasta_service": "kurupt",
                    "yelp.com/paasta_instance": "am",
                    "yelp.com/paasta_git_sha": "a12345",
                    "yelp.com/paasta_config_sha": "b12345",
                    "paasta.yelp.com/service": "kurupt",
                    "paasta.yelp.com/instance": "am",
                    "paasta.yelp.com/git_sha": "a12345",
                    "paasta.yelp.com/config_sha": "b12345",
                    **addl_labels,
                },
                namespace="test",
            )
        ),
    ]

    # Setting the number of replicas this way since spec
    # is a reserved argument for Mocks
    type(mock_items[0]).spec = mock.Mock(**{"replicas": replicas})
    type(mock_items[1]).spec = mock.Mock(**{"replicas": replicas})
    mock_deployments = mock.Mock(items=[mock_items[0]])
    mock_stateful_sets = mock.Mock(items=[mock_items[1]])
    mock_client = mock.Mock(
        deployments=mock.Mock(
            list_deployment_for_all_namespaces=mock.Mock(return_value=mock_deployments),
            list_stateful_set_for_all_namespaces=mock.Mock(
                return_value=mock_stateful_sets
            ),
        )
    )
    assert list_all_paasta_deployments(mock_client) == [
        KubeDeployment(
            service="kurupt",
            instance="fm",
            git_sha="a12345",
            namespace="paasta",
            image_version=None,
            config_sha="b12345",
            replicas=replicas,
        ),
        KubeDeployment(
            service="kurupt",
            instance="am",
            git_sha="a12345",
            namespace="test",
            image_version=None,
            config_sha="b12345",
            replicas=replicas,
        ),
    ]


@pytest.mark.parametrize(
    "addl_labels,replicas",
    (
        ({}, 3),
        ({"paasta.yelp.com/autoscaled": "false"}, 3),
        ({"paasta.yelp.com/autoscaled": "true"}, None),
    ),
)
def test_list_all_deployments(addl_labels, replicas):
    mock_deployments = mock.Mock(items=[])
    mock_stateful_sets = mock.Mock(items=[])
    mock_client = mock.Mock(
        deployments=mock.Mock(
            list_namespaced_deployment=mock.Mock(return_value=mock_deployments),
            list_namespaced_stateful_set=mock.Mock(return_value=mock_stateful_sets),
        )
    )
    assert list_all_deployments(kube_client=mock_client, namespace="paasta") == []

    mock_items = [
        mock.Mock(
            metadata=mock.Mock(
                labels={
                    "yelp.com/paasta_service": "kurupt",
                    "yelp.com/paasta_instance": "fm",
                    "yelp.com/paasta_git_sha": "a12345",
                    "yelp.com/paasta_config_sha": "b12345",
                    "paasta.yelp.com/service": "kurupt",
                    "paasta.yelp.com/instance": "fm",
                    "paasta.yelp.com/git_sha": "a12345",
                    "paasta.yelp.com/config_sha": "b12345",
                    **addl_labels,
                },
                namespace="paasta",
            )
        ),
        mock.Mock(
            metadata=mock.Mock(
                labels={
                    "yelp.com/paasta_service": "kurupt",
                    "yelp.com/paasta_instance": "am",
                    "yelp.com/paasta_git_sha": "a12345",
                    "yelp.com/paasta_config_sha": "b12345",
                    "paasta.yelp.com/service": "kurupt",
                    "paasta.yelp.com/instance": "am",
                    "paasta.yelp.com/git_sha": "a12345",
                    "paasta.yelp.com/config_sha": "b12345",
                    **addl_labels,
                },
                namespace="paasta",
            )
        ),
    ]

    # Setting the number of replicas this way since spec
    # is a reserved argument for Mocks
    type(mock_items[0]).spec = mock.Mock(**{"replicas": replicas})
    type(mock_items[1]).spec = mock.Mock(**{"replicas": replicas})
    mock_deployments = mock.Mock(items=[mock_items[0]])
    mock_stateful_sets = mock.Mock(items=[mock_items[1]])
    mock_client = mock.Mock(
        deployments=mock.Mock(
            list_namespaced_deployment=mock.Mock(return_value=mock_deployments),
            list_namespaced_stateful_set=mock.Mock(return_value=mock_stateful_sets),
        )
    )
    assert list_all_deployments(mock_client, namespace="paasta") == [
        KubeDeployment(
            service="kurupt",
            instance="fm",
            git_sha="a12345",
            namespace="paasta",
            image_version=None,
            config_sha="b12345",
            replicas=replicas,
        ),
        KubeDeployment(
            service="kurupt",
            instance="am",
            git_sha="a12345",
            namespace="paasta",
            image_version=None,
            config_sha="b12345",
            replicas=replicas,
        ),
    ]


@pytest.mark.parametrize(
    "pod_logs,container_name,term_error,expected",
    [
        (  # normal case: stdout read, container state error read
            "a_line\nnext_line\n",
            "my--container",
            mock.Mock(message="term_error"),
            {
                "stdout": ["a_line", "next_line", ""],
                "stderr": [],
                "error_message": "term_error",
            },
        ),
        (  # no-error case: just stdout read
            "a_line\nnext_line\n",
            "my--container",
            None,
            {"stdout": ["a_line", "next_line", ""], "stderr": [], "error_message": ""},
        ),
        (  # exc case, container state error takes precedent
            ApiException(http_resp=mock.MagicMock(data='{"message": "exc_error"}')),
            "my--container",
            mock.Mock(message="term_error"),
            {
                "stdout": [],
                "stderr": [],
                "error_message": "couldn't read stdout/stderr: 'term_error'",
            },
        ),
        (  # exc case, no container state error, so exc error used
            ApiException(http_resp=mock.MagicMock(data='{"message": "exc_error"}')),
            "my--container",
            mock.Mock(message=None),
            {
                "stdout": [],
                "stderr": [],
                "error_message": "couldn't read stdout/stderr: 'exc_error'",
            },
        ),
    ],
)
def test_get_tail_lines_for_kubernetes_container(
    event_loop,
    pod_logs,
    container_name,
    term_error,
    expected,
):
    kube_client = mock.MagicMock()
    kube_client.core.read_namespaced_pod_log.side_effect = [pod_logs]
    container = mock.MagicMock()
    container.name = container_name
    container.state.running = None
    container.state.waiting = None
    container.state.terminated = term_error
    pod = mock.MagicMock()
    pod.metadata.name = "my--pod"
    pod.metadata.namespace = "my_namespace"

    tail_lines = event_loop.run_until_complete(
        kubernetes_tools.get_tail_lines_for_kubernetes_container(
            kube_client=kube_client,
            pod=pod,
            container=container,
            num_tail_lines=10,
        ),
    )

    assert tail_lines == expected
    assert kube_client.core.read_namespaced_pod_log.call_args_list == [
        mock.call(
            name="my--pod",
            namespace="my_namespace",
            container=container_name,
            tail_lines=10,
            previous=False,
        ),
    ]


@pytest.mark.parametrize("messages_num", [3, 0])
def test_get_pod_event_messages(messages_num, event_loop):
    pod = mock.MagicMock()
    pod.metadata.name = "my--pod"
    pod.metadata.namespace = "my_namespace"

    events = []
    for i in range(messages_num):
        event = mock.MagicMock()
        event.message = f"message_{i}"
        event.last_timestamp = i
        events.append(event)

    kube_client = mock.MagicMock()

    with asynctest.patch(
        "paasta_tools.kubernetes_tools.get_events_for_object", autospec=True
    ) as mock_get_events_for_object:
        mock_get_events_for_object.return_value = events
        pod_event_messages = event_loop.run_until_complete(
            kubernetes_tools.get_pod_event_messages(kube_client=kube_client, pod=pod)
        )

    assert len(pod_event_messages) == messages_num
    if messages_num == 3:
        assert {"message": "message_0", "timeStamp": "0"} in pod_event_messages
        assert {"message": "message_1", "timeStamp": "1"} in pod_event_messages
        assert {"message": "message_2", "timeStamp": "2"} in pod_event_messages


def test_format_pod_event_messages():
    pod_event_messages = [
        {"message": "message_1", "time_stamp": "1"},
        {"message": "message_2", "time_stamp": "2"},
    ]
    pod_name = "test_pod"
    rows = kubernetes_tools.format_pod_event_messages(pod_event_messages, pod_name)

    assert rows[1] == f"    Event at 1: message_1"
    assert rows[2] == f"    Event at 2: message_2"


@given(integers(min_value=0), floats(min_value=0, max_value=1.0))
def test_max_unavailable(instances, bmf):
    res = max_unavailable(instances, bmf)
    if instances == 0:
        assert res == 0
    if instances > 0:
        assert res >= 1 and res <= instances
    assert type(res) is int


def test_pod_disruption_budget_for_service_instance():
    mock_namespace = "paasta"
    x = pod_disruption_budget_for_service_instance(
        service="foo_1",
        instance="bar_1",
        max_unavailable="10%",
        namespace=mock_namespace,
    )

    assert x.metadata.name == "foo--1-bar--1"
    assert x.metadata.namespace == "paasta"
    assert x.spec.max_unavailable == "10%"
    assert x.spec.selector.match_labels == {
        "paasta.yelp.com/service": "foo_1",
        "paasta.yelp.com/instance": "bar_1",
    }


def test_create_pod_disruption_budget():
    mock_client = mock.Mock()
    mock_pdr = V1beta1PodDisruptionBudget()
    mock_namespace = "paasta"
    create_pod_disruption_budget(mock_client, mock_pdr, mock_namespace)
    mock_client.policy.create_namespaced_pod_disruption_budget.assert_called_with(
        namespace="paasta", body=mock_pdr
    )


def test_create_deployment():
    mock_client = mock.Mock()
    mock_namespace = "paasta"
    create_deployment(mock_client, V1Deployment(api_version="some"), mock_namespace)
    mock_client.deployments.create_namespaced_deployment.assert_called_with(
        namespace="paasta", body=V1Deployment(api_version="some")
    )


def test_update_deployment():
    mock_client = mock.Mock()
    mock_namespace = "paasta"
    update_deployment(
        mock_client,
        V1Deployment(metadata=V1ObjectMeta(name="kurupt")),
        mock_namespace,
    )
    mock_client.deployments.replace_namespaced_deployment.assert_called_with(
        namespace="paasta",
        name="kurupt",
        body=V1Deployment(metadata=V1ObjectMeta(name="kurupt")),
    )

    mock_client = mock.Mock()
    create_deployment(mock_client, V1Deployment(api_version="some"), mock_namespace)
    mock_client.deployments.create_namespaced_deployment.assert_called_with(
        namespace="paasta", body=V1Deployment(api_version="some")
    )


@mock.patch("paasta_tools.kubernetes_tools.KubernetesDeploymentConfig", autospec=True)
def test_set_instances_for_kubernetes_service_deployment(mock_kube_deploy_config):
    replicas = 5
    mock_client = mock.Mock()
    mock_kube_deploy_config.get_sanitised_deployment_name.return_value = (
        "fake_deployment"
    )
    mock_kube_deploy_config.get_persistent_volumes.return_value = False
    mock_kube_deploy_config.format_kubernetes_app.return_value = mock.Mock()
    set_instances_for_kubernetes_service(mock_client, mock_kube_deploy_config, replicas)
    assert mock_client.deployments.patch_namespaced_deployment_scale.call_count == 1


@mock.patch("paasta_tools.kubernetes_tools.KubernetesDeploymentConfig", autospec=True)
def test_set_instances_for_kubernetes_service_statefulset(mock_kube_deploy_config):
    replicas = 5
    mock_client = mock.Mock()
    mock_kube_deploy_config.get_sanitised_deployment_name.return_value = (
        "fake_stateful_set"
    )
    mock_kube_deploy_config.get_persistent_volumes.return_value = True
    mock_kube_deploy_config.format_kubernetes_app.return_value = mock.Mock()
    set_instances_for_kubernetes_service(mock_client, mock_kube_deploy_config, replicas)
    assert mock_client.deployments.patch_namespaced_stateful_set_scale.call_count == 1


@pytest.mark.parametrize(
    "has_persistent_volumes, expected_annotations",
    [
        (
            True,
            {"I-am": "stateful_set"},
        ),
        (
            False,
            {"I-am": "deployment"},
        ),
    ],
)
@mock.patch("paasta_tools.kubernetes_tools.KubernetesDeploymentConfig", autospec=True)
def test_get_annotations_for_kubernetes_service(
    mock_kube_deploy_config, has_persistent_volumes, expected_annotations
):
    mock_client = mock.Mock()
    mock_client.deployments.read_namespaced_stateful_set.return_value = V1StatefulSet(
        metadata=V1ObjectMeta(annotations={"I-am": "stateful_set"})
    )
    mock_client.deployments.read_namespaced_deployment.return_value = V1Deployment(
        metadata=V1ObjectMeta(annotations={"I-am": "deployment"})
    )
    mock_kube_deploy_config.get_sanitised_deployment_name.return_value = (
        "fake_k8s_service"
    )
    mock_kube_deploy_config.get_persistent_volumes.return_value = has_persistent_volumes
    mock_kube_deploy_config.format_kubernetes_app.return_value = mock.Mock()
    annotations = get_annotations_for_kubernetes_service(
        mock_client, mock_kube_deploy_config
    )
    assert annotations == expected_annotations


def test_create_custom_resource():
    mock_client = mock.Mock()
    formatted_resource = mock.Mock()
    create_custom_resource(
        kube_client=mock_client,
        formatted_resource=formatted_resource,
        version="v1",
        kind=mock.Mock(plural="someclusters"),
        group="yelp.com",
    )
    mock_client.custom.create_namespaced_custom_object.assert_called_with(
        namespace="paasta-someclusters",
        body=formatted_resource,
        version="v1",
        plural="someclusters",
        group="yelp.com",
    )


def test_update_custom_resource():
    mock_get_object = mock.Mock(return_value={"metadata": {"resourceVersion": 2}})
    mock_client = mock.Mock(
        custom=mock.Mock(get_namespaced_custom_object=mock_get_object)
    )
    mock_formatted_resource: Dict[Any, Any] = {"metadata": {}}
    update_custom_resource(
        kube_client=mock_client,
        formatted_resource=mock_formatted_resource,
        version="v1",
        kind=mock.Mock(plural="someclusters"),
        name="grindah",
        group="yelp.com",
    )
    mock_client.custom.replace_namespaced_custom_object.assert_called_with(
        namespace="paasta-someclusters",
        group="yelp.com",
        name="grindah",
        version="v1",
        plural="someclusters",
        body={"metadata": {"resourceVersion": 2}},
    )


def test_list_custom_resources():
    mock_list_object = mock.Mock(
        return_value={
            "items": [
                {"some": "nonpaasta"},
                {
                    "kind": "somecluster",
                    "metadata": {
                        "labels": {
                            "yelp.com/paasta_service": "kurupt",
                            "yelp.com/paasta_instance": "fm",
                            "yelp.com/paasta_config_sha": "con123",
                            "paasta.yelp.com/service": "kurupt",
                            "paasta.yelp.com/instance": "fm",
                            "paasta.yelp.com/config_sha": "con123",
                            "paasta.yelp.com/git_sha": "git123",
                        },
                        "name": "foo",
                        "namespace": "bar",
                    },
                },
            ]
        }
    )

    mock_client = mock.Mock(
        custom=mock.Mock(list_namespaced_custom_object=mock_list_object)
    )
    expected = [
        KubeCustomResource(
            service="kurupt",
            instance="fm",
            config_sha="con123",
            git_sha="git123",
            kind="somecluster",
            name="foo",
            namespace="bar",
        )
    ]
    assert (
        list_custom_resources(
            kind=mock.Mock(plural="someclusters"),
            version="v1",
            kube_client=mock_client,
            group="yelp.com",
        )
        == expected
    )


def test_create_stateful_set():
    mock_client = mock.Mock()
    mock_namespace = "paasta"
    create_stateful_set(mock_client, V1StatefulSet(api_version="some"), mock_namespace)
    mock_client.deployments.create_namespaced_stateful_set.assert_called_with(
        namespace="paasta", body=V1StatefulSet(api_version="some")
    )


def test_update_stateful_set():
    mock_client = mock.Mock()
    mock_namespace = "paasta"
    update_stateful_set(
        mock_client,
        V1StatefulSet(metadata=V1ObjectMeta(name="kurupt")),
        mock_namespace,
    )
    mock_client.deployments.replace_namespaced_stateful_set.assert_called_with(
        namespace="paasta",
        name="kurupt",
        body=V1StatefulSet(metadata=V1ObjectMeta(name="kurupt")),
    )

    mock_client = mock.Mock()
    create_stateful_set(mock_client, V1StatefulSet(api_version="some"), mock_namespace)
    mock_client.deployments.create_namespaced_stateful_set.assert_called_with(
        namespace="paasta", body=V1StatefulSet(api_version="some")
    )


def test_get_kubernetes_app_deploy_status():
    mock_status = mock.Mock(replicas=1, ready_replicas=1, updated_replicas=1)
    mock_app = mock.Mock(status=mock_status)
    assert get_kubernetes_app_deploy_status(mock_app, desired_instances=1) == (
        KubernetesDeployStatus.Running,
        "",
    )

    assert get_kubernetes_app_deploy_status(mock_app, desired_instances=2) == (
        KubernetesDeployStatus.Waiting,
        "",
    )

    mock_status = mock.Mock(replicas=1, ready_replicas=2, updated_replicas=1)
    mock_app = mock.Mock(status=mock_status)
    assert get_kubernetes_app_deploy_status(mock_app, desired_instances=2) == (
        KubernetesDeployStatus.Deploying,
        "",
    )

    mock_status = mock.Mock(replicas=0, ready_replicas=None, updated_replicas=0)
    mock_app = mock.Mock(status=mock_status)
    assert get_kubernetes_app_deploy_status(mock_app, desired_instances=0) == (
        KubernetesDeployStatus.Stopped,
        "",
    )

    mock_status = mock.Mock(replicas=0, ready_replicas=0, updated_replicas=0)
    mock_app = mock.Mock(status=mock_status)
    assert get_kubernetes_app_deploy_status(mock_app, desired_instances=0) == (
        KubernetesDeployStatus.Stopped,
        "",
    )

    mock_status = mock.Mock(replicas=1, ready_replicas=None, updated_replicas=None)
    mock_app = mock.Mock(status=mock_status)
    assert get_kubernetes_app_deploy_status(mock_app, desired_instances=1) == (
        KubernetesDeployStatus.Waiting,
        "",
    )


def test_parse_container_resources():
    partial_cpus = {"cpu": "1200m", "memory": "100Mi", "ephemeral-storage": "1Gi"}
    assert kubernetes_tools.parse_container_resources(
        partial_cpus
    ) == KubeContainerResources(1.2, 100, 1000)

    whole_cpus = {"cpu": "2", "memory": "100Mi", "ephemeral-storage": "1Gi"}
    assert kubernetes_tools.parse_container_resources(
        whole_cpus
    ) == KubeContainerResources(2, 100, 1000)

    missing_resource = {"cpu": "2", "memory": "100Mi"}
    assert kubernetes_tools.parse_container_resources(
        missing_resource
    ) == KubeContainerResources(2, 100, None)


@mock.patch.object(kubernetes_tools, "sanitise_kubernetes_name", autospec=True)
def test_get_kubernetes_app_name(mock_sanitise):
    mock_sanitise.side_effect = ["sanitised--service", "sanitised--instance"]
    app_name = kubernetes_tools.get_kubernetes_app_name("a_service", "an_instance")
    assert app_name == "sanitised--service-sanitised--instance"
    assert mock_sanitise.call_args_list == [
        mock.call("a_service"),
        mock.call("an_instance"),
    ]


def test_get_kubernetes_app_by_name():
    mock_client = mock.Mock()
    mock_deployment = mock.Mock()
    mock_client.deployments.read_namespaced_deployment_status.return_value = (
        mock_deployment
    )
    assert (
        get_kubernetes_app_by_name("someservice", mock_client, namespace="paasta")
        == mock_deployment
    )
    assert mock_client.deployments.read_namespaced_deployment_status.called
    assert not mock_client.deployments.read_namespaced_stateful_set_status.called

    mock_stateful_set = mock.Mock()
    mock_client.deployments.read_namespaced_deployment_status.reset_mock()
    mock_client.deployments.read_namespaced_deployment_status.side_effect = (
        ApiException(404)
    )
    mock_client.deployments.read_namespaced_stateful_set_status.return_value = (
        mock_stateful_set
    )
    assert (
        get_kubernetes_app_by_name("someservice", mock_client, namespace="paasta")
        == mock_stateful_set
    )
    assert mock_client.deployments.read_namespaced_deployment_status.called
    assert mock_client.deployments.read_namespaced_stateful_set_status.called


@pytest.mark.asyncio
async def test_pods_for_service_instance():
    mock_client = mock.Mock()
    assert (
        await pods_for_service_instance("kurupt", "fm", mock_client, namespace="paasta")
        == mock_client.core.list_namespaced_pod.return_value.items
    )


def test_get_active_versions_for_service():
    mock_pod_list = [
        mock.Mock(
            metadata=mock.Mock(
                labels={
                    "yelp.com/paasta_config_sha": "a123",
                    "yelp.com/paasta_git_sha": "b456",
                    "paasta.yelp.com/config_sha": "a123",
                    "paasta.yelp.com/git_sha": "b456",
                }
            )
        ),
        mock.Mock(
            metadata=mock.Mock(
                labels={
                    "yelp.com/paasta_config_sha": "a123!!!",
                    "yelp.com/paasta_git_sha": "b456!!!",
                    "paasta.yelp.com/config_sha": "a123!!!",
                    "paasta.yelp.com/git_sha": "b456!!!",
                }
            )
        ),
        mock.Mock(
            metadata=mock.Mock(
                labels={
                    "yelp.com/paasta_config_sha": "a123!!!",
                    "yelp.com/paasta_git_sha": "b456!!!",
                    "paasta.yelp.com/config_sha": "a123!!!",
                    "paasta.yelp.com/git_sha": "b456!!!",
                }
            )
        ),
        mock.Mock(
            metadata=mock.Mock(
                labels={
                    "yelp.com/paasta_config_sha": "c123",
                    "yelp.com/paasta_git_sha": "d456",
                    "paasta.yelp.com/config_sha": "c123",
                    "paasta.yelp.com/git_sha": "d456",
                    "paasta.yelp.com/image_version": "extrastuff",
                }
            )
        ),
    ]
    assert get_active_versions_for_service(mock_pod_list) == {
        (DeploymentVersion("b456!!!", None), "a123!!!"),
        (DeploymentVersion("b456", None), "a123"),
        (DeploymentVersion("d456", "extrastuff"), "c123"),
    }


def test_get_all_pods():
    mock_client = mock.Mock()
    assert (
        get_all_pods(mock_client, namespace="paasta")
        == mock_client.core.list_namespaced_pod.return_value.items
    )


def test_get_all_nodes():
    mock_client = mock.Mock()
    assert get_all_nodes(mock_client) == mock_client.core.list_node.return_value.items


def test_filter_pods_for_service_instance():
    mock_pod_1 = mock.MagicMock(
        metadata=mock.MagicMock(
            labels={
                "yelp.com/paasta_service": "kurupt",
                "yelp.com/paasta_instance": "fm",
                "paasta.yelp.com/service": "kurupt",
                "paasta.yelp.com/instance": "fm",
            }
        )
    )
    mock_pod_2 = mock.MagicMock(
        metadata=mock.MagicMock(
            labels={
                "yelp.com/paasta_service": "kurupt",
                "yelp.com/paasta_instance": "garage",
                "paasta.yelp.com/service": "kurupt",
                "paasta.yelp.com/instance": "garage",
            }
        )
    )
    mock_pod_3 = mock.MagicMock(metadata=mock.MagicMock(labels=None))
    mock_pod_4 = mock.MagicMock(metadata=mock.MagicMock(labels={"some": "thing"}))
    mock_pods = [mock_pod_1, mock_pod_2, mock_pod_3, mock_pod_4]
    assert filter_pods_by_service_instance(mock_pods, "kurupt", "fm") == [mock_pod_1]
    assert filter_pods_by_service_instance(mock_pods, "kurupt", "garage") == [
        mock_pod_2
    ]
    assert filter_pods_by_service_instance(mock_pods, "kurupt", "non-existing") == []


def test_is_pod_ready():
    mock_pod = mock.MagicMock(
        status=mock.MagicMock(
            conditions=[
                mock.MagicMock(type="Ready", status="True"),
                mock.MagicMock(type="Another", status="False"),
            ]
        )
    )
    assert is_pod_ready(mock_pod)

    mock_pod = mock.MagicMock(
        status=mock.MagicMock(
            conditions=[
                mock.MagicMock(type="Ready", status="False"),
                mock.MagicMock(type="Another", status="False"),
            ]
        )
    )
    assert not is_pod_ready(mock_pod)

    mock_pod = mock.MagicMock(
        status=mock.MagicMock(
            conditions=[mock.MagicMock(type="Another", status="False")]
        )
    )
    assert not is_pod_ready(mock_pod)

    mock_pod = mock.MagicMock(status=mock.MagicMock(conditions=None))
    assert not is_pod_ready(mock_pod)


def test_is_node_ready():
    mock_node = mock.MagicMock(
        status=mock.MagicMock(
            conditions=[
                mock.MagicMock(type="Ready", status="True"),
                mock.MagicMock(type="Another", status="False"),
            ]
        )
    )
    assert is_node_ready(mock_node)

    mock_node = mock.MagicMock(
        status=mock.MagicMock(
            conditions=[
                mock.MagicMock(type="Ready", status="False"),
                mock.MagicMock(type="Another", status="False"),
            ]
        )
    )
    assert not is_node_ready(mock_node)

    mock_node = mock.MagicMock(
        status=mock.MagicMock(
            conditions=[mock.MagicMock(type="Another", status="False")]
        )
    )
    assert not is_node_ready(mock_node)


def test_filter_nodes_by_blacklist():
    with mock.patch(
        "paasta_tools.kubernetes_tools.host_passes_whitelist", autospec=True
    ) as mock_host_passes_whitelist, mock.patch(
        "paasta_tools.kubernetes_tools.host_passes_blacklist", autospec=True
    ) as mock_host_passes_blacklist, mock.patch(
        "paasta_tools.kubernetes_tools.paasta_prefixed",
        autospec=True,
        side_effect=lambda x: x,
    ):
        mock_nodes = [mock.Mock(), mock.Mock()]
        mock_host_passes_blacklist.return_value = True
        mock_host_passes_whitelist.return_value = True
        ret = filter_nodes_by_blacklist(
            mock_nodes,
            blacklist=[("location", "westeros")],
            whitelist=("nodes", ["1", "2"]),
        )
        assert ret == mock_nodes

        mock_nodes = [mock.Mock(), mock.Mock()]
        mock_host_passes_blacklist.return_value = True
        mock_host_passes_whitelist.return_value = True
        ret = filter_nodes_by_blacklist(
            mock_nodes, blacklist=[("location", "westeros")], whitelist=None
        )
        assert ret == mock_nodes

        mock_host_passes_blacklist.return_value = True
        mock_host_passes_whitelist.return_value = False
        ret = filter_nodes_by_blacklist(
            mock_nodes,
            blacklist=[("location", "westeros")],
            whitelist=("nodes", ["1", "2"]),
        )
        assert ret == []

        mock_host_passes_blacklist.return_value = False
        mock_host_passes_whitelist.return_value = True
        ret = filter_nodes_by_blacklist(
            mock_nodes,
            blacklist=[("location", "westeros")],
            whitelist=("nodes", ["1", "2"]),
        )
        assert ret == []

        mock_host_passes_blacklist.return_value = False
        mock_host_passes_whitelist.return_value = False
        ret = filter_nodes_by_blacklist(
            mock_nodes,
            blacklist=[("location", "westeros")],
            whitelist=("nodes", ["1", "2"]),
        )
        assert ret == []


def test_get_nodes_grouped_by_attribute():
    with mock.patch(
        "paasta_tools.kubernetes_tools.paasta_prefixed",
        autospec=True,
        side_effect=lambda x: x,
    ):
        mock_node_1 = mock.MagicMock(
            metadata=mock.MagicMock(labels={"region": "westeros"})
        )
        mock_node_2 = mock.MagicMock(
            metadata=mock.MagicMock(labels={"region": "middle-earth"})
        )
        assert get_nodes_grouped_by_attribute([mock_node_1, mock_node_2], "region") == {
            "westeros": [mock_node_1],
            "middle-earth": [mock_node_2],
        }
        assert (
            get_nodes_grouped_by_attribute([mock_node_1, mock_node_2], "superregion")
            == {}
        )


def test_paasta_prefixed():
    assert paasta_prefixed("kubernetes.io/thing") == "kubernetes.io/thing"
    assert paasta_prefixed("region") == "yelp.com/region"


def test_sanitise_kubernetes_name():
    assert sanitise_kubernetes_name("my_service") == "my--service"
    assert sanitise_kubernetes_name("MY_SERVICE") == "my--service"
    assert sanitise_kubernetes_name("myservice") == "myservice"
    assert sanitise_kubernetes_name("_shared") == "underscore-shared"
    assert sanitise_kubernetes_name("_shared_thing") == "underscore-shared--thing"


@pytest.mark.parametrize(
    "namespace, secret, secret_data",
    [
        ("paasta", "mortys-fate", "ab1234"),
        ("tron", "mortys-fate", "ab1234"),
    ],
)
def test_create_kubernetes_secret_signature(namespace, secret, secret_data):
    mock_client = mock.Mock()
    create_secret_signature(
        kube_client=mock_client,
        signature_name=get_paasta_secret_signature_name(namespace, "universe", secret),
        service_name="universe",
        secret_signature="ab1234",
        namespace=namespace,
    )
    assert mock_client.core.create_namespaced_config_map.called
    _, kwargs = mock_client.core.create_namespaced_config_map.call_args
    assert kwargs.get("namespace") == namespace
    assert (
        kwargs.get("body").metadata.name
        == f"{namespace}-secret-universe-{sanitise_kubernetes_name(secret)}-signature"
    )


@pytest.mark.parametrize(
    "namespace, secret, secret_signature",
    [
        ("paasta", "mortys-fate", "ab1234"),
        ("tron", "mortys-fate", "abc4321"),
    ],
)
def test_update_kubernetes_secret_signature(namespace, secret, secret_signature):
    mock_client = mock.Mock()
    update_secret_signature(
        kube_client=mock_client,
        service_name="universe",
        signature_name=get_paasta_secret_signature_name(
            namespace, "universe", secret_signature
        ),
        secret_signature=secret_signature,
        namespace=namespace,
    )
    assert mock_client.core.replace_namespaced_config_map.called
    _, kwargs = mock_client.core.replace_namespaced_config_map.call_args
    assert kwargs.get("namespace") == namespace


@pytest.mark.parametrize(
    "namespace, secret, secret_signature",
    [
        ("paasta", "mortys-morty", "hancock"),
        ("tron", "mortys-morty", "hungry"),
    ],
)
def test_get_kubernetes_secret_signature(namespace, secret, secret_signature):
    mock_client = mock.Mock()
    mock_client.core.read_namespaced_config_map.return_value = mock.Mock(
        data={"signature": secret_signature}
    )

    secret_sig = get_secret_signature(
        kube_client=mock_client,
        signature_name=get_paasta_secret_signature_name(namespace, "universe", secret),
        namespace=namespace,
    )
    _, kwargs = mock_client.core.read_namespaced_config_map.call_args
    assert kwargs.get("namespace") == namespace
    assert secret_sig == secret_signature
    assert (
        kwargs["name"]
        == f"{namespace}-secret-universe-{sanitise_kubernetes_name(secret)}-signature"
    )


def test_get_kubernetes_secret_signature_404():
    mock_client = mock.Mock()
    mock_client.core.read_namespaced_config_map.side_effect = ApiException(404)
    assert (
        get_secret_signature(
            kube_client=mock_client,
            signature_name="paasta-secret-foo-signature",
            namespace="paasta",
        )
        is None
    )


def test_get_kubernetes_secret_signature_401():
    mock_client = mock.Mock()
    mock_client.core.read_namespaced_config_map.side_effect = ApiException(401)
    with pytest.raises(ApiException):
        get_secret_signature(
            kube_client=mock_client,
            signature_name="paasta-secret-foo-signature",
            namespace="paasta",
        )


@pytest.mark.parametrize(
    "namespace, secret, secret_data",
    [
        ("paasta", "mortys-fate", {"mortys-fate": "Zm9v"}),
        ("tron", "mortys_fate", {"foo": "boo"}),
    ],
)
def test_create_secret(namespace, secret, secret_data):
    mock_client = mock.Mock()
    create_secret(
        kube_client=mock_client,
        service_name="universe",
        secret_name=get_paasta_secret_name(namespace, "universe", secret),
        secret_data=secret_data,
        namespace=namespace,
    )
    assert mock_client.core.create_namespaced_secret.called
    _, kwargs = mock_client.core.create_namespaced_secret.call_args
    assert kwargs.get("namespace") == namespace
    assert kwargs["body"].data == secret_data
    assert (
        kwargs["body"].metadata.name
        == f"{namespace}-secret-universe-{sanitise_kubernetes_name(secret)}"
    )


@pytest.mark.parametrize(
    "namespace,secret,secret_data",
    [
        ("paasta", "mortys-fate", {"fury": "bury"}),
        ("tron", "mortys_fate", {"ant": "pant"}),
    ],
)
def test_update_secret(namespace, secret, secret_data):
    mock_client = mock.Mock()

    update_secret(
        kube_client=mock_client,
        service_name="universe",
        secret_name=get_paasta_secret_name(namespace, "universe", secret),
        secret_data=secret_data,
        namespace=namespace,
    )
    assert mock_client.core.replace_namespaced_secret.called
    _, kwargs = mock_client.core.replace_namespaced_secret.call_args
    assert kwargs.get("namespace") == namespace
    assert kwargs["body"].data == secret_data
    assert (
        kwargs["body"].metadata.name
        == f"{namespace}-secret-universe-{sanitise_kubernetes_name(secret)}"
    )


def test_get_kubernetes_secret_hashes():
    with mock.patch(
        "paasta_tools.kubernetes_tools.KubeClient", autospec=True
    ) as mock_client, mock.patch(
        "paasta_tools.kubernetes_tools.is_secret_ref", autospec=True
    ) as mock_is_secret_ref, mock.patch(
        "paasta_tools.kubernetes_tools.get_secret_signature",
        autospec=True,
        return_value="somesig",
    ) as mock_get_kubernetes_secret_signature, mock.patch(
        "paasta_tools.kubernetes_tools.is_shared_secret", autospec=True
    ) as mock_is_shared_secret:
        mock_is_secret_ref.side_effect = lambda x: False if x == "ASECRET" else True
        mock_is_shared_secret.side_effect = (
            lambda x: False if not x.startswith("SHARED") else True
        )

        hashes = get_kubernetes_secret_hashes(
            environment_variables={
                "A": "SECRET(ref)",
                "NOT": "ASECRET",
                "SOME": "SHAREDSECRET(ref1)",
            },
            service="universe",
            namespace="paasta",
        )
        mock_get_kubernetes_secret_signature.assert_has_calls(
            [
                mock.call(
                    kube_client=mock_client.return_value,
                    signature_name=get_paasta_secret_signature_name(
                        "paasta",
                        "universe",
                        get_secret_name_from_ref("SECRET(ref)"),
                    ),
                    namespace="paasta",
                ),
                mock.call(
                    kube_client=mock_client.return_value,
                    signature_name=get_paasta_secret_signature_name(
                        "paasta",
                        SHARED_SECRET_SERVICE,
                        get_secret_name_from_ref("SECRET(ref1)"),
                    ),
                    namespace="paasta",
                ),
            ]
        )
        assert hashes == {"SECRET(ref)": "somesig", "SHAREDSECRET(ref1)": "somesig"}


def test_load_custom_resources():
    mock_resources = [
        {
            "version": "v1",
            "kube_kind": {"plural": "Flinks", "singular": "flink"},
            "file_prefix": "flink",
            "group": "yelp.com",
        }
    ]
    mock_config = mock.Mock(
        get_kubernetes_custom_resources=mock.Mock(return_value=mock_resources)
    )
    assert kubernetes_tools.load_custom_resource_definitions(mock_config) == [
        kubernetes_tools.CustomResourceDefinition(
            version="v1",
            kube_kind=kubernetes_tools.KubeKind(plural="Flinks", singular="flink"),
            file_prefix="flink",
            group="yelp.com",
        )
    ]


def test_warning_big_bounce():
    job_config = kubernetes_tools.KubernetesDeploymentConfig(
        service="service",
        instance="instance",
        cluster="cluster",
        config_dict={},
        branch_dict={
            "docker_image": "abcdef",
            "git_sha": "deadbeef",
            "image_version": None,
            "force_bounce": None,
            "desired_state": "start",
        },
    )

    with mock.patch(
        "paasta_tools.utils.load_system_paasta_config",
        return_value=SystemPaastaConfig(
            {
                "volumes": [],
                "hacheck_sidecar_volumes": [],
                "expected_slave_attributes": [{"region": "blah"}],
                "docker_registry": "docker-registry.local",
            },
            "/fake/dir/",
        ),
        autospec=True,
    ) as mock_load_system_paasta_config, mock.patch(
        "paasta_tools.kubernetes_tools.load_system_paasta_config",
        new=mock_load_system_paasta_config,
        autospec=False,
    ), mock.patch(
        "paasta_tools.kubernetes_tools.load_service_namespace_config",
        return_value=ServiceNamespaceConfig(),
        autospec=True,
    ):
        assert (
            job_config.format_kubernetes_app().spec.template.metadata.labels[
                "paasta.yelp.com/config_sha"
            ]
            == "configd2fd7b15"
        ), "If this fails, just change the constant in this test, but be aware that deploying this change will cause every service to bounce!"


def test_warning_big_bounce_routable_pod():
    job_config = kubernetes_tools.KubernetesDeploymentConfig(
        service="service",
        instance="instance",
        cluster="cluster",
        config_dict={
            "registrations": ["service.instance"],
        },
        branch_dict={
            "docker_image": "abcdef",
            "git_sha": "deadbeef",
            "image_version": None,
            "force_bounce": None,
            "desired_state": "start",
        },
    )

    with mock.patch(
        "paasta_tools.utils.load_system_paasta_config",
        return_value=SystemPaastaConfig(
            {
                "volumes": [],
                "hacheck_sidecar_volumes": [],
                "expected_slave_attributes": [{"region": "blah"}],
                "docker_registry": "docker-registry.local",
            },
            "/fake/dir/",
        ),
        autospec=True,
    ) as mock_load_system_paasta_config, mock.patch(
        "paasta_tools.kubernetes_tools.load_system_paasta_config",
        new=mock_load_system_paasta_config,
        autospec=False,
    ), mock.patch(
        "paasta_tools.kubernetes_tools.load_service_namespace_config",
        return_value=ServiceNamespaceConfig({"proxy_port": 1}),
        autospec=True,
    ):
        assert (
            job_config.format_kubernetes_app().spec.template.metadata.labels[
                "paasta.yelp.com/config_sha"
            ]
            == "configa2ea39be"
        ), "If this fails, just change the constant in this test, but be aware that deploying this change will cause every smartstack-registered service to bounce!"


@pytest.mark.parametrize(
    "pod_node_name,node,expected",
    [
        (  # ok case
            "a_node_name",
            mock.Mock(metadata=mock.Mock(labels={"yelp.com/hostname": "a_hostname"})),
            "a_hostname",
        ),
        # error case: no node name, not scheduled
        (None, ApiException(), "NotScheduled"),
        # pod has no hostname label, default to node_name
        (
            "a_node_name",
            mock.Mock(metadata=mock.Mock(labels={})),
            "a_node_name",
        ),
        # ApiException, default to node_name
        (
            "a_node_name",
            ApiException(),
            "a_node_name",
        ),
    ],
)
def test_get_pod_hostname(pod_node_name, node, expected):
    client = mock.MagicMock()
    client.core.read_node.side_effect = [node]
    pod = mock.MagicMock()
    pod.spec.node_name = pod_node_name

    hostname = kubernetes_tools.get_pod_hostname(client, pod)

    assert hostname == expected


def test_get_pod_node():
    with mock.patch(
        "paasta_tools.kubernetes_tools.get_all_nodes",
        autospec=True,
    ) as mock_get_all_nodes:
        mock_name_1 = mock.Mock()
        mock_name_2 = mock.Mock()
        type(mock_name_1).name = "node1"
        mock_node_1 = mock.Mock(metadata=mock_name_1)
        type(mock_name_2).name = "node2"
        mock_node_2 = mock.Mock(metadata=mock_name_2)
        mock_get_all_nodes.return_value = [mock_node_1, mock_node_2]
        mock_pod = mock.Mock()
        type(mock_pod).spec = mock.Mock(node_name="node1")
        assert kubernetes_tools.get_pod_node(mock.Mock(), mock_pod) == mock_node_1

        mock_get_all_nodes.return_value = [mock_node_1, mock_node_2]
        type(mock_pod).spec = mock.Mock(node_name="node3")
        assert kubernetes_tools.get_pod_node(mock.Mock(), mock_pod) is None


@pytest.mark.parametrize(
    "label,expected",
    [
        ("a_random_label", "a_random_label"),  # non-special case
        ("instance_type", "node.kubernetes.io/instance-type"),  # instance_type
        ("habitat", "yelp.com/habitat"),  # hiera case
    ],
)
def test_to_node_label(label, expected):
    assert kubernetes_tools.to_node_label(label) == expected


def test_mode_to_int():
    assert mode_to_int(None) is None
    assert mode_to_int(0o123) == 0o123
    assert mode_to_int("0123") == 0o123


def test_running_task_allocation_get_kubernetes_metadata():
    mock_pod = mock.MagicMock()
    mock_pod.metadata.labels = {
        "yelp.com/paasta_service": "srv1",
        "yelp.com/paasta_instance": "instance1",
        "paasta.yelp.com/service": "srv1",
        "paasta.yelp.com/instance": "instance1",
        "paasta.yelp.com/git_sha": "30cc51cff849871c7de3cc39ed951a7914894dac",
        "paasta.yelp.com/config_sha": "config399d26e6",
    }
    mock_pod.metadata.name = "pod_1"
    mock_pod.status.pod_ip = "10.10.10.10"
    mock_pod.status.host_ip = "10.10.10.11"
    ret = task_allocation_get_kubernetes_metadata(mock_pod)
    assert ret == (
        "srv1",
        "instance1",
        "pod_1",
        "10.10.10.10",
        "10.10.10.11",
        "30cc51cff849871c7de3cc39ed951a7914894dac",
        "config399d26e6",
    )


def test_running_task_allocation_get_pod_pool():
    mock_node = mock.MagicMock()
    mock_node.metadata.labels = {"paasta.yelp.com/pool": "foo"}
    with mock.patch(
        "paasta_tools.kubernetes_tools.get_pod_node",
        autospec=True,
        return_value=mock_node,
    ):
        ret = task_allocation_get_pod_pool(mock.Mock(), mock.Mock())
        assert ret == "foo"
        mock_node.metadata.labels = None

        ret = task_allocation_get_pod_pool(mock.Mock(), mock.Mock())
        assert ret == "default"


@pytest.mark.parametrize(
    "config_dict, expected_management_policy",
    [
        ({"pod_management_policy": "Parallel"}, "Parallel"),
        ({}, "OrderedReady"),
    ],
)
def test_get_pod_management_policy(config_dict, expected_management_policy):
    deployment = KubernetesDeploymentConfig(
        service="my-service",
        instance="my-instance",
        cluster="mega-cluster",
        config_dict=config_dict,
        branch_dict=None,
        soa_dir="/nail/blah",
    )
    assert deployment.get_pod_management_policy() == expected_management_policy


def test_ensure_service_account_new():
    iam_role = "arn:aws:iam::000000000000:role/some_role"
    namespace = "test_namespace"
    k8s_role = None
    expected_sa_name = "paasta--arn-aws-iam-000000000000-role-some-role"
    with mock.patch(
        "paasta_tools.kubernetes_tools.kube_config.load_kube_config", autospec=True
    ), mock.patch(
        "paasta_tools.kubernetes_tools.KubeClient",
        autospec=False,
    ) as mock_kube_client:
        mock_client = mock.Mock()
        mock_client.core = mock.Mock(spec=kube_client.CoreV1Api)
        mock_client.rbac = mock.Mock(spec=kube_client.RbacAuthorizationV1Api)
        mock_client.core.list_namespaced_service_account.return_value = mock.Mock(
            spec=V1ServiceAccountList
        )
        mock_client.core.list_namespaced_service_account.return_value.items = []
        mock_kube_client.return_value = mock_client

        ensure_service_account(
            iam_role, namespace=namespace, kube_client=mock_client, k8s_role=k8s_role
        )
        mock_client.core.create_namespaced_service_account.assert_called_once_with(
            namespace=namespace,
            body=V1ServiceAccount(
                kind="ServiceAccount",
                metadata=V1ObjectMeta(
                    name=expected_sa_name,
                    namespace=namespace,
                    annotations={"eks.amazonaws.com/role-arn": iam_role},
                ),
            ),
        )
        mock_client.rbac.create_namespaced_role_binding.assert_not_called()


def test_ensure_service_account_with_k8s_role_new():
    iam_role = "arn:aws:iam::000000000000:role/some_role"
    namespace = "test_namespace"
    k8s_role = "mega-admin"
    expected_sa_name = "paasta--arn-aws-iam-000000000000-role-some-role--mega-admin"
    with mock.patch(
        "paasta_tools.kubernetes_tools.kube_config.load_kube_config", autospec=True
    ), mock.patch(
        "paasta_tools.kubernetes_tools.KubeClient",
        autospec=False,
    ) as mock_kube_client:
        mock_client = mock.Mock()
        mock_client.core = mock.Mock(spec=kube_client.CoreV1Api)
        mock_client.rbac = mock.Mock(spec=kube_client.RbacAuthorizationV1Api)
        mock_client.core.list_namespaced_service_account.return_value = mock.Mock(
            spec=V1ServiceAccountList
        )
        mock_client.core.list_namespaced_service_account.return_value.items = []
        mock_client.rbac.list_namespaced_role_binding.return_value = mock.Mock(
            spec=V1RoleBinding,
        )
        mock_client.rbac.list_namespaced_role_binding.return_value.items = []
        mock_kube_client.return_value = mock_client

        ensure_service_account(
            iam_role, namespace=namespace, kube_client=mock_client, k8s_role=k8s_role
        )
        mock_client.core.create_namespaced_service_account.assert_called_once_with(
            namespace=namespace,
            body=V1ServiceAccount(
                kind="ServiceAccount",
                metadata=V1ObjectMeta(
                    name=expected_sa_name,
                    namespace=namespace,
                    annotations={"eks.amazonaws.com/role-arn": iam_role},
                ),
            ),
        )
        mock_client.rbac.create_namespaced_role_binding.assert_called_once_with(
            namespace=namespace,
            body=V1RoleBinding(
                metadata=V1ObjectMeta(
                    name=expected_sa_name,
                    namespace=namespace,
                ),
                role_ref=V1RoleRef(
                    api_group="rbac.authorization.k8s.io",
                    kind="Role",
                    name=k8s_role,
                ),
                subjects=[
                    V1Subject(
                        kind="ServiceAccount",
                        namespace=namespace,
                        name=expected_sa_name,
                    ),
                ],
            ),
        )


def test_ensure_service_account_existing():
    iam_role = "arn:aws:iam::000000000000:role/some_role"
    namespace = "test_namespace"
    k8s_role = "mega-admin"
    expected_sa_name = "paasta--arn-aws-iam-000000000000-role-some-role--mega-admin"
    with mock.patch(
        "paasta_tools.kubernetes_tools.kube_config.load_kube_config", autospec=True
    ), mock.patch(
        "paasta_tools.kubernetes_tools.KubeClient",
        autospec=False,
    ) as mock_kube_client:
        mock_client = mock.Mock()
        mock_client.core = mock.Mock(spec=kube_client.CoreV1Api)
        mock_client.rbac = mock.Mock(spec=kube_client.RbacAuthorizationV1Api)
        mock_client.core.list_namespaced_service_account.return_value = mock.Mock(
            spec=V1ServiceAccountList
        )
        mock_client.core.list_namespaced_service_account.return_value.items = [
            V1ServiceAccount(
                kind="ServiceAccount",
                metadata=V1ObjectMeta(
                    name=expected_sa_name,
                    namespace=namespace,
                    annotations={"eks.amazonaws.com/role-arn": iam_role},
                ),
            )
        ]
        mock_client.rbac.list_namespaced_role_binding.return_value = mock.Mock(
            spec=V1RoleBinding,
        )
        mock_client.rbac.list_namespaced_role_binding.return_value.items = [
            V1RoleBinding(
                kind="ServiceAccount",
                metadata=V1ObjectMeta(
                    name=expected_sa_name,
                    namespace=namespace,
                ),
                role_ref=V1RoleRef(
                    api_group="rbac.authorization.k8s.io",
                    kind="Role",
                    name=k8s_role,
                ),
                subjects=[
                    V1Subject(
                        kind="ServiceAccount",
                        namespace=namespace,
                        name=expected_sa_name,
                    )
                ],
            )
        ]
        mock_kube_client.return_value = mock_client

        ensure_service_account(
            iam_role, namespace=namespace, kube_client=mock_client, k8s_role=k8s_role
        )
        mock_client.core.create_namespaced_service_account.assert_not_called()
        mock_client.rbac.create_namespaced_role_binding.assert_not_called()


def test_ensure_service_account_existing_create_rb_only():
    iam_role = "arn:aws:iam::000000000000:role/some_role"
    namespace = "test_namespace"
    k8s_role = "mega-admin"
    expected_sa_name = "paasta--arn-aws-iam-000000000000-role-some-role--mega-admin"
    with mock.patch(
        "paasta_tools.kubernetes_tools.kube_config.load_kube_config", autospec=True
    ), mock.patch(
        "paasta_tools.kubernetes_tools.KubeClient",
        autospec=False,
    ) as mock_kube_client:
        mock_client = mock.Mock()
        mock_client.core = mock.Mock(spec=kube_client.CoreV1Api)
        mock_client.rbac = mock.Mock(spec=kube_client.RbacAuthorizationV1Api)
        mock_client.core.list_namespaced_service_account.return_value = mock.Mock(
            spec=V1ServiceAccountList
        )
        mock_client.core.list_namespaced_service_account.return_value.items = [
            V1ServiceAccount(
                kind="ServiceAccount",
                metadata=V1ObjectMeta(
                    name=expected_sa_name,
                    namespace=namespace,
                    annotations={"eks.amazonaws.com/role-arn": iam_role},
                ),
            )
        ]
        mock_client.rbac.list_namespaced_role_binding.return_value = mock.Mock(
            spec=V1RoleBinding,
        )
        mock_client.rbac.list_namespaced_role_binding.return_value.items = []
        mock_kube_client.return_value = mock_client

        ensure_service_account(
            iam_role, namespace=namespace, kube_client=mock_client, k8s_role=k8s_role
        )
        mock_client.core.create_namespaced_service_account.assert_not_called()
        assert mock_client.rbac.create_namespaced_role_binding.called is True


def test_ensure_service_account_caps():
    iam_role = "arn:aws:iam::000000000000:role/Some_Role"
    expected_sa_name = "paasta--arn-aws-iam-000000000000-role-some-role"
    with mock.patch(
        "paasta_tools.kubernetes_tools.kube_config.load_kube_config", autospec=True
    ):
        assert expected_sa_name == get_service_account_name(
            iam_role,
        )


def test_ensure_service_account_caps_with_k8s():
    iam_role = "arn:aws:iam::000000000000:role/Some_Role"
    namespace = "test_namespace"
    k8s_role = "mega-admin"
    expected_sa_name = "paasta--arn-aws-iam-000000000000-role-some-role--mega-admin"
    with mock.patch(
        "paasta_tools.kubernetes_tools.kube_config.load_kube_config", autospec=True
    ), mock.patch(
        "paasta_tools.kubernetes_tools.KubeClient",
        autospec=False,
    ) as mock_kube_client:
        mock_client = mock.Mock()
        mock_client.core = mock.Mock(spec=kube_client.CoreV1Api)
        mock_client.rbac = mock.Mock(spec=kube_client.RbacAuthorizationV1Api)
        mock_client.core.list_namespaced_service_account.return_value = mock.Mock(
            spec=V1ServiceAccountList
        )
        mock_client.core.list_namespaced_service_account.return_value.items = [
            V1ServiceAccount(
                kind="ServiceAccount",
                metadata=V1ObjectMeta(
                    name=expected_sa_name,
                    namespace=namespace,
                    annotations={"eks.amazonaws.com/role-arn": iam_role},
                ),
            )
        ]
        mock_client.rbac.list_namespaced_role_binding.return_value = mock.Mock(
            spec=V1RoleBinding,
        )
        mock_client.rbac.list_namespaced_role_binding.return_value.items = [
            V1RoleBinding(
                kind="ServiceAccount",
                metadata=V1ObjectMeta(
                    name=expected_sa_name,
                    namespace=namespace,
                ),
                role_ref=V1RoleRef(
                    api_group="rbac.authorization.k8s.io",
                    kind="Role",
                    name=k8s_role,
                ),
                subjects=[
                    V1Subject(
                        kind="ServiceAccount",
                        namespace=namespace,
                        name=expected_sa_name,
                    )
                ],
            )
        ]
        mock_kube_client.return_value = mock_client

        ensure_service_account(
            iam_role, namespace=namespace, kube_client=mock_client, k8s_role=k8s_role
        )
        mock_client.core.create_namespaced_service_account.assert_not_called()
        mock_client.rbac.create_namespaced_role_binding.assert_not_called()


@pytest.mark.parametrize("decode", [(True), (False)])
def test_get_kubernetes_secret(decode):
    with mock.patch(
        "paasta_tools.kubernetes_tools.KubeClient",
        autospec=True,
    ) as mock_kube_client, mock.patch(
        "paasta_tools.kubernetes_tools.os.environ", autospec=True
    ) as mock_env, mock.patch(
        "paasta_tools.kubernetes_tools.KubeClient", autospec=True
    ) as mock_kube_client:
        mock_namespace = "paasta"
        service_name = "example_service"
        secret_name = "example_secret"
        mock_env.return_value = {}

        mock_client = mock.Mock()
        mock_client.core = mock.Mock(spec=kube_client.CoreV1Api)
        mock_client.rbac = mock.Mock(spec=kube_client.RbacAuthorizationV1Api)
        mock_client.core.read_namespaced_secret.return_value = mock.Mock(spec=V1Secret)
        mock_client.core.read_namespaced_secret.return_value = V1Secret(
            data={"example_secret": b64encode("something".encode())},
            metadata=V1ObjectMeta(name="example_secret"),
        )
        mock_kube_client.return_value = mock_client

        ret = get_secret(
            mock_client,
            get_paasta_secret_name(mock_namespace, service_name, secret_name),
            secret_name,
            namespace=mock_namespace,
            decode=decode,
        )
        mock_client.core.read_namespaced_secret.assert_called_with(
            name="paasta-secret-example--service-example--secret", namespace="paasta"
        )
        assert ret == "something" if decode else b"something"


def test_get_kubernetes_secret_env_variables():
    with mock.patch(
        "paasta_tools.kubernetes_tools.is_secret_ref",
        autospec=True,
    ) as mock_is_secret_ref, mock.patch(
        "paasta_tools.kubernetes_tools.get_secret_name_from_ref", autospec=True
    ) as mock_get_ref, mock.patch(
        "paasta_tools.kubernetes_tools.get_secret", autospec=True
    ) as mock_get_kubernetes_secret, mock.patch(
        "paasta_tools.kubernetes_tools.KubeClient", autospec=True
    ) as mock_kube_client:
        mock_environment = {
            "MY": "aaa",
            "SECRET_NAME1": "SECRET(SECRET_NAME1)",
            "SECRET_NAME2": "SECRET(SECRET_NAME2)",
            "SHARED_SECRET1": "SHARED_SECRET(SHARED_SECRET1)",
        }

        mock_is_secret_ref.side_effect = lambda val: "SECRET" in val
        mock_get_ref.side_effect = ["SECRET_NAME1", "SECRET_NAME2", "SHARED_SECRET1"]
        mock_get_kubernetes_secret.side_effect = ["123", "abc", "shared"]
        mock_client = mock.Mock()
        mock_kube_client.return_value = mock_client

        ret = get_kubernetes_secret_env_variables(
            kube_client=mock_client,
            environment=mock_environment,
            service_name="universe",
            namespace="paasta",
        )
        assert ret == {
            "SECRET_NAME1": "123",
            "SECRET_NAME2": "abc",
            "SHARED_SECRET1": "shared",
        }

        assert mock_get_kubernetes_secret.call_args_list == [
            mock.call(
                mock_client,
                secret_name=get_paasta_secret_name(
                    "paasta", "universe", "SECRET_NAME1"
                ),
                key_name="SECRET_NAME1",
                decode=True,
                namespace="paasta",
            ),
            mock.call(
                mock_client,
                secret_name=get_paasta_secret_name(
                    "paasta", "universe", "SECRET_NAME2"
                ),
                key_name="SECRET_NAME2",
                decode=True,
                namespace="paasta",
            ),
            mock.call(
                mock_client,
                secret_name=get_paasta_secret_name(
                    "paasta", SHARED_SECRET_SERVICE, "SHARED_SECRET1"
                ),
                key_name="SHARED_SECRET1",
                decode=True,
                namespace="paasta",
            ),
        ]


def test_get_kubernetes_secret_volumes_multiple_files():
    with mock.patch(
        "paasta_tools.kubernetes_tools.get_secret", autospec=True
    ) as mock_get_kubernetes_secret, mock.patch(
        "paasta_tools.kubernetes_tools.KubeClient", autospec=True
    ) as mock_kube_client:
        mock_secret_volumes_config = [
            SecretVolume(
                container_path="/the/container/path/",
                items=[
                    {"key": "the_secret_name1", "path": "the_secret_filename1"},
                    {"key": "the_secret_name2", "path": "the_secret_filename2"},
                ],
            )
        ]

        mock_get_kubernetes_secret.side_effect = [
            "secret_contents1",
            "secret_contents2",
        ]
        mock_client = mock.Mock()
        mock_kube_client.return_value = mock_client

        ret = get_kubernetes_secret_volumes(
            kube_client=mock_client,
            secret_volumes_config=mock_secret_volumes_config,
            service_name="universe",
            namespace="paasta",
        )
        assert ret == {
            "/the/container/path/the_secret_filename1": "secret_contents1",
            "/the/container/path/the_secret_filename2": "secret_contents2",
        }


def test_get_kubernetes_secret_volumes_single_file():
    with mock.patch(
        "paasta_tools.kubernetes_tools.get_secret", autospec=True
    ) as mock_get_kubernetes_secret, mock.patch(
        "paasta_tools.kubernetes_tools.KubeClient", autospec=True
    ) as mock_kube_client:
        mock_secret_volumes_config = [
            SecretVolume(
                container_path="/the/container/path/",
                secret_name="the_secret_name",
            )
        ]

        mock_get_kubernetes_secret.side_effect = ["secret_contents"]
        mock_client = mock.Mock()
        mock_kube_client.return_value = mock_client

        ret = get_kubernetes_secret_volumes(
            kube_client=mock_client,
            secret_volumes_config=mock_secret_volumes_config,
            service_name="universe",
            namespace="paasta",
        )
        assert ret == {
            "/the/container/path/the_secret_name": "secret_contents",
        }


@pytest.mark.parametrize(
    "service,existing_config,expected",
    (
        (
            "service_auth",
            [],
            [{"audience": "foo.bar", "container_path": "/var/secret/something"}],
        ),
        ("service_noauth", [], []),
        (
            "service_auth",
            [{"audience": "foo.bar", "container_path": "/var/secret/something"}],
            [{"audience": "foo.bar", "container_path": "/var/secret/something"}],
        ),
        (
            "service_auth",
            [{"audience": "foo.bar", "container_path": "/var/secret/whatever"}],
            [
                {"audience": "foo.bar", "container_path": "/var/secret/something"},
                {"audience": "foo.bar", "container_path": "/var/secret/whatever"},
            ],
        ),
        (
            "service_noauth",
            [{"audience": "foo.bar", "container_path": "/var/secret/whatever"}],
            [{"audience": "foo.bar", "container_path": "/var/secret/whatever"}],
        ),
    ),
)
@mock.patch("paasta_tools.kubernetes_tools.load_system_paasta_config", autospec=None)
@mock.patch("paasta_tools.kubernetes_tools.get_authenticating_services", autospec=None)
def test_add_volumes_for_authenticating_services(
    mock_get_auth_services, mock_system_config, service, existing_config, expected
):
    mock_get_auth_services.return_value = {"service_auth", "service_foobar"}
    mock_system_config.return_value.get_service_auth_token_volume_config.return_value = {
        "audience": "foo.bar",
        "container_path": "/var/secret/something",
    }
    existing_config_copy = deepcopy(existing_config)
    assert (
        add_volumes_for_authenticating_services(
            service, existing_config, "/mock/soa/dir"
        )
        == expected
    )
    mock_get_auth_services.assert_called_once_with("/mock/soa/dir")
    # verifying that the method does not do in-place updates
    assert existing_config == existing_config_copy<|MERGE_RESOLUTION|>--- conflicted
+++ resolved
@@ -2327,72 +2327,6 @@
             {
                 "min_instances": 1,
                 "max_instances": 3,
-<<<<<<< HEAD
-                "autoscaling": {"metrics_provider": metrics_provider, "setpoint": 0.5},
-            }
-        )
-        mock_config = KubernetesDeploymentConfig(  # type: ignore
-            service="service",
-            cluster="cluster",
-            instance="instance",
-            config_dict=config_dict,
-            branch_dict=None,
-        )
-        return_value = KubernetesDeploymentConfig.get_autoscaling_metric_spec(
-            mock_config,
-            "fake_name",
-            "cluster",
-            "paasta",
-        )
-        annotations: Dict[Any, Any] = {}
-        expected_res = V2beta2HorizontalPodAutoscaler(
-            kind="HorizontalPodAutoscaler",
-            metadata=V1ObjectMeta(
-                name="fake_name",
-                namespace="paasta",
-                annotations=annotations,
-                labels=mock.ANY,
-            ),
-            spec=V2beta2HorizontalPodAutoscalerSpec(
-                behavior=mock_config.get_autoscaling_scaling_policy(
-                    autoscaling_params={},
-                    max_replicas=3,
-                ),
-                max_replicas=3,
-                min_replicas=1,
-                metrics=[
-                    V2beta2MetricSpec(
-                        type="Resource",
-                        resource=V2beta2ResourceMetricSource(
-                            name="cpu",
-                            target=V2beta2MetricTarget(
-                                type="Utilization",
-                                average_utilization=50.0,
-                            ),
-                        ),
-                    )
-                ],
-                scale_target_ref=V2beta2CrossVersionObjectReference(
-                    api_version="apps/v1",
-                    kind="Deployment",
-                    name="fake_name",
-                ),
-            ),
-        )
-        assert expected_res == return_value
-
-    @pytest.mark.parametrize(
-        "metrics_provider",
-        ("cpu",),
-    )
-    def test_get_autoscaling_metric_spec_cpu_prometheus(self, metrics_provider):
-        # with cpu
-        config_dict = KubernetesDeploymentConfigDict(
-            {
-                "min_instances": 1,
-                "max_instances": 3,
-=======
->>>>>>> e4b077da
                 "autoscaling": {
                     "metrics_providers": [{"type": metrics_provider, "setpoint": 0.5}]
                 },
