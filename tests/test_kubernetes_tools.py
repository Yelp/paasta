--- conflicted
+++ resolved
@@ -117,11 +117,7 @@
 from paasta_tools.kubernetes_tools import KubernetesDeployStatus
 from paasta_tools.kubernetes_tools import KubernetesServiceRegistration
 from paasta_tools.kubernetes_tools import list_all_deployments
-<<<<<<< HEAD
-from paasta_tools.kubernetes_tools import list_all_matching_deployments
-=======
 from paasta_tools.kubernetes_tools import list_all_paasta_deployments
->>>>>>> 155bcf32
 from paasta_tools.kubernetes_tools import list_custom_resources
 from paasta_tools.kubernetes_tools import load_kubernetes_service_config
 from paasta_tools.kubernetes_tools import load_kubernetes_service_config_no_cache
@@ -2617,11 +2613,7 @@
         ({"paasta.yelp.com/autoscaled": "true"}, None),
     ),
 )
-<<<<<<< HEAD
-def test_list_all_matching_deployments(addl_labels, replicas):
-=======
 def test_list_all_paasta_deployments(addl_labels, replicas):
->>>>>>> 155bcf32
     mock_deployments = mock.Mock(items=[])
     mock_stateful_sets = mock.Mock(items=[])
     mock_client = mock.Mock(
@@ -2633,11 +2625,7 @@
         )
     )
 
-<<<<<<< HEAD
-    assert list_all_matching_deployments(kube_client=mock_client) == []
-=======
     assert list_all_paasta_deployments(kube_client=mock_client) == []
->>>>>>> 155bcf32
     mock_items = [
         mock.Mock(
             metadata=mock.Mock(
@@ -2687,11 +2675,7 @@
             ),
         )
     )
-<<<<<<< HEAD
-    assert list_all_matching_deployments(mock_client) == [
-=======
     assert list_all_paasta_deployments(mock_client) == [
->>>>>>> 155bcf32
         KubeDeployment(
             service="kurupt",
             instance="fm",
