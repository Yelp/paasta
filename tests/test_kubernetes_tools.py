--- conflicted
+++ resolved
@@ -1552,111 +1552,6 @@
                 name="kurupt-fm",
             )
 
-<<<<<<< HEAD
-=======
-    def test_get_hpa_metric_spec(self):
-        config_dict = KubernetesDeploymentConfigDict(
-            {
-                "horizontal_autoscaling": {
-                    "min_replicas": 1,
-                    "max_replicas": 3,
-                    "cpu": {"target_average_value": 0.7},
-                    "memory": {"target_average_value": 0.7},
-                    "uwsgi": {"target_average_value": 0.7},
-                    "http": {
-                        "target_average_value": 0.7,
-                        "dimensions": {"any": "random"},
-                    },
-                    "external": {
-                        "target_value": 0.7,
-                        "signalflow_metrics_query": "fake_query",
-                    },
-                }
-            }
-        )
-        mock_config = KubernetesDeploymentConfig(  # type: ignore
-            service="service",
-            cluster="cluster",
-            instance="instance",
-            config_dict=config_dict,
-            branch_dict=None,
-        )
-        return_value = KubernetesDeploymentConfig.get_autoscaling_metric_spec(
-            mock_config, "fake_name", "cluster"
-        )
-        annotations = {
-            "signalfx.com.custom.metrics": "",
-            "signalfx.com.external.metric/service-instance-external": "fake_query",
-            "signalfx.com.external.metric/service-instance-http": 'data("http", filter=filter("any", "random")).mean(by="paasta_yelp_com_instance").mean(over="15m").publish()',
-        }
-        expected_res = V2beta2HorizontalPodAutoscaler(
-            kind="HorizontalPodAutoscaler",
-            metadata=V1ObjectMeta(
-                name="fake_name", namespace="paasta", annotations=annotations
-            ),
-            spec=V2beta2HorizontalPodAutoscalerSpec(
-                max_replicas=3,
-                min_replicas=1,
-                metrics=[
-                    V2beta2MetricSpec(
-                        type="Resource",
-                        resource=V2beta2ResourceMetricSource(
-                            name="cpu",
-                            target=V2beta2MetricTarget(
-                                type="Utilization", average_utilization=70,
-                            ),
-                        ),
-                    ),
-                    V2beta2MetricSpec(
-                        type="Resource",
-                        resource=V2beta2ResourceMetricSource(
-                            name="memory",
-                            target=V2beta2MetricTarget(
-                                type="Utilization", average_utilization=70,
-                            ),
-                        ),
-                    ),
-                    V2beta2MetricSpec(
-                        type="Pods",
-                        pods=V2beta2PodsMetricSource(
-                            metric=V2beta2MetricIdentifier(
-                                name="uwsgi",
-                                selector=V1LabelSelector(
-                                    match_labels={"paasta_cluster": "cluster"}
-                                ),
-                            ),
-                            target=V2beta2MetricTarget(
-                                type="AverageValue", average_value=0.7,
-                            ),
-                        ),
-                    ),
-                    V2beta2MetricSpec(
-                        type="External",
-                        external=V2beta2ExternalMetricSource(
-                            metric=V2beta2MetricIdentifier(
-                                name="service-instance-http",
-                            ),
-                            target=V2beta2MetricTarget(type="Value", value=0.7,),
-                        ),
-                    ),
-                    V2beta2MetricSpec(
-                        type="External",
-                        external=V2beta2ExternalMetricSource(
-                            metric=V2beta2MetricIdentifier(
-                                name="service-instance-external",
-                            ),
-                            target=V2beta2MetricTarget(type="Value", value=0.7,),
-                        ),
-                    ),
-                ],
-                scale_target_ref=V2beta2CrossVersionObjectReference(
-                    api_version="apps/v1", kind="Deployment", name="fake_name",
-                ),
-            ),
-        )
-        assert expected_res == return_value
-
->>>>>>> 543ec0c5
     def test_get_autoscaling_metric_spec_mesos_cpu(self):
         # with cpu
         config_dict = KubernetesDeploymentConfigDict(
