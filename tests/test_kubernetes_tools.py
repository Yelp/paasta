--- conflicted
+++ resolved
@@ -3908,11 +3908,7 @@
             job_config.format_kubernetes_app().spec.template.metadata.labels[
                 "paasta.yelp.com/config_sha"
             ]
-<<<<<<< HEAD
             == "config4e26614e"
-=======
-            == "config9e0d925d"
->>>>>>> 28177b4a
         ), "If this fails, just change the constant in this test, but be aware that deploying this change will cause every service to bounce!"
 
 
@@ -3958,11 +3954,7 @@
             job_config.format_kubernetes_app().spec.template.metadata.labels[
                 "paasta.yelp.com/config_sha"
             ]
-<<<<<<< HEAD
             == "config328b84b3"
-=======
-            == "config295207ad"
->>>>>>> 28177b4a
         ), "If this fails, just change the constant in this test, but be aware that deploying this change will cause every smartstack-registered service to bounce!"
 
 
