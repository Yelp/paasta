import functools
from base64 import b64encode
from copy import deepcopy
from typing import Any
from typing import Dict
from typing import List
from typing import Sequence

import asynctest
import mock
import pytest
from hypothesis import given
from hypothesis.strategies import floats
from hypothesis.strategies import integers
from kubernetes import client as kube_client
from kubernetes.client import V1Affinity
from kubernetes.client import V1AWSElasticBlockStoreVolumeSource
from kubernetes.client import V1Capabilities
from kubernetes.client import V1Container
from kubernetes.client import V1ContainerPort
from kubernetes.client import V1DeleteOptions
from kubernetes.client import V1Deployment
from kubernetes.client import V1DeploymentSpec
from kubernetes.client import V1DeploymentStrategy
from kubernetes.client import V1EnvVar
from kubernetes.client import V1EnvVarSource
from kubernetes.client import V1ExecAction
from kubernetes.client import V1HostPathVolumeSource
from kubernetes.client import V1HTTPGetAction
from kubernetes.client import V1Job
from kubernetes.client import V1JobSpec
from kubernetes.client import V1KeyToPath
from kubernetes.client import V1LabelSelector
from kubernetes.client import V1Lifecycle
from kubernetes.client import V1LifecycleHandler
from kubernetes.client import V1NodeAffinity
from kubernetes.client import V1NodeSelector
from kubernetes.client import V1NodeSelectorRequirement
from kubernetes.client import V1NodeSelectorTerm
from kubernetes.client import V1ObjectMeta
from kubernetes.client import V1PersistentVolumeClaim
from kubernetes.client import V1PersistentVolumeClaimSpec
from kubernetes.client import V1Pod
from kubernetes.client import V1PodAffinityTerm
from kubernetes.client import V1PodAntiAffinity
from kubernetes.client import V1PodDisruptionBudget
from kubernetes.client import V1PodSpec
from kubernetes.client import V1PodTemplateSpec
from kubernetes.client import V1PreferredSchedulingTerm
from kubernetes.client import V1Probe
from kubernetes.client import V1ProjectedVolumeSource
from kubernetes.client import V1ResourceRequirements
from kubernetes.client import V1RoleBinding
from kubernetes.client import V1RoleRef
from kubernetes.client import V1RollingUpdateDeployment
from kubernetes.client import V1Secret
from kubernetes.client import V1SecretKeySelector
from kubernetes.client import V1SecretVolumeSource
from kubernetes.client import V1SecurityContext
from kubernetes.client import V1ServiceAccount
from kubernetes.client import V1ServiceAccountList
from kubernetes.client import V1ServiceAccountTokenProjection
from kubernetes.client import V1StatefulSet
from kubernetes.client import V1StatefulSetSpec
from kubernetes.client import V1Subject
from kubernetes.client import V1TCPSocketAction
from kubernetes.client import V1TopologySpreadConstraint
from kubernetes.client import V1Volume
from kubernetes.client import V1VolumeMount
from kubernetes.client import V1VolumeProjection
from kubernetes.client import V2CrossVersionObjectReference
from kubernetes.client import V2HorizontalPodAutoscaler
from kubernetes.client import V2HorizontalPodAutoscalerSpec
from kubernetes.client import V2MetricIdentifier
from kubernetes.client import V2MetricSpec
from kubernetes.client import V2MetricTarget
from kubernetes.client import V2ResourceMetricSource
from kubernetes.client.models.v2_object_metric_source import (
    V2ObjectMetricSource,
)
from kubernetes.client.rest import ApiException
from requests.exceptions import ConnectionError

from paasta_tools import kubernetes_tools
from paasta_tools.contrib.get_running_task_allocation import (
    get_kubernetes_metadata as task_allocation_get_kubernetes_metadata,
)
from paasta_tools.contrib.get_running_task_allocation import (
    get_pod_pool as task_allocation_get_pod_pool,
)
from paasta_tools.kubernetes_tools import add_volumes_for_authenticating_services
from paasta_tools.kubernetes_tools import allowlist_denylist_to_requirements
from paasta_tools.kubernetes_tools import create_custom_resource
from paasta_tools.kubernetes_tools import create_deployment
from paasta_tools.kubernetes_tools import create_pod_disruption_budget
from paasta_tools.kubernetes_tools import create_secret
from paasta_tools.kubernetes_tools import create_secret_signature
from paasta_tools.kubernetes_tools import create_stateful_set
from paasta_tools.kubernetes_tools import ensure_namespace
from paasta_tools.kubernetes_tools import ensure_paasta_api_rolebinding
from paasta_tools.kubernetes_tools import ensure_paasta_namespace_limits
from paasta_tools.kubernetes_tools import ensure_service_account
from paasta_tools.kubernetes_tools import filter_nodes_by_blacklist
from paasta_tools.kubernetes_tools import filter_pods_by_service_instance
from paasta_tools.kubernetes_tools import force_delete_pods
from paasta_tools.kubernetes_tools import get_active_versions_for_service
from paasta_tools.kubernetes_tools import get_all_nodes
from paasta_tools.kubernetes_tools import get_all_pods
from paasta_tools.kubernetes_tools import get_annotations_for_kubernetes_service
from paasta_tools.kubernetes_tools import get_kubernetes_app_by_name
from paasta_tools.kubernetes_tools import get_kubernetes_app_deploy_status
from paasta_tools.kubernetes_tools import get_kubernetes_secret_env_variables
from paasta_tools.kubernetes_tools import get_kubernetes_secret_hashes
from paasta_tools.kubernetes_tools import get_kubernetes_secret_volumes
from paasta_tools.kubernetes_tools import get_kubernetes_services_running_here
from paasta_tools.kubernetes_tools import get_kubernetes_services_running_here_for_nerve
from paasta_tools.kubernetes_tools import get_nodes_grouped_by_attribute
from paasta_tools.kubernetes_tools import get_paasta_secret_name
from paasta_tools.kubernetes_tools import get_paasta_secret_signature_name
from paasta_tools.kubernetes_tools import get_secret
from paasta_tools.kubernetes_tools import get_secret_name_from_ref
from paasta_tools.kubernetes_tools import get_secret_signature
from paasta_tools.kubernetes_tools import get_service_account_name
from paasta_tools.kubernetes_tools import group_pods_by_service_instance
from paasta_tools.kubernetes_tools import InvalidKubernetesConfig
from paasta_tools.kubernetes_tools import is_node_ready
from paasta_tools.kubernetes_tools import is_pod_ready
from paasta_tools.kubernetes_tools import KubeAffinityCondition
from paasta_tools.kubernetes_tools import KubeClient
from paasta_tools.kubernetes_tools import KubeContainerResources
from paasta_tools.kubernetes_tools import KubeCustomResource
from paasta_tools.kubernetes_tools import KubeDeployment
from paasta_tools.kubernetes_tools import KubernetesDeploymentConfig
from paasta_tools.kubernetes_tools import KubernetesDeploymentConfigDict
from paasta_tools.kubernetes_tools import KubernetesDeployStatus
from paasta_tools.kubernetes_tools import KubernetesServiceRegistration
from paasta_tools.kubernetes_tools import list_all_deployments
from paasta_tools.kubernetes_tools import list_all_paasta_deployments
from paasta_tools.kubernetes_tools import list_custom_resources
from paasta_tools.kubernetes_tools import load_kubernetes_service_config
from paasta_tools.kubernetes_tools import load_kubernetes_service_config_no_cache
from paasta_tools.kubernetes_tools import max_unavailable
from paasta_tools.kubernetes_tools import mode_to_int
from paasta_tools.kubernetes_tools import paasta_prefixed
from paasta_tools.kubernetes_tools import pod_disruption_budget_for_service_instance
from paasta_tools.kubernetes_tools import pods_for_service_instance
from paasta_tools.kubernetes_tools import raw_selectors_to_requirements
from paasta_tools.kubernetes_tools import sanitise_kubernetes_name
from paasta_tools.kubernetes_tools import set_instances_for_kubernetes_service
from paasta_tools.kubernetes_tools import update_custom_resource
from paasta_tools.kubernetes_tools import update_deployment
from paasta_tools.kubernetes_tools import update_secret
from paasta_tools.kubernetes_tools import update_secret_signature
from paasta_tools.kubernetes_tools import update_stateful_set
from paasta_tools.long_running_service_tools import METRICS_PROVIDER_CPU
from paasta_tools.long_running_service_tools import METRICS_PROVIDER_GUNICORN
from paasta_tools.long_running_service_tools import METRICS_PROVIDER_PISCINA
from paasta_tools.long_running_service_tools import METRICS_PROVIDER_UWSGI
from paasta_tools.long_running_service_tools import METRICS_PROVIDER_UWSGI_V2
from paasta_tools.long_running_service_tools import METRICS_PROVIDER_WORKER_LOAD
from paasta_tools.long_running_service_tools import ServiceNamespaceConfig
from paasta_tools.secret_tools import SHARED_SECRET_SERVICE
from paasta_tools.utils import AwsEbsVolume
from paasta_tools.utils import CAPS_DROP
from paasta_tools.utils import DeploymentVersion
from paasta_tools.utils import DockerVolume
from paasta_tools.utils import PersistentVolume
from paasta_tools.utils import ProjectedSAVolume
from paasta_tools.utils import SecretVolume
from paasta_tools.utils import SecretVolumeItem
from paasta_tools.utils import SystemPaastaConfig
from paasta_tools.utils import TopologySpreadConstraintDict


def test_force_delete_pods():
    mock_pod_1 = mock.MagicMock(
        metadata=mock.MagicMock(
            labels={
                "yelp.com/paasta_service": "srv1",
                "yelp.com/paasta_instance": "instance1",
                "paasta.yelp.com/service": "srv1",
                "paasta.yelp.com/instance": "instance1",
            }
        )
    )
    mock_pod_2 = mock.MagicMock(
        metadata=mock.MagicMock(
            labels={
                "yelp.com/paasta_service": "srv1",
                "yelp.com/paasta_instance": "instance1",
                "paasta.yelp.com/service": "srv1",
                "paasta.yelp.com/instance": "instance1",
            }
        )
    )
    mock_pod_1.metadata.name = "pod_1"
    mock_pod_2.metadata.name = "pod_2"
    mock_pods = [mock_pod_1, mock_pod_2]
    mock_client = mock.Mock()

    with mock.patch(
        "paasta_tools.kubernetes_tools.pods_for_service_instance",
        autospec=True,
        return_value=mock_pods,
    ):
        force_delete_pods("srv1", "srv1", "instance1", "namespace", mock_client)
        body = V1DeleteOptions()

        assert mock_client.core.delete_namespaced_pod.call_count == 2
        assert mock_client.core.delete_namespaced_pod.call_args_list[0] == mock.call(
            "pod_1", "namespace", body=body, grace_period_seconds=0
        )
        assert mock_client.core.delete_namespaced_pod.call_args_list[1] == mock.call(
            "pod_2", "namespace", body=body, grace_period_seconds=0
        )


def test_load_kubernetes_service_config_no_cache():
    with mock.patch(
        "service_configuration_lib.read_service_configuration", autospec=True
    ) as mock_read_service_configuration, mock.patch(
        "paasta_tools.kubernetes_tools.load_service_instance_config", autospec=True
    ) as mock_load_service_instance_config, mock.patch(
        "paasta_tools.kubernetes_tools.load_v2_deployments_json", autospec=True
    ) as mock_load_v2_deployments_json, mock.patch(
        "paasta_tools.kubernetes_tools.KubernetesDeploymentConfig", autospec=True
    ) as mock_kube_deploy_config:
        mock_config = {"freq": "108.9"}
        mock_load_service_instance_config.return_value = mock_config
        mock_read_service_configuration.return_value = {}
        ret = load_kubernetes_service_config_no_cache(
            service="kurupt",
            instance="fm",
            cluster="brentford",
            load_deployments=False,
            soa_dir="/nail/blah",
        )
        mock_load_service_instance_config.assert_called_with(
            service="kurupt",
            instance="fm",
            instance_type="kubernetes",
            cluster="brentford",
            soa_dir="/nail/blah",
        )
        mock_kube_deploy_config.assert_called_with(
            service="kurupt",
            instance="fm",
            cluster="brentford",
            config_dict={"freq": "108.9"},
            branch_dict=None,
            soa_dir="/nail/blah",
        )
        assert not mock_load_v2_deployments_json.called
        assert ret == mock_kube_deploy_config.return_value

        mock_kube_deploy_config.reset_mock()
        ret = load_kubernetes_service_config_no_cache(
            service="kurupt",
            instance="fm",
            cluster="brentford",
            load_deployments=True,
            soa_dir="/nail/blah",
        )
        mock_load_v2_deployments_json.assert_called_with(
            service="kurupt", soa_dir="/nail/blah"
        )
        mock_kube_deploy_config.assert_called_with(
            service="kurupt",
            instance="fm",
            cluster="brentford",
            config_dict={"freq": "108.9"},
            branch_dict=mock_load_v2_deployments_json.return_value.get_branch_dict(),
            soa_dir="/nail/blah",
        )
        assert ret == mock_kube_deploy_config.return_value


def test_load_kubernetes_service_config():
    with mock.patch(
        "paasta_tools.kubernetes_tools.load_kubernetes_service_config_no_cache",
        autospec=True,
    ) as mock_load_kubernetes_service_config_no_cache:
        ret = load_kubernetes_service_config(
            service="kurupt",
            instance="fm",
            cluster="brentford",
            load_deployments=True,
            soa_dir="/nail/blah",
        )
        assert ret == mock_load_kubernetes_service_config_no_cache.return_value


class TestKubernetesDeploymentConfig:
    @pytest.fixture(autouse=True)
    def mock_load_kube_config(self):
        with mock.patch(
            "paasta_tools.kubernetes_tools.kube_config.load_kube_config",
            autospec=True,
        ) as m:
            yield m

    def setup_method(self, method):
        mock_config_dict = KubernetesDeploymentConfigDict(
            bounce_method="crossover",
            instances=3,
        )
        self.deployment = KubernetesDeploymentConfig(
            service="kurupt",
            instance="fm",
            cluster="brentford",
            config_dict=mock_config_dict,
            branch_dict=None,
            soa_dir="/nail/blah",
        )

    def test_copy(self):
        assert self.deployment.copy() == self.deployment
        assert self.deployment.copy() is not self.deployment

    def test_get_cmd_returns_None(self):
        deployment = KubernetesDeploymentConfig(
            service="kurupt",
            instance="fm",
            cluster="brentford",
            config_dict={"cmd": None},
            branch_dict=None,
            soa_dir="/nail/blah",
        )
        assert deployment.get_cmd() is None

    def test_get_cmd_converts_str_to_list(self):
        deployment = KubernetesDeploymentConfig(
            service="kurupt",
            instance="fm",
            cluster="brentford",
            config_dict={"cmd": "/bin/echo hi"},
            branch_dict=None,
            soa_dir="/nail/blah",
        )
        assert deployment.get_cmd() == ["sh", "-c", "/bin/echo hi"]

    def test_get_cmd_list(self):
        deployment = KubernetesDeploymentConfig(
            service="kurupt",
            instance="fm",
            cluster="brentford",
            config_dict={"cmd": "/bin/echo hi"},
            branch_dict=None,
            soa_dir="/nail/blah",
        )
        assert deployment.get_cmd() == ["sh", "-c", "/bin/echo hi"]

    def test_get_bounce_method(self):
        with mock.patch(
            "paasta_tools.kubernetes_tools.KubernetesDeploymentConfig.get_aws_ebs_volumes",
            autospec=True,
        ) as mock_get_aws_ebs_volumes:
            # if ebs we must downthenup for now as we need to free up the EBS for the new instance
            mock_get_aws_ebs_volumes.return_value = ["some-ebs"]
            with pytest.raises(Exception):
                self.deployment.get_bounce_method()

    @pytest.mark.parametrize(
        "bounce_method,bounce_margin_factor,expected_strategy,expected_rolling_update_deploy",
        [
            (
                "crossover",
                1,
                "RollingUpdate",
                V1RollingUpdateDeployment(max_surge="100%", max_unavailable="0%"),
            ),
            (
                "crossover",
                0.3,
                "RollingUpdate",
                V1RollingUpdateDeployment(max_surge="100%", max_unavailable="70%"),
            ),
            # b_m_f does not actually contribute to settings for brutal
            (
                "brutal",
                0.5,
                "RollingUpdate",
                V1RollingUpdateDeployment(max_surge="100%", max_unavailable="100%"),
            ),
            ("downthenup", 1, "Recreate", None),
        ],
    )
    def test_get_deployment_strategy(
        self,
        bounce_method,
        bounce_margin_factor,
        expected_strategy,
        expected_rolling_update_deploy,
    ):
        with mock.patch(
            "paasta_tools.kubernetes_tools.KubernetesDeploymentConfig.get_bounce_method",
            autospec=True,
            return_value=bounce_method,
        ), mock.patch(
            "paasta_tools.kubernetes_tools.KubernetesDeploymentConfig.get_bounce_margin_factor",
            autospec=True,
            return_value=bounce_margin_factor,
        ):
            assert (
                self.deployment.get_deployment_strategy_config()
                == V1DeploymentStrategy(
                    type=expected_strategy,
                    rolling_update=expected_rolling_update_deploy,
                )
            )

    def test_get_sanitised_volume_name(self):
        assert (
            self.deployment.get_sanitised_volume_name("/var/tmp")
            == "slash-varslash-tmp"
        )
        assert (
            self.deployment.get_sanitised_volume_name("/var/tmp/")
            == "slash-varslash-tmp"
        )
        assert (
            self.deployment.get_sanitised_volume_name("/var/tmp_file.json")
            == "slash-varslash-tmp--filedot-json"
        )
        assert (
            self.deployment.get_sanitised_volume_name("/var/tmp_file.json", 20)
            == "slash-varslash--1953"
        )

    @pytest.mark.parametrize(
        "config_dict, system_cfg_get_enable_nerve, expected_get_nerve",
        [
            ({"bounce_health_params": {"check_haproxy": True}}, True, True),
            ({"bounce_health_params": {"check_haproxy": True}}, False, True),
            ({"bounce_health_params": {"check_haproxy": False}}, True, False),
            ({"bounce_health_params": {"check_envoy": False}}, True, True),
            ({}, True, True),
        ],
    )
    def test_get_enable_nerve_readiness_check(
        self, config_dict, system_cfg_get_enable_nerve, expected_get_nerve
    ):
        deployment = KubernetesDeploymentConfig(
            service="my-service",
            instance="my-instance",
            cluster="mega-cluster",
            config_dict=config_dict,
            branch_dict=None,
            soa_dir="/nail/blah",
        )
        mock_system_paasta_config = mock.Mock()
        mock_system_paasta_config.get_enable_nerve_readiness_check.return_value = (
            system_cfg_get_enable_nerve
        )
        assert (
            deployment.get_enable_nerve_readiness_check(mock_system_paasta_config)
            == expected_get_nerve
        )

    @pytest.mark.parametrize(
        "config_dict, system_cfg_get_enable_envoy, expected_get_envoy",
        [
            ({"bounce_health_params": {"check_envoy": True}}, True, True),
            ({"bounce_health_params": {"check_envoy": True}}, False, True),
            ({"bounce_health_params": {"check_envoy": False}}, True, False),
            ({"bounce_health_params": {"check_haproxy": False}}, True, True),
            ({}, True, True),
        ],
    )
    def test_get_enable_envoy_readiness_check(
        self, config_dict, system_cfg_get_enable_envoy, expected_get_envoy
    ):
        deployment = KubernetesDeploymentConfig(
            service="my-service",
            instance="my-instance",
            cluster="mega-cluster",
            config_dict=config_dict,
            branch_dict=None,
            soa_dir="/nail/blah",
        )
        mock_system_paasta_config = mock.Mock()
        mock_system_paasta_config.get_enable_envoy_readiness_check.return_value = (
            system_cfg_get_enable_envoy
        )
        assert (
            deployment.get_enable_envoy_readiness_check(mock_system_paasta_config)
            == expected_get_envoy
        )

    @pytest.mark.parametrize(
        "enable_envoy_check, enable_nerve_check, expected_cmd",
        [
            (
                True,
                True,
                ["/check_proxy_up.sh", "--enable-smartstack", "--enable-envoy"],
            ),
            (
                True,
                False,
                [
                    "/check_proxy_up.sh",
                    "--enable-envoy",
                    "--envoy-check-mode",
                    "eds-dir",
                ],
            ),
            (False, True, ["/check_smartstack_up.sh"]),
        ],
    )
    def test_get_readiness_check_script(
        self, enable_envoy_check, enable_nerve_check, expected_cmd
    ):
        fake_system_paasta_config = SystemPaastaConfig({}, "/some/fake/dir")
        with mock.patch(
            "paasta_tools.kubernetes_tools.KubernetesDeploymentConfig.get_enable_envoy_readiness_check",
            autospec=True,
            return_value=enable_envoy_check,
        ), mock.patch(
            "paasta_tools.kubernetes_tools.KubernetesDeploymentConfig.get_enable_nerve_readiness_check",
            autospec=True,
            return_value=enable_nerve_check,
        ):
            assert (
                self.deployment.get_readiness_check_script(fake_system_paasta_config)
                == expected_cmd
            )

    def test_get_sidecar_containers(self):
        with mock.patch(
            "paasta_tools.kubernetes_tools.KubernetesDeploymentConfig.get_registrations",
            autospec=True,
            return_value=["universal.credit"],
        ), mock.patch(
            "paasta_tools.kubernetes_tools.KubernetesDeploymentConfig.get_kubernetes_environment",
            autospec=True,
            return_value=[],
        ), mock.patch(
            "paasta_tools.kubernetes_tools.KubernetesDeploymentConfig.get_sanitised_volume_name",
            autospec=True,
            return_value="sane-name",
        ), mock.patch(
            "paasta_tools.kubernetes_tools.KubernetesDeploymentConfig.get_enable_nerve_readiness_check",
            autospec=True,
            return_value=False,
        ) as mock_get_enable_nerve_readiness_check, mock.patch(
            "paasta_tools.kubernetes_tools.KubernetesDeploymentConfig.get_enable_envoy_readiness_check",
            autospec=True,
            return_value=False,
        ), mock.patch(
            "paasta_tools.kubernetes_tools.KubernetesDeploymentConfig.get_readiness_check_script",
            autospec=True,
            return_value=["/nail/blah.sh"],
        ), mock.patch(
            "paasta_tools.kubernetes_tools.KubernetesDeploymentConfig.get_sidecar_resource_requirements",
            autospec=True,
            return_value={
                "limits": {
                    "cpu": 0.1,
                    "memory": "1024Mi",
                    "ephemeral-storage": "256Mi",
                },
                "requests": {
                    "cpu": 0.1,
                    "memory": "1024Mi",
                    "ephemeral-storage": "256Mi",
                },
            },
        ):
            mock_system_config = mock.Mock(
                get_hacheck_sidecar_image_url=mock.Mock(
                    return_value="some-docker-image"
                ),
            )
            mock_service_namespace = mock.Mock(
                is_in_smartstack=mock.Mock(return_value=False)
            )
            hacheck_sidecar_volumes = [
                DockerVolume(
                    hostPath="/nail/blah", containerPath="/nail/foo", mode="RO"
                ),
                DockerVolume(
                    hostPath="/nail/thing", containerPath="/nail/bar", mode="RO"
                ),
            ]
            expected_volumes = [
                V1VolumeMount(mount_path="/nail/foo", name="sane-name", read_only=True),
                V1VolumeMount(mount_path="/nail/bar", name="sane-name", read_only=True),
            ]

            assert (
                self.deployment.get_sidecar_containers(
                    mock_system_config, mock_service_namespace, hacheck_sidecar_volumes
                )
                == []
            )

            mock_service_namespace = mock.Mock(
                is_in_smartstack=mock.Mock(return_value=True)
            )

            ret = self.deployment.get_sidecar_containers(
                mock_system_config, mock_service_namespace, hacheck_sidecar_volumes
            )
            expected = [
                V1Container(
                    env=[
                        V1EnvVar(name="MESH_REGISTRATIONS", value="universal.credit"),
                    ],
                    image="some-docker-image",
                    lifecycle=V1Lifecycle(
                        pre_stop=V1LifecycleHandler(
                            _exec=V1ExecAction(
                                command=[
                                    "/bin/sh",
                                    "-c",
                                    "/usr/bin/hadown " "universal.credit; sleep " "31",
                                ]
                            )
                        )
                    ),
                    resources=V1ResourceRequirements(
                        limits={
                            "cpu": 0.1,
                            "memory": "1024Mi",
                            "ephemeral-storage": "256Mi",
                        },
                        requests={
                            "cpu": 0.1,
                            "memory": "1024Mi",
                            "ephemeral-storage": "256Mi",
                        },
                    ),
                    name="hacheck",
                    ports=[V1ContainerPort(container_port=6666)],
                    volume_mounts=expected_volumes,
                )
            ]
            assert ret == expected
            mock_get_enable_nerve_readiness_check.return_value = True
            mock_system_config = mock.Mock(
                get_hacheck_sidecar_image_url=mock.Mock(
                    return_value="some-docker-image"
                ),
                get_hacheck_match_initial_delay=mock.Mock(return_value=False),
                get_readiness_check_prefix_template=mock.Mock(return_value=[]),
            )
            ret = self.deployment.get_sidecar_containers(
                mock_system_config, mock_service_namespace, hacheck_sidecar_volumes
            )
            expected = [
                V1Container(
                    env=[
                        V1EnvVar(name="MESH_REGISTRATIONS", value="universal.credit"),
                    ],
                    image="some-docker-image",
                    lifecycle=V1Lifecycle(
                        pre_stop=V1LifecycleHandler(
                            _exec=V1ExecAction(
                                command=[
                                    "/bin/sh",
                                    "-c",
                                    "/usr/bin/hadown " "universal.credit; sleep " "31",
                                ]
                            )
                        )
                    ),
                    name="hacheck",
                    resources=V1ResourceRequirements(
                        limits={
                            "cpu": 0.1,
                            "memory": "1024Mi",
                            "ephemeral-storage": "256Mi",
                        },
                        requests={
                            "cpu": 0.1,
                            "memory": "1024Mi",
                            "ephemeral-storage": "256Mi",
                        },
                    ),
                    ports=[V1ContainerPort(container_port=6666)],
                    volume_mounts=expected_volumes,
                    readiness_probe=V1Probe(
                        _exec=V1ExecAction(
                            command=["/nail/blah.sh", "8888", "universal.credit"]
                        ),
                        initial_delay_seconds=10,
                        period_seconds=10,
                    ),
                )
            ]
            assert ret == expected

    def test_get_sidecar_resource_requirements(self):
        self.deployment.config_dict["sidecar_resource_requirements"] = {
            "hacheck": {
                "requests": {
                    "cpu": 0.2,
                    "memory": "1024Mi",
                    "ephemeral-storage": "256Mi",
                },
                "limits": {
                    "cpu": 0.3,
                    "memory": "1025Mi",
                    "ephemeral-storage": "257Mi",
                },
            }
        }
        system_paasta_config = mock.Mock()

        assert self.deployment.get_sidecar_resource_requirements(
            "hacheck", system_paasta_config
        ) == V1ResourceRequirements(
            limits={"cpu": 0.3, "memory": "1025Mi", "ephemeral-storage": "257Mi"},
            requests={"cpu": 0.2, "memory": "1024Mi", "ephemeral-storage": "256Mi"},
        )

    def test_get_sidecar_resource_requirements_default_limits(self):
        """When limits is unspecified, it should default to the request"""
        self.deployment.config_dict["sidecar_resource_requirements"] = {
            "hacheck": {
                "requests": {
                    "cpu": 0.2,
                    "memory": "1025Mi",
                    "ephemeral-storage": "257Mi",
                },
            }
        }
        system_paasta_config = mock.Mock()
        assert self.deployment.get_sidecar_resource_requirements(
            "hacheck", system_paasta_config
        ) == V1ResourceRequirements(
            limits={"cpu": 0.2, "memory": "1025Mi", "ephemeral-storage": "257Mi"},
            requests={"cpu": 0.2, "memory": "1025Mi", "ephemeral-storage": "257Mi"},
        )

    def test_get_sidecar_resource_requirements_default_requirements(self):
        """When request is unspecified, it should default to the 0.1, 1024Mi, 256Mi."""
        try:
            del self.deployment.config_dict["sidecar_resource_requirements"]
        except KeyError:
            pass

        system_paasta_config = mock.Mock(
            get_sidecar_requirements_config=mock.Mock(
                return_value={
                    "hacheck": {
                        "cpu": 0.1,
                        "memory": "512Mi",
                        "ephemeral-storage": "256Mi",
                    },
                }
            )
        )
        assert self.deployment.get_sidecar_resource_requirements(
            "hacheck", system_paasta_config
        ) == V1ResourceRequirements(
            limits={"cpu": 0.1, "memory": "512Mi", "ephemeral-storage": "256Mi"},
            requests={"cpu": 0.1, "memory": "512Mi", "ephemeral-storage": "256Mi"},
        )

    def test_get_sidecar_resource_requirements_limits_override_default_requirements(
        self,
    ):
        """When limit is partially specified, it should use the default requests, and limits should be the same except for the overridden value."""
        self.deployment.config_dict["sidecar_resource_requirements"] = {
            "hacheck": {
                "limits": {"cpu": 1.0},
            }
        }
        system_paasta_config = mock.Mock(
            get_sidecar_requirements_config=mock.Mock(
                return_value={
                    "hacheck": {
                        "cpu": 0.1,
                        "memory": "1024Mi",
                        "ephemeral-storage": "256Mi",
                    },
                }
            )
        )
        assert self.deployment.get_sidecar_resource_requirements(
            "hacheck", system_paasta_config
        ) == V1ResourceRequirements(
            limits={"cpu": 1.0, "memory": "1024Mi", "ephemeral-storage": "256Mi"},
            requests={"cpu": 0.1, "memory": "1024Mi", "ephemeral-storage": "256Mi"},
        )

    def test_get_env(self):
        with mock.patch(
            "paasta_tools.kubernetes_tools.LongRunningServiceConfig.get_env",
            autospec=True,
            return_value={"hello": "world"},
        ):
            assert self.deployment.get_env() == {
                "hello": "world",
                "PAASTA_SOA_CONFIGS_SHA": "fake_soa_git_sha",
            }

    def test_get_container_env(self):
        with mock.patch(
            "paasta_tools.kubernetes_tools.KubernetesDeploymentConfig.get_env",
            autospec=True,
            return_value={
                "mc": "grindah",
                "dj": "beats",
                "A": "SECRET(123)",
                "B": "SHAREDSECRET(456)",
            },
        ), mock.patch(
            "paasta_tools.kubernetes_tools.KubernetesDeploymentConfig.get_kubernetes_environment",
            autospec=True,
            return_value=[V1EnvVar(name="manager", value="chabuddy")],
        ), mock.patch(
            "paasta_tools.kubernetes_tools.is_secret_ref", autospec=True
        ) as mock_is_secret_ref, mock.patch(
            "paasta_tools.kubernetes_tools.is_shared_secret", autospec=True
        ) as mock_is_shared_secret, mock.patch(
            "paasta_tools.kubernetes_tools.KubernetesDeploymentConfig.get_kubernetes_secret_env_vars",
            autospec=True,
            return_value=[],
        ) as mock_get_kubernetes_secret_env_vars:
            mock_is_secret_ref.side_effect = lambda x: True if "SECRET" in x else False
            mock_is_shared_secret.side_effect = (
                lambda x: False if not x.startswith("SHARED") else True
            )
            expected = [
                V1EnvVar(name="mc", value="grindah"),
                V1EnvVar(name="dj", value="beats"),
                V1EnvVar(name="manager", value="chabuddy"),
            ]
            assert expected == self.deployment.get_container_env()
            mock_get_kubernetes_secret_env_vars.assert_called_with(
                self.deployment,
                secret_env_vars={"A": "SECRET(123)"},
                shared_secret_env_vars={"B": "SHAREDSECRET(456)"},
            )

    def test_get_kubernetes_environment(self):
        ret = self.deployment.get_kubernetes_environment()
        assert "PAASTA_POD_IP" in [env.name for env in ret]
        assert "POD_NAME" in [env.name for env in ret]
        assert "PAASTA_CLUSTER" in [env.name for env in ret]

    def test_get_resource_requirements(self):
        with mock.patch(
            "paasta_tools.kubernetes_tools.KubernetesDeploymentConfig.get_cpus",
            autospec=True,
            return_value=0.3,
        ), mock.patch(
            "paasta_tools.kubernetes_tools.KubernetesDeploymentConfig.get_cpu_burst_add",
            autospec=True,
            return_value=1,
        ), mock.patch(
            "paasta_tools.kubernetes_tools.KubernetesDeploymentConfig.get_mem",
            autospec=True,
            return_value=2048,
        ), mock.patch(
            "paasta_tools.kubernetes_tools.KubernetesDeploymentConfig.get_disk",
            autospec=True,
            return_value=4096,
        ):
            assert (
                self.deployment.get_resource_requirements()
                == V1ResourceRequirements(
                    limits={
                        "cpu": 1.3,
                        "memory": "2048Mi",
                        "ephemeral-storage": "4096Mi",
                    },
                    requests={
                        "cpu": 0.3,
                        "memory": "2048Mi",
                        "ephemeral-storage": "4096Mi",
                    },
                )
            )

    @pytest.mark.parametrize(
        "prometheus_port,expected_ports",
        [
            (None, [8888]),
            (8888, [8888]),
            (29143, [8888, 29143]),
        ],
    )
    def test_get_kubernetes_containers(self, prometheus_port, expected_ports):
        with mock.patch(
            "paasta_tools.kubernetes_tools.KubernetesDeploymentConfig.get_docker_url",
            autospec=True,
        ) as mock_get_docker_url, mock.patch(
            "paasta_tools.kubernetes_tools.KubernetesDeploymentConfig.get_cmd",
            autospec=True,
        ) as mock_get_cmd, mock.patch(
            "paasta_tools.kubernetes_tools.KubernetesDeploymentConfig.get_args",
            autospec=True,
        ) as mock_get_args, mock.patch(
            "paasta_tools.kubernetes_tools.KubernetesDeploymentConfig.get_resource_requirements",
            autospec=True,
        ) as mock_get_resource_requirements, mock.patch(
            "paasta_tools.kubernetes_tools.KubernetesDeploymentConfig.get_container_env",
            autospec=True,
        ) as mock_get_container_env, mock.patch(
            "paasta_tools.kubernetes_tools.KubernetesDeploymentConfig.get_sanitised_service_name",
            autospec=True,
            return_value="kurupt",
        ), mock.patch(
            "paasta_tools.kubernetes_tools.KubernetesDeploymentConfig.get_sanitised_instance_name",
            autospec=True,
            return_value="fm",
        ), mock.patch(
            "paasta_tools.kubernetes_tools.KubernetesDeploymentConfig.get_volume_mounts",
            autospec=True,
        ) as mock_get_volume_mounts, mock.patch(
            "paasta_tools.kubernetes_tools.KubernetesDeploymentConfig.get_sidecar_containers",
            autospec=True,
            return_value=["mock_sidecar"],
        ), mock.patch(
            "paasta_tools.kubernetes_tools.load_system_paasta_config",
            autospec=True,
        ):
            if prometheus_port:
                self.deployment.config_dict["prometheus_port"] = prometheus_port
            mock_system_config = mock.Mock()
            mock_docker_volumes: Sequence[DockerVolume] = []
            mock_hacheck_sidecar_volumes: Sequence[DockerVolume] = []
            mock_aws_ebs_volumes: Sequence[AwsEbsVolume] = []
            mock_secret_volumes: Sequence[SecretVolume] = []
            ports = [V1ContainerPort(container_port=port) for port in expected_ports]
            expected = [
                V1Container(
                    args=mock_get_args.return_value,
                    command=mock_get_cmd.return_value,
                    env=mock_get_container_env.return_value,
                    resources=mock_get_resource_requirements.return_value,
                    image=mock_get_docker_url.return_value,
                    lifecycle=V1Lifecycle(
                        pre_stop=V1LifecycleHandler(
                            _exec=V1ExecAction(command=["/bin/sh", "-c", "sleep 30"])
                        )
                    ),
                    liveness_probe=V1Probe(
                        failure_threshold=30,
                        http_get=V1HTTPGetAction(
                            path="/status", port=8888, scheme="HTTP"
                        ),
                        initial_delay_seconds=60,
                        period_seconds=10,
                        timeout_seconds=10,
                    ),
                    readiness_probe=None,
                    name="fm",
                    ports=ports,
                    volume_mounts=mock_get_volume_mounts.return_value,
                    security_context=V1SecurityContext(
                        capabilities=V1Capabilities(drop=CAPS_DROP)
                    ),
                ),
                "mock_sidecar",
            ]
            service_namespace_config = mock.Mock()
            service_namespace_config.get_healthcheck_mode.return_value = "http"
            service_namespace_config.get_healthcheck_uri.return_value = "/status"
            service_namespace_config.get_longest_timeout_ms.return_value = 1000
            assert (
                self.deployment.get_kubernetes_containers(
                    docker_volumes=mock_docker_volumes,
                    hacheck_sidecar_volumes=mock_hacheck_sidecar_volumes,
                    system_paasta_config=mock_system_config,
                    aws_ebs_volumes=mock_aws_ebs_volumes,
                    secret_volumes=mock_secret_volumes,
                    service_namespace_config=service_namespace_config,
                )
                == expected
            )

    def test_get_liveness_probe(self):
        liveness_probe = V1Probe(
            failure_threshold=30,
            http_get=V1HTTPGetAction(path="/status", port=8888, scheme="HTTP"),
            initial_delay_seconds=60,
            period_seconds=10,
            timeout_seconds=10,
        )

        service_namespace_config = mock.Mock()
        service_namespace_config.get_healthcheck_mode.return_value = "http"
        service_namespace_config.get_healthcheck_uri.return_value = "/status"

        assert (
            self.deployment.get_liveness_probe(service_namespace_config)
            == liveness_probe
        )

    def test_get_liveness_probe_non_smartstack(self):
        service_namespace_config = mock.Mock()
        service_namespace_config.get_healthcheck_mode.return_value = None
        assert self.deployment.get_liveness_probe(service_namespace_config) is None

    def test_get_liveness_probe_numbers(self):
        liveness_probe = V1Probe(
            failure_threshold=1,
            http_get=V1HTTPGetAction(path="/status", port=8888, scheme="HTTP"),
            initial_delay_seconds=2,
            period_seconds=3,
            timeout_seconds=4,
        )

        service_namespace_config = mock.Mock()
        service_namespace_config.get_healthcheck_mode.return_value = "http"
        service_namespace_config.get_healthcheck_uri.return_value = "/status"

        self.deployment.config_dict["healthcheck_max_consecutive_failures"] = 1
        self.deployment.config_dict["healthcheck_grace_period_seconds"] = 2
        self.deployment.config_dict["healthcheck_interval_seconds"] = 3
        self.deployment.config_dict["healthcheck_timeout_seconds"] = 4

        assert (
            self.deployment.get_liveness_probe(service_namespace_config)
            == liveness_probe
        )

    def test_get_liveness_probe_tcp_socket(self):
        liveness_probe = V1Probe(
            failure_threshold=30,
            tcp_socket=V1TCPSocketAction(port=8888),
            initial_delay_seconds=60,
            period_seconds=10,
            timeout_seconds=10,
        )
        mock_service_namespace_config = mock.Mock()
        mock_service_namespace_config.get_healthcheck_mode.return_value = "tcp"
        assert (
            self.deployment.get_liveness_probe(mock_service_namespace_config)
            == liveness_probe
        )

    def test_get_liveness_probe_cmd(self):
        liveness_probe = V1Probe(
            failure_threshold=30,
            _exec=V1ExecAction(command=["/bin/sh", "-c", "/bin/true"]),
            initial_delay_seconds=60,
            period_seconds=10,
            timeout_seconds=10,
        )
        service_namespace_config = mock.Mock()
        service_namespace_config.get_healthcheck_mode.return_value = "cmd"
        self.deployment.config_dict["healthcheck_cmd"] = "/bin/true"
        assert (
            self.deployment.get_liveness_probe(service_namespace_config)
            == liveness_probe
        )

    def test_get_readiness_probe_in_mesh(self):
        service_namespace_config = mock.Mock()
        service_namespace_config.is_in_smartstack.return_value = True
        assert self.deployment.get_readiness_probe(service_namespace_config) is None

    @mock.patch(
        "paasta_tools.kubernetes_tools.KubernetesDeploymentConfig.get_liveness_probe",
        autospec=True,
    )
    def test_get_readiness_probe_not_in_mesh(self, mock_get_liveness_probe):
        service_namespace_config = mock.Mock()
        service_namespace_config.is_in_smartstack.return_value = False
        readiness_probe = self.deployment.get_readiness_probe(service_namespace_config)
        assert readiness_probe == mock_get_liveness_probe.return_value

    def test_get_security_context_without_cap_add(self):
        expected_security_context = V1SecurityContext(
            capabilities=V1Capabilities(drop=CAPS_DROP)
        )
        assert self.deployment.get_security_context() == expected_security_context

    def test_get_security_context_with_cap_add(self):
        self.deployment.config_dict["cap_add"] = ["SETGID"]
        expected_dropped_caps = sorted(list(set(CAPS_DROP) - {"SETGID"}))
        expected_security_context = V1SecurityContext(
            capabilities=V1Capabilities(add=["SETGID"], drop=expected_dropped_caps)
        )
        assert self.deployment.get_security_context() == expected_security_context

    def test_get_pod_volumes(self):
        mock_docker_volumes = [
            DockerVolume(hostPath="/nail/blah", containerPath="/nail/foo", mode="RO"),
            DockerVolume(hostPath="/nail/thing", containerPath="/nail/bar", mode="RO"),
        ]
        mock_hacheck_volumes = [
            DockerVolume(hostPath="/nail/blah", containerPath="/nail/foo", mode="RO"),
            DockerVolume(
                hostPath="/nail/anotherblah",
                containerPath="/nail/another-foo",
                mode="RO",
            ),
        ]
        mock_aws_ebs_volumes = [
            AwsEbsVolume(
                volume_id="vol-zzzzzzzzzzzzzzzzz",
                fs_type="ext4",
                container_path="/nail/qux",
                mode="RW",
                partition=123,
            )
        ]
        mock_secret_volumes = [
            SecretVolume(container_path="/nail/garply", secret_name="waldo"),
            SecretVolume(
                container_path="/nail/garply", secret_name="waldo", default_mode="0765"
            ),
            SecretVolume(
                container_path="/nail/garply",
                secret_name="waldo",
                items=[
                    SecretVolumeItem(key="aaa", mode="0567", path="bbb"),
                    SecretVolumeItem(key="ccc", path="ddd"),
                ],
            ),
        ]
        mock_projected_sa_volumes = [
            ProjectedSAVolume(
                container_path="/var/secret/something",
                audience="a.b.c",
                expiration_seconds=1234,
            )
        ]
        expected_volumes = [
            V1Volume(
                host_path=V1HostPathVolumeSource(path="/nail/blah"),
                name="host--slash-nailslash-blah",
            ),
            V1Volume(
                host_path=V1HostPathVolumeSource(path="/nail/thing"),
                name="host--slash-nailslash-thing",
            ),
            V1Volume(
                host_path=V1HostPathVolumeSource(path="/nail/anotherblah"),
                name="host--slash-nailslash-anotherblah",
            ),
            V1Volume(
                aws_elastic_block_store=V1AWSElasticBlockStoreVolumeSource(
                    volume_id="vol-zzzzzzzzzzzzzzzzz",
                    fs_type="ext4",
                    read_only=False,
                    partition=123,
                ),
                name="aws-ebs--vol-zzzzzzzzzzzzzzzzz123",
            ),
            V1Volume(
                name="secret--waldo",
                secret=V1SecretVolumeSource(
                    secret_name="paastasvc-kurupt-secret-kurupt-waldo", optional=False
                ),
            ),
            V1Volume(
                name="secret--waldo",
                secret=V1SecretVolumeSource(
                    secret_name="paastasvc-kurupt-secret-kurupt-waldo",
                    default_mode=0o765,
                    optional=False,
                ),
            ),
            V1Volume(
                name="secret--waldo",
                secret=V1SecretVolumeSource(
                    secret_name="paastasvc-kurupt-secret-kurupt-waldo",
                    items=[
                        V1KeyToPath(key="aaa", mode=0o567, path="bbb"),
                        V1KeyToPath(key="ccc", path="ddd"),
                    ],
                    optional=False,
                ),
            ),
            V1Volume(
                name="projected-sa--adot-bdot-c",
                projected=V1ProjectedVolumeSource(
                    sources=[
                        V1VolumeProjection(
                            service_account_token=V1ServiceAccountTokenProjection(
                                audience="a.b.c",
                                expiration_seconds=1234,
                                path="token",
                            )
                        ),
                    ],
                ),
            ),
        ]
        assert (
            self.deployment.get_pod_volumes(
                docker_volumes=mock_docker_volumes + mock_hacheck_volumes,
                aws_ebs_volumes=mock_aws_ebs_volumes,
                secret_volumes=mock_secret_volumes,
                projected_sa_volumes=mock_projected_sa_volumes,
            )
            == expected_volumes
        )

    def test_get_volume_mounts(self):
        with mock.patch(
            "paasta_tools.kubernetes_tools.KubernetesDeploymentConfig.get_sanitised_volume_name",
            autospec=True,
            return_value="some-volume",
        ):
            mock_docker_volumes = [
                DockerVolume(
                    hostPath="/nail/blah", containerPath="/nail/foo", mode="RO"
                ),
                DockerVolume(
                    hostPath="/nail/thing", containerPath="/nail/bar", mode="RW"
                ),
            ]
            mock_aws_ebs_volumes = [
                AwsEbsVolume(
                    volume_id="vol-ZZZZZZZZZZZZZZZZZ",
                    fs_type="ext4",
                    container_path="/nail/qux",
                    mode="RO",
                    partition=123,
                )
            ]
            mock_persistent_volumes = [
                PersistentVolume(
                    container_path="/blah", mode="RW", size=1, storage_class_name="foo"
                )
            ]
            mock_secret_volumes = [
                SecretVolume(container_path="/garply", secret_name="waldo")
            ]
            mock_projected_sa_volumes = [
                ProjectedSAVolume(
                    container_path="/var/secret/something",
                    audience="a.b.c",
                )
            ]
            expected_volumes = [
                V1VolumeMount(
                    mount_path="/nail/foo", name="some-volume", read_only=True
                ),
                V1VolumeMount(
                    mount_path="/nail/bar", name="some-volume", read_only=False
                ),
                V1VolumeMount(
                    mount_path="/nail/qux", name="some-volume", read_only=True
                ),
                V1VolumeMount(mount_path="/blah", name="some-volume", read_only=False),
                V1VolumeMount(mount_path="/garply", name="some-volume", read_only=True),
                V1VolumeMount(
                    mount_path="/var/secret/something",
                    name="some-volume",
                    read_only=True,
                ),
            ]
            assert (
                self.deployment.get_volume_mounts(
                    docker_volumes=mock_docker_volumes,
                    aws_ebs_volumes=mock_aws_ebs_volumes,
                    persistent_volumes=mock_persistent_volumes,
                    secret_volumes=mock_secret_volumes,
                    projected_sa_volumes=mock_projected_sa_volumes,
                )
                == expected_volumes
            )

    @pytest.mark.parametrize(
        "config_dict, service, instance, expected_secret_name, expected_signature_name",
        [
            (
                {"boto_keys": ["pew"]},
                "zuora_integration",
                "sync_ads_settings_post_budget_edit_batch_daemon",
                "paasta-boto-key-zuora--integration-sync--ads--settings--po-4xbg",
                "paastasvc-zuora--integration-secret-zuora--integration-paasta-boto-key-zuora--integration-sync--ads--settings--po-4xbg-signature",
            ),
            (
                {"boto_keys": ["few"]},
                "zuora_integration",
                "reprocess_zuora_amend_callouts_batch_daemon",
                "paasta-boto-key-zuora--integration-reprocess--zuora--amend-jztw",
                "paastasvc-zuora--integration-secret-zuora--integration-paasta-boto-key-zuora--integration-reprocess--zuora--amend-jztw-signature",
            ),
            (
                {
                    "boto_keys": ["foo"],
                },
                "kafka_discovery",
                "main",
                "paasta-boto-key-kafka--discovery-main",
                "paastasvc-kafka--discovery-secret-kafka--discovery-paasta-boto-key-kafka--discovery-main-signature",
            ),
            (
                {"boto_keys": ["pew"]},
                "yelp-main",
                "lives_data_action_content_ingester_worker",
                "paasta-boto-key-yelp-main-lives--data--action--content--in-4pxl",
                "paastasvc-yelp-main-secret-yelp-main-paasta-boto-key-yelp-main-lives--data--action--content--in-4pxl-signature",
            ),
            (
                {
                    "boto_keys": ["fuu"],
                    "namespace": "paastasvc-compute-infra-test-service",
                },
                "compute-infra-test-service",
                "boto_keys_test_1",
                "paasta-boto-key-compute-infra-test-service-boto--keys--test--1",
                "paastasvc-compute-infra-test-service-secret-compute-infra-test-service-paasta-boto-key-compute-infra-test-service-boto--keys--test--1-signature",
            ),
            ({}, "", "", "", ""),
        ],
    )
    def test_get_boto_volume(
        self,
        config_dict,
        service,
        instance,
        expected_secret_name,
        expected_signature_name,
    ):
        deployment = KubernetesDeploymentConfig(
            service=service,
            instance=instance,
            cluster="mega-cluster",
            config_dict=config_dict,
            branch_dict=None,
            soa_dir="/nail/blah",
        )

        with mock.patch(
            "paasta_tools.kubernetes_tools.get_secret_signature",
            return_value="hash",
            autospec=True,
        ) as get_signature:
            volumes = deployment.get_boto_volume()

        if config_dict:
            # check against existing signatures
            assert (
                get_signature.call_args[1]["signature_name"] == expected_signature_name
            )

            # check against existing secrets
            assert volumes.secret.secret_name == expected_secret_name

            assert len(volumes.secret.items) == len(config_dict["boto_keys"]) * 4
            for key in config_dict["boto_keys"]:
                assert any(
                    [item.path == f"{key}.yaml" for item in volumes.secret.items]
                )
        else:
            assert volumes is None

    @pytest.mark.parametrize(
        "config_dict, expected_secret_mount_items_count",
        [
            ({"datastore_credentials": {"mysql": ["credential1", "credential2"]}}, 2),
            ({"datastore_credentials": {"mysql": ["credential3"]}}, 1),
            (
                {
                    "datastore_credentials": {
                        "mysql": ["credential1"],
                        "cassandra": ["credential4", "credential5"],
                    }
                },
                3,
            ),
        ],
    )
    def test_get_datastore_credentials_secrets_volumes_exists(
        self, config_dict, expected_secret_mount_items_count
    ):
        deployment = KubernetesDeploymentConfig(
            service="my-service",
            instance="my-instance",
            cluster="mega-cluster",
            config_dict=config_dict,
            branch_dict=None,
            soa_dir="/nail/blah",
        )

        with mock.patch(
            "paasta_tools.kubernetes_tools.get_secret_signature",
            return_value="hash",
            autospec=True,
        ):
            secret_mount_items = (
                deployment.get_datastore_credentials_secrets_volume().secret.items
            )
            assert len(secret_mount_items) == expected_secret_mount_items_count

    @pytest.mark.parametrize(
        "config_dict",
        [
            {"datastore_credentials": {"mysql": []}},
            {"datastore_credentials": {"mysql": [], "cassandra": []}},
            {},
        ],
    )
    def test_get_datastore_credentials_secrets_volumes_not_exist(self, config_dict):
        deployment = KubernetesDeploymentConfig(
            service="my-service",
            instance="my-instance",
            cluster="mega-cluster",
            config_dict=config_dict,
            branch_dict=None,
            soa_dir="/nail/blah",
        )

        with mock.patch(
            "paasta_tools.kubernetes_tools.get_secret_signature",
            return_value="hash",
            autospec=True,
        ):
            if len(config_dict) == 0:
                assert deployment.get_datastore_credentials_secrets_volume() is None
            else:
                secret_items = (
                    deployment.get_datastore_credentials_secrets_volume().secret.items
                )
                assert len(secret_items) == 0

    @pytest.mark.parametrize(
        "config_dict",
        [
            {"crypto_keys": {"encrypt": ["mad"], "decrypt": ["max"]}},
            {"crypto_keys": {"decrypt": ["furiosa"]}},
            {},
        ],
    )
    def test_get_crypto_volume(self, config_dict):
        deployment = KubernetesDeploymentConfig(
            service="my-service",
            instance="my-instance",
            cluster="mega-cluster",
            config_dict=config_dict,
            branch_dict=None,
            soa_dir="/nail/blah",
        )
        with mock.patch.object(
            deployment, "get_crypto_secret_hash", return_value="hash"
        ):
            volumes = deployment.get_crypto_volume()
        if config_dict:
            (volumes.secret.secret_name == "paasta-crypto-key-my-service-my-instance")

            assert len(volumes.secret.items) == len(config_dict["crypto_keys"])
            assert set(deployment.get_crypto_keys_from_config()) == {
                item.path.rstrip(".json") for item in volumes.secret.items
            }
        else:
            assert volumes is None

    def test_get_sanitised_service_name(self):
        with mock.patch(
            "paasta_tools.kubernetes_tools.KubernetesDeploymentConfig.get_service",
            autospec=True,
            return_value="my_service",
        ):
            assert self.deployment.get_sanitised_service_name() == "my--service"

    def test_get_sanitised_instance_name(self):
        with mock.patch(
            "paasta_tools.kubernetes_tools.KubernetesDeploymentConfig.get_instance",
            autospec=True,
            return_value="my_instance",
        ):
            assert self.deployment.get_sanitised_instance_name() == "my--instance"

    def test_get_desired_instances(self):
        with mock.patch(
            "paasta_tools.kubernetes_tools.KubernetesDeploymentConfig.get_aws_ebs_volumes",
            autospec=True,
        ) as mock_get_aws_ebs_volumes:
            mock_get_aws_ebs_volumes.return_value = ["some-ebs-vol"]
            with pytest.raises(Exception):
                self.deployment.get_desired_instances()

    def test_format_kubernetes_job(self):
        with mock.patch(
            "paasta_tools.kubernetes_tools.get_git_sha_from_dockerurl",
            autospec=True,
        ) as mock_get_git_sha, mock.patch(
            "paasta_tools.kubernetes_tools.load_system_paasta_config",
            autospec=True,
        ) as mock_load_system_config, mock.patch(
            "paasta_tools.kubernetes_tools.KubernetesDeploymentConfig.get_docker_url",
            autospec=True,
        ) as mock_get_docker_url, mock.patch(
            "paasta_tools.kubernetes_tools.KubernetesDeploymentConfig.get_service",
            autospec=True,
            return_value="kurupt",
        ), mock.patch(
            "paasta_tools.kubernetes_tools.KubernetesDeploymentConfig.get_instance",
            autospec=True,
            return_value="fm",
        ), mock.patch(
            "paasta_tools.kubernetes_tools.KubernetesDeploymentConfig.get_image_version",
            autospec=True,
        ) as mock_get_image_version, mock.patch(
            "paasta_tools.kubernetes_tools.KubernetesDeploymentConfig.get_pod_template_spec",
            autospec=True,
        ) as mock_get_pod_template_spec, mock.patch(
            "paasta_tools.kubernetes_tools.KubernetesDeploymentConfig.get_kubernetes_metadata",
            autospec=True,
        ) as mock_get_kubernetes_metadata:
            mock_get_kubernetes_metadata.return_value.labels = {
                "paasta.yelp.com/owner": "whatever"
            }
            mock_get_pod_template_spec.return_value.metadata.labels = {}
            job = self.deployment.format_kubernetes_job("foobar", 100)
            assert job == V1Job(
                api_version="batch/v1",
                kind="Job",
                metadata=mock_get_kubernetes_metadata.return_value,
                spec=V1JobSpec(
                    active_deadline_seconds=100,
                    ttl_seconds_after_finished=0,
                    template=mock_get_pod_template_spec.return_value,
                ),
            )
            mock_get_git_sha.assert_called_once_with(
                mock_get_docker_url.return_value,
                long=True,
            )
            mock_get_kubernetes_metadata.assert_called_once_with(
                self.deployment,
                mock_get_git_sha.return_value,
            )
            mock_get_pod_template_spec.assert_called_once_with(
                self.deployment,
                git_sha=mock_get_git_sha.return_value,
                system_paasta_config=mock_load_system_config.return_value,
                restart_on_failure=False,
                include_sidecars=False,
                force_no_routable_ip=True,
                include_liveness_probe=False,
                include_readiness_probe=False,
            )
            assert job.metadata.labels == {
                "paasta.yelp.com/owner": "whatever",
                "paasta.yelp.com/image_version": mock_get_image_version.return_value,
                "paasta.yelp.com/job_type": "foobar",
            }
            assert mock_get_pod_template_spec.return_value.metadata.labels == {
                "paasta.yelp.com/image_version": mock_get_image_version.return_value,
                "paasta.yelp.com/job_type": "foobar",
            }

    @mock.patch(
        "paasta_tools.kubernetes_tools.get_git_sha_from_dockerurl", autospec=True
    )
    def test_format_kubernetes_app_dict(self, _):
        with mock.patch(
            "paasta_tools.kubernetes_tools.load_system_paasta_config", autospec=True
        ) as mock_load_system_config, mock.patch(
            "paasta_tools.kubernetes_tools.KubernetesDeploymentConfig.get_docker_url",
            autospec=True,
        ) as mock_get_docker_url, mock.patch(
            "paasta_tools.kubernetes_tools.KubernetesDeploymentConfig.get_service",
            autospec=True,
            return_value="kurupt",
        ) as mock_get_service, mock.patch(
            "paasta_tools.kubernetes_tools.KubernetesDeploymentConfig.get_instance",
            autospec=True,
            return_value="fm",
        ) as mock_get_instance, mock.patch(
            "paasta_tools.kubernetes_tools.KubernetesDeploymentConfig.get_desired_instances",
            autospec=True,
        ) as mock_get_instances, mock.patch(
            "paasta_tools.kubernetes_tools.KubernetesDeploymentConfig.get_deployment_strategy_config",
            autospec=True,
        ) as mock_get_deployment_strategy_config, mock.patch(
            "paasta_tools.kubernetes_tools.KubernetesDeploymentConfig.get_sanitised_volume_name",
            autospec=True,
        ), mock.patch(
            "paasta_tools.kubernetes_tools.get_config_hash", autospec=True
        ) as mock_get_config_hash, mock.patch(
            "paasta_tools.kubernetes_tools.KubernetesDeploymentConfig.get_force_bounce",
            autospec=True,
        ) as mock_get_force_bounce, mock.patch(
            "paasta_tools.kubernetes_tools.KubernetesDeploymentConfig.sanitize_for_config_hash",
            autospec=True,
        ) as mock_sanitize_for_config_hash, mock.patch(
            "paasta_tools.kubernetes_tools.KubernetesDeploymentConfig.get_persistent_volumes",
            autospec=True,
        ) as mock_get_persistent_volumes, mock.patch(
            "paasta_tools.kubernetes_tools.KubernetesDeploymentConfig.get_volume_claim_templates",
            autospec=True,
        ) as mock_get_volumes_claim_templates, mock.patch(
            "paasta_tools.kubernetes_tools.KubernetesDeploymentConfig.get_pod_template_spec",
            autospec=True,
        ) as mock_get_pod_template_spec, mock.patch(
            "paasta_tools.kubernetes_tools.KubernetesDeploymentConfig.get_kubernetes_metadata",
            autospec=True,
        ) as mock_get_kubernetes_metadata:
            mock_get_persistent_volumes.return_value = []
            ret = self.deployment.format_kubernetes_app()
            assert mock_load_system_config.called
            assert mock_get_docker_url.called
            mock_get_config_hash.assert_called_with(
                mock_sanitize_for_config_hash.return_value,
                force_bounce=mock_get_force_bounce.return_value,
            )
            expected = V1Deployment(
                api_version="apps/v1",
                kind="Deployment",
                metadata=mock_get_kubernetes_metadata.return_value,
                spec=V1DeploymentSpec(
                    min_ready_seconds=0,
                    replicas=mock_get_instances.return_value,
                    selector=V1LabelSelector(
                        match_labels={
                            "paasta.yelp.com/instance": mock_get_instance.return_value,
                            "paasta.yelp.com/service": mock_get_service.return_value,
                        }
                    ),
                    revision_history_limit=0,
                    strategy=mock_get_deployment_strategy_config.return_value,
                    template=mock_get_pod_template_spec.return_value,
                ),
            )
            assert ret == expected
            assert (
                mock.call(
                    "yelp.com/paasta_config_sha", mock_get_config_hash.return_value
                )
                in ret.metadata.labels.__setitem__.mock_calls
            )
            assert (
                mock.call(
                    "paasta.yelp.com/config_sha", mock_get_config_hash.return_value
                )
                in ret.metadata.labels.__setitem__.mock_calls
            )
            assert (
                mock.call(
                    "yelp.com/paasta_config_sha", mock_get_config_hash.return_value
                )
                in ret.spec.template.metadata.labels.__setitem__.mock_calls
            )
            assert (
                mock.call(
                    "paasta.yelp.com/config_sha", mock_get_config_hash.return_value
                )
                in ret.spec.template.metadata.labels.__setitem__.mock_calls
            )

            mock_get_deployment_strategy_config.side_effect = Exception(
                "Bad bounce method"
            )
            with pytest.raises(InvalidKubernetesConfig):
                self.deployment.format_kubernetes_app()

            mock_get_persistent_volumes.return_value = [mock.Mock()]
            ret = self.deployment.format_kubernetes_app()
            expected = V1StatefulSet(
                api_version="apps/v1",
                kind="StatefulSet",
                metadata=mock_get_kubernetes_metadata.return_value,
                spec=V1StatefulSetSpec(
                    service_name="kurupt-fm",
                    replicas=mock_get_instances.return_value,
                    selector=V1LabelSelector(
                        match_labels={
                            "paasta.yelp.com/instance": mock_get_instance.return_value,
                            "paasta.yelp.com/service": mock_get_service.return_value,
                        }
                    ),
                    revision_history_limit=0,
                    template=mock_get_pod_template_spec.return_value,
                    volume_claim_templates=mock_get_volumes_claim_templates.return_value,
                    pod_management_policy="OrderedReady",
                ),
            )
            assert ret == expected
            assert (
                mock.call(
                    "yelp.com/paasta_config_sha", mock_get_config_hash.return_value
                )
                in ret.metadata.labels.__setitem__.mock_calls
            )
            assert (
                mock.call(
                    "paasta.yelp.com/config_sha", mock_get_config_hash.return_value
                )
                in ret.metadata.labels.__setitem__.mock_calls
            )
            assert (
                mock.call(
                    "yelp.com/paasta_config_sha", mock_get_config_hash.return_value
                )
                in ret.spec.template.metadata.labels.__setitem__.mock_calls
            )
            assert (
                mock.call(
                    "paasta.yelp.com/config_sha", mock_get_config_hash.return_value
                )
                in ret.spec.template.metadata.labels.__setitem__.mock_calls
            )

    @mock.patch(
        "paasta_tools.kubernetes_tools.load_system_paasta_config",
        autospec=True,
    )
    @mock.patch(
        "paasta_tools.kubernetes_tools.KubernetesDeploymentConfig.get_volumes",
        autospec=True,
    )
    @mock.patch(
        "paasta_tools.kubernetes_tools.KubernetesDeploymentConfig.get_kubernetes_containers",
        autospec=True,
    )
    @mock.patch(
        "paasta_tools.kubernetes_tools.KubernetesDeploymentConfig.get_pod_volumes",
        autospec=True,
        return_value=[],
    )
    @mock.patch(
        "paasta_tools.kubernetes_tools.KubernetesDeploymentConfig.get_node_affinity",
        autospec=True,
    )
    @mock.patch(
        "paasta_tools.kubernetes_tools.load_service_namespace_config",
        autospec=True,
    )
    @mock.patch(
        "paasta_tools.kubernetes_tools.KubernetesDeploymentConfig.get_termination_grace_period",
        autospec=True,
    )
    @mock.patch(
        "paasta_tools.kubernetes_tools.KubernetesDeploymentConfig.get_pod_anti_affinity",
        autospec=True,
    )
    @mock.patch(
        "paasta_tools.kubernetes_tools.create_pod_topology_spread_constraints",
        autospec=True,
    )
    @pytest.mark.parametrize(
        "autoscaling_metric_provider",
        [
            None,
            METRICS_PROVIDER_UWSGI,
            METRICS_PROVIDER_PISCINA,
            METRICS_PROVIDER_GUNICORN,
            METRICS_PROVIDER_WORKER_LOAD,
        ],
    )
    @pytest.mark.parametrize(
        "in_smtstk,routable_ip,node_affinity,anti_affinity,spec_affinity,termination_grace_period,pod_topology",
        [
            (True, "true", None, None, {}, None, []),
            (False, "false", None, None, {}, 10, []),
            # an node affinity absent but pod anti affinity present
            (
                False,
                "false",
                None,
                "pod_anti_affinity",
                {"affinity": V1Affinity(pod_anti_affinity="pod_anti_affinity")},
                None,
                [],
            ),
            # an affinity obj is only added if there is a node affinity
            (
                False,
                "false",
                "a_node_affinity",
                "pod_anti_affinity",
                {
                    "affinity": V1Affinity(
                        node_affinity="a_node_affinity",
                        pod_anti_affinity="pod_anti_affinity",
                    )
                },
                None,
                [],
            ),
        ],
    )
    def test_get_pod_template_spec(
        self,
        mock_create_pod_topology_spread_constraints,
        mock_get_pod_anti_affinity,
        mock_get_termination_grace_period,
        mock_load_service_namespace_config,
        mock_get_node_affinity,
        mock_get_pod_volumes,
        mock_get_kubernetes_containers,
        mock_get_volumes,
        mock_load_system_paasta_config,
        in_smtstk,
        routable_ip,
        pod_topology,
        node_affinity,
        anti_affinity,
        spec_affinity,
        termination_grace_period,
        autoscaling_metric_provider,
    ):
        mock_service_namespace_config = mock.Mock()
        mock_load_service_namespace_config.return_value = mock_service_namespace_config
        mock_service_namespace_config.is_in_smartstack.return_value = in_smtstk
        mock_get_node_affinity.return_value = node_affinity
        mock_get_pod_anti_affinity.return_value = anti_affinity
        mock_create_pod_topology_spread_constraints.return_value = pod_topology
        mock_system_paasta_config = mock.Mock()
        mock_system_paasta_config.get_kubernetes_add_registration_labels.return_value = (
            True
        )
        mock_system_paasta_config.get_topology_spread_constraints.return_value = []
        mock_system_paasta_config.get_pod_defaults.return_value = dict(dns_policy="foo")
        mock_load_system_paasta_config.return_value = mock_system_paasta_config
        mock_system_paasta_config.get_service_auth_token_volume_config.return_value = {}
        mock_get_termination_grace_period.return_value = termination_grace_period

        if autoscaling_metric_provider:
            mock_config_dict = KubernetesDeploymentConfigDict(
                min_instances=1,
                max_instances=3,
                autoscaling={
                    "metrics_providers": [{"type": autoscaling_metric_provider}]
                },
                deploy_group="brentford.fm",
            )
            autoscaled_deployment = KubernetesDeploymentConfig(
                service="kurupt",
                instance="fm",
                cluster="brentford",
                config_dict=mock_config_dict,
                branch_dict=None,
            )
            ret = autoscaled_deployment.get_pod_template_spec(
                git_sha="aaaa123", system_paasta_config=mock_system_paasta_config
            )
        else:
            ret = self.deployment.get_pod_template_spec(
                git_sha="aaaa123", system_paasta_config=mock_system_paasta_config
            )

        assert mock_load_service_namespace_config.called
        assert mock_service_namespace_config.is_in_smartstack.called
        assert mock_get_pod_volumes.called
        assert mock_get_volumes.called
        assert mock_load_system_paasta_config.called
        pod_spec_kwargs = dict(
            service_account_name=None,
            containers=mock_get_kubernetes_containers.return_value,
            share_process_namespace=True,
            node_selector={"yelp.com/pool": "default"},
            restart_policy="Always",
            volumes=[],
            dns_policy="foo",
            termination_grace_period_seconds=termination_grace_period,
        )
        pod_spec_kwargs.update(spec_affinity)

        expected_labels = {
            "paasta.yelp.com/pool": "default",
            "yelp.com/paasta_git_sha": "aaaa123",
            "yelp.com/paasta_instance": "fm",
            "yelp.com/paasta_service": "kurupt",
            "paasta.yelp.com/git_sha": "aaaa123",
            "paasta.yelp.com/instance": "fm",
            "paasta.yelp.com/service": "kurupt",
            "paasta.yelp.com/autoscaled": "true"
            if autoscaling_metric_provider
            else "false",
            "paasta.yelp.com/cluster": "brentford",
            "registrations.paasta.yelp.com/kurupt.fm": "true",
            "yelp.com/owner": "compute_infra_platform_experience",
            "paasta.yelp.com/managed": "true",
            "paasta.yelp.com/deploy_group": "brentford.fm",
        }
        if in_smtstk:
            expected_labels["paasta.yelp.com/weight"] = "10"

<<<<<<< HEAD
        if autoscaling_metric_provider in {
            METRICS_PROVIDER_PISCINA,
            METRICS_PROVIDER_GUNICORN,
        }:
            expected_labels[
                f"paasta.yelp.com/scrape_{autoscaling_metric_provider}_prometheus"
            ] = "true"

=======
        if autoscaling_metric_provider:
            expected_labels["paasta.yelp.com/deploy_group"] = "fake_group"
            if autoscaling_metric_provider in (
                METRICS_PROVIDER_PISCINA,
                METRICS_PROVIDER_GUNICORN,
            ):
                expected_labels[
                    f"paasta.yelp.com/scrape_{autoscaling_metric_provider}_prometheus"
                ] = "true"
            elif autoscaling_metric_provider == METRICS_PROVIDER_WORKER_LOAD:
                expected_labels["paasta.yelp.com/scrape_gunicorn_prometheus"] = "true"
>>>>>>> ac6b05cc
        if autoscaling_metric_provider in (
            METRICS_PROVIDER_UWSGI,
            METRICS_PROVIDER_GUNICORN,
        ):
            routable_ip = "true"

        expected_annotations = {
            "smartstack_registrations": '["kurupt.fm"]',
            "paasta.yelp.com/routable_ip": routable_ip,
            "iam.amazonaws.com/role": "",
        }
        if autoscaling_metric_provider == METRICS_PROVIDER_UWSGI:
            expected_annotations["autoscaling"] = "uwsgi"

        expected = V1PodTemplateSpec(
            metadata=V1ObjectMeta(
                labels=expected_labels,
                annotations=expected_annotations,
            ),
            spec=V1PodSpec(**pod_spec_kwargs),
        )

        assert ret == expected

    @mock.patch(
        "paasta_tools.kubernetes_tools.load_system_paasta_config",
        autospec=True,
    )
    @mock.patch(
        "paasta_tools.kubernetes_tools.load_service_namespace_config", autospec=True
    )
    @mock.patch(
        "paasta_tools.kubernetes_tools.KubernetesDeploymentConfig.get_kubernetes_containers",
        autospec=True,
    )
    @mock.patch(
        "paasta_tools.kubernetes_tools.KubernetesDeploymentConfig.get_volumes",
        autospec=True,
    )
    @mock.patch(
        "paasta_tools.kubernetes_tools.KubernetesDeploymentConfig.get_pod_volumes",
        autospec=True,
    )
    @mock.patch(
        "paasta_tools.kubernetes_tools.KubernetesDeploymentConfig.get_node_affinity",
        autospec=True,
    )
    @mock.patch(
        "paasta_tools.kubernetes_tools.KubernetesDeploymentConfig.get_termination_grace_period",
        autospec=True,
    )
    @mock.patch(
        "paasta_tools.kubernetes_tools.KubernetesDeploymentConfig.get_pod_anti_affinity",
        autospec=True,
    )
    @mock.patch(
        "paasta_tools.kubernetes_tools.create_pod_topology_spread_constraints",
        autospec=True,
    )
    @pytest.mark.parametrize(
        "metrics_providers,expected_labels",
        [
            # No metrics providers
            ([], {}),
            # Single providers
            ([METRICS_PROVIDER_UWSGI], {}),
            (
                [METRICS_PROVIDER_PISCINA],
                {"paasta.yelp.com/scrape_piscina_prometheus": "true"},
            ),
            (
                [METRICS_PROVIDER_GUNICORN],
                {"paasta.yelp.com/scrape_gunicorn_prometheus": "true"},
            ),
            ([METRICS_PROVIDER_CPU], {}),
            ([METRICS_PROVIDER_UWSGI_V2], {}),
            # Two provider combinations
            (
                [METRICS_PROVIDER_UWSGI, METRICS_PROVIDER_PISCINA],
                {"paasta.yelp.com/scrape_piscina_prometheus": "true"},
            ),
            (
                [METRICS_PROVIDER_UWSGI, METRICS_PROVIDER_GUNICORN],
                {"paasta.yelp.com/scrape_gunicorn_prometheus": "true"},
            ),
            (
                [METRICS_PROVIDER_PISCINA, METRICS_PROVIDER_GUNICORN],
                {
                    "paasta.yelp.com/scrape_piscina_prometheus": "true",
                    "paasta.yelp.com/scrape_gunicorn_prometheus": "true",
                },
            ),
            ([METRICS_PROVIDER_UWSGI, METRICS_PROVIDER_CPU], {}),
            (
                [METRICS_PROVIDER_PISCINA, METRICS_PROVIDER_CPU],
                {"paasta.yelp.com/scrape_piscina_prometheus": "true"},
            ),
            (
                [METRICS_PROVIDER_GUNICORN, METRICS_PROVIDER_CPU],
                {"paasta.yelp.com/scrape_gunicorn_prometheus": "true"},
            ),
            # Three provider combinations
            (
                [
                    METRICS_PROVIDER_UWSGI,
                    METRICS_PROVIDER_PISCINA,
                    METRICS_PROVIDER_GUNICORN,
                ],
                {
                    "paasta.yelp.com/scrape_piscina_prometheus": "true",
                    "paasta.yelp.com/scrape_gunicorn_prometheus": "true",
                },
            ),
            (
                [
                    METRICS_PROVIDER_UWSGI,
                    METRICS_PROVIDER_PISCINA,
                    METRICS_PROVIDER_CPU,
                ],
                {"paasta.yelp.com/scrape_piscina_prometheus": "true"},
            ),
            (
                [
                    METRICS_PROVIDER_UWSGI,
                    METRICS_PROVIDER_GUNICORN,
                    METRICS_PROVIDER_CPU,
                ],
                {"paasta.yelp.com/scrape_gunicorn_prometheus": "true"},
            ),
            (
                [
                    METRICS_PROVIDER_PISCINA,
                    METRICS_PROVIDER_GUNICORN,
                    METRICS_PROVIDER_CPU,
                ],
                {
                    "paasta.yelp.com/scrape_piscina_prometheus": "true",
                    "paasta.yelp.com/scrape_gunicorn_prometheus": "true",
                },
            ),
            # All providers
            (
                [
                    METRICS_PROVIDER_UWSGI,
                    METRICS_PROVIDER_PISCINA,
                    METRICS_PROVIDER_GUNICORN,
                    METRICS_PROVIDER_CPU,
                ],
                {
                    "paasta.yelp.com/scrape_piscina_prometheus": "true",
                    "paasta.yelp.com/scrape_gunicorn_prometheus": "true",
                },
            ),
            (
                [
                    METRICS_PROVIDER_UWSGI,
                    METRICS_PROVIDER_PISCINA,
                    METRICS_PROVIDER_GUNICORN,
                    METRICS_PROVIDER_CPU,
                    METRICS_PROVIDER_UWSGI_V2,
                ],
                {
                    "paasta.yelp.com/scrape_piscina_prometheus": "true",
                    "paasta.yelp.com/scrape_gunicorn_prometheus": "true",
                },
            ),
        ],
    )
    def test_get_pod_template_spec_multiple_metrics_providers(
        self,
        mock_create_pod_topology_spread_constraints,
        mock_get_pod_anti_affinity,
        mock_get_termination_grace_period,
        mock_load_service_namespace_config,
        mock_get_node_affinity,
        mock_get_pod_volumes,
        mock_get_kubernetes_containers,
        mock_get_volumes,
        mock_load_system_paasta_config,
        metrics_providers: List[str],
        expected_labels: Dict[str, str],
    ):
        """Test get_pod_template_spec with multiple metrics providers in all combinations."""
        mock_service_namespace_config = mock.Mock()
        mock_load_service_namespace_config.return_value = mock_service_namespace_config
        mock_service_namespace_config.is_in_smartstack.return_value = True
        mock_get_node_affinity.return_value = None
        mock_get_pod_anti_affinity.return_value = None
        mock_create_pod_topology_spread_constraints.return_value = []
        mock_get_termination_grace_period.return_value = None

        mock_system_paasta_config = mock.Mock()
        mock_system_paasta_config.get_kubernetes_add_registration_labels.return_value = (
            True
        )
        mock_system_paasta_config.get_topology_spread_constraints.return_value = []
        mock_system_paasta_config.get_pod_defaults.return_value = {"dns_policy": "foo"}
        mock_system_paasta_config.get_hacheck_sidecar_volumes.return_value = []
        mock_load_system_paasta_config.return_value = mock_system_paasta_config
        mock_system_paasta_config.get_service_auth_token_volume_config.return_value = {}

        # Deployment config with multiple metrics providers
        mock_config_dict = KubernetesDeploymentConfigDict(
            min_instances=1,
            max_instances=3,
            autoscaling={
                "metrics_providers": [
                    {"type": provider} for provider in metrics_providers
                ]
            },
            deploy_group="fake_group",
        )
        deployment = KubernetesDeploymentConfig(
            service="kurupt",
            instance="fm",
            cluster="brentford",
            config_dict=mock_config_dict,
            branch_dict=None,
        )

        ret = deployment.get_pod_template_spec(
            git_sha="aaaa123", system_paasta_config=mock_system_paasta_config
        )

        assert mock_load_system_paasta_config.called

        # Each metric provider has its own set of labels. We expect to see all of them.
        actual_labels = ret.metadata.labels
        for expected_label, expected_value in expected_labels.items():
            assert actual_labels.get(expected_label) == expected_value, (
                f"Expected label {expected_label}={expected_value}, "
                f"but got {actual_labels.get(expected_label)}"
            )

        # Deploy group label is only set when specific metrics providers are used
        deploy_group_providers = {
            METRICS_PROVIDER_UWSGI,
            METRICS_PROVIDER_PISCINA,
            METRICS_PROVIDER_GUNICORN,
        }
        if any(provider in deploy_group_providers for provider in metrics_providers):
            assert actual_labels.get("paasta.yelp.com/deploy_group") == "fake_group"

        # Autoscaled label is always set
        assert actual_labels.get("paasta.yelp.com/autoscaled") == "true"

    @mock.patch(
        "paasta_tools.kubernetes_tools.KubernetesDeploymentConfig.get_prometheus_port",
        autospec=True,
    )
    @mock.patch(
        "paasta_tools.kubernetes_tools.KubernetesDeploymentConfig.should_use_metrics_provider",
        autospec=True,
    )
    @pytest.mark.parametrize(
        "ip_configured,in_smtstk,prometheus_port,should_use_uwsgi_provider,should_use_gunicorn_provider,expected",
        [
            (False, True, 8888, False, False, "true"),
            (False, False, 8888, False, False, "true"),
            (False, True, None, False, False, "true"),
            (True, False, None, False, False, "true"),
            (False, False, None, True, False, "true"),
            (False, False, None, False, False, "false"),
            (False, False, None, False, True, "true"),
        ],
    )
    def test_routable_ip(
        self,
        mock_should_use_metrics_provider,
        mock_get_prometheus_port,
        ip_configured,
        in_smtstk,
        prometheus_port,
        should_use_uwsgi_provider,
        should_use_gunicorn_provider,
        expected,
    ):
        def mock_should_use_metrics_provider_fn(p: str) -> bool:
            if p == METRICS_PROVIDER_UWSGI:
                return should_use_uwsgi_provider
            elif p == METRICS_PROVIDER_GUNICORN:
                return should_use_gunicorn_provider
            return False

        mock_get_prometheus_port.return_value = prometheus_port
        self.deployment.should_use_metrics_provider = mock_should_use_metrics_provider_fn  # type: ignore
        mock_service_namespace_config = mock.Mock()
        mock_service_namespace_config.is_in_smartstack.return_value = in_smtstk
        mock_system_paasta_config = mock.Mock()

        self.deployment.config_dict["routable_ip"] = ip_configured
        ret = self.deployment.has_routable_ip(
            mock_service_namespace_config, mock_system_paasta_config
        )

        assert ret == expected

    def test_create_pod_topology_spread_constraints(self):
        configured_constraints: List[TopologySpreadConstraintDict] = [
            {
                "topology_key": "kubernetes.io/hostname",
                "max_skew": 1,
                "when_unsatisfiable": "ScheduleAnyway",
            },
            {
                "topology_key": "topology.kubernetes.io/zone",
                "max_skew": 3,
                "when_unsatisfiable": "DoNotSchedule",
            },
        ]

        expected_constraints = [
            V1TopologySpreadConstraint(
                label_selector=V1LabelSelector(
                    match_labels={
                        "paasta.yelp.com/service": "schematizer",
                        "paasta.yelp.com/instance": "main",
                    }
                ),
                max_skew=1,
                topology_key="kubernetes.io/hostname",
                when_unsatisfiable="ScheduleAnyway",
            ),
            V1TopologySpreadConstraint(
                label_selector=V1LabelSelector(
                    match_labels={
                        "paasta.yelp.com/service": "schematizer",
                        "paasta.yelp.com/instance": "main",
                    }
                ),
                max_skew=3,
                topology_key="topology.kubernetes.io/zone",
                when_unsatisfiable="DoNotSchedule",
            ),
        ]

        assert (
            kubernetes_tools.create_pod_topology_spread_constraints(
                "schematizer", "main", configured_constraints
            )
            == expected_constraints
        )

    @pytest.mark.parametrize(
        "raw_selectors,expected",
        [
            ({}, {"yelp.com/pool": "default"}),  # no node_selectors case
            (  # node_selectors configs case, simple items become k8s selectors
                {
                    "select_key": "select_value",
                    "affinity_key": {"operator": "In", "values": ["affinity_value"]},
                },
                {"yelp.com/pool": "default", "select_key": "select_value"},
            ),
        ],
    )
    def test_get_node_selectors(self, raw_selectors, expected):
        if raw_selectors:
            self.deployment.config_dict["node_selectors"] = raw_selectors
        assert self.deployment.get_node_selector() == expected

    def test_get_node_affinity_with_reqs(self):
        deployment = KubernetesDeploymentConfig(
            service="kurupt",
            instance="fm",
            cluster="brentford",
            config_dict={
                "deploy_whitelist": ["habitat", ["habitat_a"]],
                "node_selectors": {
                    "instance_type": ["a1.1xlarge"],
                },
            },
            branch_dict=None,
            soa_dir="/nail/blah",
        )

        assert deployment.get_node_affinity() == V1NodeAffinity(
            required_during_scheduling_ignored_during_execution=V1NodeSelector(
                node_selector_terms=[
                    V1NodeSelectorTerm(
                        match_expressions=[
                            V1NodeSelectorRequirement(
                                key="yelp.com/habitat",
                                operator="In",
                                values=["habitat_a"],
                            ),
                            V1NodeSelectorRequirement(
                                key="node.kubernetes.io/instance-type",
                                operator="In",
                                values=["a1.1xlarge"],
                            ),
                        ]
                    )
                ],
            ),
        )

    def test_get_node_affinity_no_reqs(self):
        deployment = KubernetesDeploymentConfig(
            service="kurupt",
            instance="fm",
            cluster="brentford",
            config_dict={},
            branch_dict=None,
            soa_dir="/nail/blah",
        )

        assert deployment.get_node_affinity() is None

    def test_get_node_affinity_with_preferences(self):
        deployment = KubernetesDeploymentConfig(
            service="kurupt",
            instance="fm",
            cluster="brentford",
            config_dict={
                "deploy_whitelist": ["habitat", ["habitat_a"]],
                "node_selectors_preferred": [
                    {
                        "weight": 1,
                        "preferences": {
                            "instance_type": ["a1.1xlarge"],
                        },
                    }
                ],
            },
            branch_dict=None,
            soa_dir="/nail/blah",
        )

        assert deployment.get_node_affinity() == V1NodeAffinity(
            required_during_scheduling_ignored_during_execution=V1NodeSelector(
                node_selector_terms=[
                    V1NodeSelectorTerm(
                        match_expressions=[
                            V1NodeSelectorRequirement(
                                key="yelp.com/habitat",
                                operator="In",
                                values=["habitat_a"],
                            ),
                        ]
                    )
                ],
            ),
            preferred_during_scheduling_ignored_during_execution=[
                V1PreferredSchedulingTerm(
                    weight=1,
                    preference=V1NodeSelectorTerm(
                        match_expressions=[
                            V1NodeSelectorRequirement(
                                key="node.kubernetes.io/instance-type",
                                operator="In",
                                values=["a1.1xlarge"],
                            ),
                        ]
                    ),
                )
            ],
        )

    def test_get_node_affinity_no_reqs_with_global_override(self):
        """
        Given global node affinity overrides and no deployment specific requirements, the globals should be used
        """
        assert self.deployment.get_node_affinity(
            {"default": {"topology.kubernetes.io/zone": ["us-west-1a", "us-west-1b"]}},
        ) == V1NodeAffinity(
            required_during_scheduling_ignored_during_execution=V1NodeSelector(
                node_selector_terms=[
                    V1NodeSelectorTerm(
                        match_expressions=[
                            V1NodeSelectorRequirement(
                                key="topology.kubernetes.io/zone",
                                operator="In",
                                values=["us-west-1a", "us-west-1b"],
                            )
                        ]
                    )
                ],
            ),
        )

    def test_get_node_affinity_no_reqs_with_global_override_and_deployment_config(self):
        """
        Given global node affinity overrides and deployment specific requirements, globals should be ignored
        """
        deployment = KubernetesDeploymentConfig(
            service="kurupt",
            instance="fm",
            cluster="brentford",
            config_dict={
                "node_selectors": {"topology.kubernetes.io/zone": ["us-west-1a"]},
                "node_selectors_preferred": [
                    {
                        "weight": 1,
                        "preferences": {
                            "instance_type": ["a1.1xlarge"],
                        },
                    }
                ],
            },
            branch_dict=None,
            soa_dir="/nail/blah",
        )
        actual = deployment.get_node_affinity(
            {"default": {"topology.kubernetes.io/zone": ["us-west-1a", "us-west-1b"]}},
        )
        expected = V1NodeAffinity(
            required_during_scheduling_ignored_during_execution=V1NodeSelector(
                node_selector_terms=[
                    V1NodeSelectorTerm(
                        match_expressions=[
                            V1NodeSelectorRequirement(
                                key="topology.kubernetes.io/zone",
                                operator="In",
                                values=["us-west-1a"],
                            ),
                        ]
                    )
                ],
            ),
            preferred_during_scheduling_ignored_during_execution=[
                V1PreferredSchedulingTerm(
                    weight=1,
                    preference=V1NodeSelectorTerm(
                        match_expressions=[
                            V1NodeSelectorRequirement(
                                key="node.kubernetes.io/instance-type",
                                operator="In",
                                values=["a1.1xlarge"],
                            ),
                        ]
                    ),
                )
            ],
        )
        assert actual == expected

    def test_get_node_affinity_no_reqs_with_global_override_and_deployment_config_habitat(
        self,
    ):
        """
        Given global node affinity overrides and deployment specific zone selector, globals should be ignored
        """
        deployment = KubernetesDeploymentConfig(
            service="kurupt",
            instance="fm",
            cluster="brentford",
            config_dict={"node_selectors": {"yelp.com/habitat": ["uswest1astagef"]}},
            branch_dict=None,
            soa_dir="/nail/blah",
        )
        actual = deployment.get_node_affinity(
            {"default": {"topology.kubernetes.io/zone": ["us-west-1a", "us-west-1b"]}},
        )
        expected = V1NodeAffinity(
            required_during_scheduling_ignored_during_execution=V1NodeSelector(
                node_selector_terms=[
                    V1NodeSelectorTerm(
                        match_expressions=[
                            V1NodeSelectorRequirement(
                                key="yelp.com/habitat",
                                operator="In",
                                values=["uswest1astagef"],
                            ),
                        ]
                    )
                ],
            )
        )
        assert actual == expected

    @pytest.mark.parametrize(
        "anti_affinity,expected",
        [
            (None, None),  # no anti-affinity case
            ([], None),  # empty anti-affinity
            (  # single anti-affinity
                KubeAffinityCondition(service="s1", instance="i1"),
                [{"paasta.yelp.com/service": "s1", "paasta.yelp.com/instance": "i1"}],
            ),
            (  # multiple anti-affinity case
                [
                    KubeAffinityCondition(service="s1", instance="i1"),
                    KubeAffinityCondition(instance="i2"),
                    KubeAffinityCondition(service="s3"),
                ],
                [
                    {"paasta.yelp.com/service": "s1", "paasta.yelp.com/instance": "i1"},
                    {"paasta.yelp.com/instance": "i2"},
                    {"paasta.yelp.com/service": "s3"},
                ],
            ),
        ],
    )
    def test_get_pod_anti_affinity(self, anti_affinity, expected):
        self.deployment.config_dict["anti_affinity"] = anti_affinity
        expected_affinity = None
        if expected:
            terms = [
                V1PodAffinityTerm(
                    topology_key="kubernetes.io/hostname",
                    label_selector=V1LabelSelector(match_labels=selector),
                )
                for selector in expected
            ]
            expected_affinity = V1PodAntiAffinity(
                required_during_scheduling_ignored_during_execution=terms
            )
        assert self.deployment.get_pod_anti_affinity() == expected_affinity

    @pytest.mark.parametrize(
        "is_in_smartstack,termination_action,expected",
        [
            (True, None, ["/bin/sh", "-c", "sleep 30"]),  # no termination action
            (True, "", ["/bin/sh", "-c", "sleep 30"]),  # empty termination action
            (True, [], ["/bin/sh", "-c", "sleep 30"]),  # empty termination action
            (True, "/bin/no-args", ["/bin/no-args"]),  # no args command
            (True, ["/bin/bash", "cmd.sh"], ["/bin/bash", "cmd.sh"]),  # no args command
            (
                False,
                None,
                ["/bin/sh", "-c", "sleep 0"],
            ),  # no termination action and not in smartstack
        ],
    )
    def test_kubernetes_container_termination_action(
        self, is_in_smartstack, termination_action, expected
    ):
        mock_service_namespace_config = mock.Mock()
        mock_service_namespace_config.is_in_smartstack.return_value = is_in_smartstack
        mock_service_namespace_config.get_longest_timeout_ms.return_value = 1000

        if termination_action:
            self.deployment.config_dict["lifecycle"] = {
                "pre_stop_command": termination_action
            }
        handler = V1LifecycleHandler(_exec=V1ExecAction(command=expected))
        assert (
            self.deployment.get_kubernetes_container_termination_action(
                mock_service_namespace_config
            )
            == handler
        )

    @pytest.mark.parametrize(
        "whitelist,blacklist,expected",
        [
            (None, [], []),  # no whitelist/blacklist case
            (  # whitelist only case
                ("habitat", ["habitat_a", "habitat_b"]),
                [],
                [("yelp.com/habitat", "In", ["habitat_a", "habitat_b"])],
            ),
            (  # blacklist only case
                None,
                [("habitat", "habitat_a"), ("habitat", "habitat_b")],
                [
                    ("yelp.com/habitat", "NotIn", ["habitat_a"]),
                    ("yelp.com/habitat", "NotIn", ["habitat_b"]),
                ],
            ),
            (  # whitelist and blacklist case
                ("habitat", ["habitat_a", "habitat_b"]),
                [("region", "region_a"), ("habitat", "habitat_c")],
                [
                    ("yelp.com/habitat", "In", ["habitat_a", "habitat_b"]),
                    ("yelp.com/region", "NotIn", ["region_a"]),
                    ("yelp.com/habitat", "NotIn", ["habitat_c"]),
                ],
            ),
        ],
    )
    def test_whitelist_blacklist_to_requirements(self, whitelist, blacklist, expected):
        assert (
            allowlist_denylist_to_requirements(allowlist=whitelist, denylist=blacklist)
            == expected
        )

    @pytest.mark.parametrize(
        "node_selectors,expected",
        [
            ({}, []),  # no node_selectors case
            (  # node_selectors config case, complex items become requirements
                {
                    "select_key": "select_value",  # simple item, excluded
                    "implicit_in_key": ["implicit_value"],  # shorthand "In" case
                    "a_key": [
                        {"operator": "In", "values": ["a_value"]},
                        {"operator": "NotIn", "values": ["a_value"]},
                        {"operator": "Exists"},
                        {"operator": "DoesNotExist"},
                        {"operator": "Gt", "value": 100},
                        {"operator": "Lt", "value": 200},
                    ],
                },
                [
                    ("implicit_in_key", "In", ["implicit_value"]),
                    ("a_key", "In", ["a_value"]),
                    ("a_key", "NotIn", ["a_value"]),
                    ("a_key", "Exists", []),
                    ("a_key", "DoesNotExist", []),
                    ("a_key", "Gt", ["100"]),
                    ("a_key", "Lt", ["200"]),
                ],
            ),
        ],
    )
    def test_raw_selectors_to_requirements(self, node_selectors, expected):
        assert raw_selectors_to_requirements(node_selectors) == expected

    def test_raw_selectors_to_requirements_error(self):
        node_selectors = {
            "error_key": [{"operator": "BadOperator"}],  # type: ignore
        }
        with pytest.raises(ValueError):
            raw_selectors_to_requirements(node_selectors)  # type: ignore

    @pytest.mark.parametrize(
        "is_autoscaled, autoscaled_label",
        (
            (True, "true"),
            (False, "false"),
        ),
    )
    def test_get_kubernetes_metadata(self, is_autoscaled, autoscaled_label):
        with mock.patch(
            "paasta_tools.kubernetes_tools.KubernetesDeploymentConfig.get_service",
            autospec=True,
            return_value="kurupt",
        ) as mock_get_service, mock.patch(
            "paasta_tools.kubernetes_tools.KubernetesDeploymentConfig.get_instance",
            autospec=True,
            return_value="fm",
        ) as mock_get_instance, mock.patch(
            "paasta_tools.kubernetes_tools.KubernetesDeploymentConfig.is_autoscaling_enabled",
            autospec=True,
            return_value=is_autoscaled,
        ):
            ret = self.deployment.get_kubernetes_metadata("aaa123")
            assert ret == V1ObjectMeta(
                labels={
                    "yelp.com/paasta_git_sha": "aaa123",
                    "yelp.com/paasta_instance": mock_get_instance.return_value,
                    "yelp.com/paasta_service": mock_get_service.return_value,
                    "paasta.yelp.com/git_sha": "aaa123",
                    "paasta.yelp.com/instance": mock_get_instance.return_value,
                    "paasta.yelp.com/service": mock_get_service.return_value,
                    "paasta.yelp.com/autoscaled": autoscaled_label,
                    "paasta.yelp.com/pool": "default",
                    "paasta.yelp.com/cluster": "brentford",
                    "yelp.com/owner": "compute_infra_platform_experience",
                    "paasta.yelp.com/managed": "true",
                },
                name="kurupt-fm",
                namespace="paastasvc-kurupt",
            )

    @pytest.mark.parametrize(
        "metrics_provider",
        (METRICS_PROVIDER_CPU,),
    )
    def test_get_autoscaling_metric_spec_cpu(self, metrics_provider):
        # with cpu
        config_dict = KubernetesDeploymentConfigDict(
            {
                "min_instances": 1,
                "max_instances": 3,
                "autoscaling": {
                    "metrics_providers": [{"type": metrics_provider, "setpoint": 0.5}]
                },
            }
        )
        mock_config = KubernetesDeploymentConfig(  # type: ignore
            service="service",
            cluster="cluster",
            instance="instance",
            config_dict=config_dict,
            branch_dict=None,
        )
        return_value = KubernetesDeploymentConfig.get_autoscaling_metric_spec(
            mock_config,
            "fake_name",
            "cluster",
            KubeClient(),
            "paasta",
        )
        annotations: Dict[Any, Any] = {}
        expected_res = V2HorizontalPodAutoscaler(
            kind="HorizontalPodAutoscaler",
            metadata=V1ObjectMeta(
                name="fake_name",
                namespace="paasta",
                annotations=annotations,
                labels=mock.ANY,
            ),
            spec=V2HorizontalPodAutoscalerSpec(
                behavior=mock_config.get_autoscaling_scaling_policy(
                    autoscaling_params={},
                    max_replicas=3,
                ),
                max_replicas=3,
                min_replicas=1,
                metrics=[
                    V2MetricSpec(
                        type="Resource",
                        resource=V2ResourceMetricSource(
                            name="cpu",
                            target=V2MetricTarget(
                                type="Utilization",
                                average_utilization=50.0,
                            ),
                        ),
                    )
                ],
                scale_target_ref=V2CrossVersionObjectReference(
                    api_version="apps/v1",
                    kind="Deployment",
                    name="fake_name",
                ),
            ),
        )
        assert expected_res == return_value

    @mock.patch(
        "paasta_tools.kubernetes_tools.load_system_paasta_config",
        autospec=True,
        return_value=mock.Mock(
            get_legacy_autoscaling_signalflow=lambda: "fake_signalflow_query"
        ),
    )
    def test_get_autoscaling_metric_spec_uwsgi_prometheus(
        self, fake_system_paasta_config
    ):
        config_dict = KubernetesDeploymentConfigDict(
            {
                "min_instances": 1,
                "max_instances": 3,
                "autoscaling": {
                    "metrics_providers": [
                        {
                            "type": METRICS_PROVIDER_UWSGI,
                            "setpoint": 0.4,
                            "forecast_policy": "moving_average",
                            "moving_average_window_seconds": 300,
                        }
                    ]
                },
            }
        )
        mock_config = KubernetesDeploymentConfig(  # type: ignore
            service="service",
            cluster="cluster",
            instance="instance",
            config_dict=config_dict,
            branch_dict=None,
        )
        return_value = KubernetesDeploymentConfig.get_autoscaling_metric_spec(
            mock_config,
            "fake_name",
            "cluster",
            KubeClient(),
            "paasta",
        )
        expected_res = V2HorizontalPodAutoscaler(
            kind="HorizontalPodAutoscaler",
            metadata=V1ObjectMeta(
                name="fake_name",
                namespace="paasta",
                annotations={},
                labels=mock.ANY,
            ),
            spec=V2HorizontalPodAutoscalerSpec(
                behavior=mock_config.get_autoscaling_scaling_policy(
                    autoscaling_params={},
                    max_replicas=3,
                ),
                max_replicas=3,
                min_replicas=1,
                metrics=[
                    V2MetricSpec(
                        type="Object",
                        object=V2ObjectMetricSource(
                            metric=V2MetricIdentifier(
                                name="service-instance-uwsgi-prom",
                            ),
                            target=V2MetricTarget(
                                type="Value",
                                value=1,
                            ),
                            described_object=V2CrossVersionObjectReference(
                                api_version="apps/v1",
                                kind="Deployment",
                                name="fake_name",
                            ),
                        ),
                    ),
                ],
                scale_target_ref=V2CrossVersionObjectReference(
                    api_version="apps/v1",
                    kind="Deployment",
                    name="fake_name",
                ),
            ),
        )

        assert expected_res == return_value

    @mock.patch(
        "paasta_tools.kubernetes_tools.load_system_paasta_config",
        autospec=True,
        return_value=mock.Mock(
            get_legacy_autoscaling_signalflow=lambda: "fake_signalflow_query"
        ),
    )
    def test_get_autoscaling_metric_spec_uwsgi_v2_prometheus(
        self, fake_system_paasta_config
    ):
        config_dict = KubernetesDeploymentConfigDict(
            {
                "min_instances": 1,
                "max_instances": 3,
                "autoscaling": {
                    "metrics_providers": [
                        {
                            "type": METRICS_PROVIDER_UWSGI_V2,
                            "setpoint": 0.4,
                            "forecast_policy": "moving_average",
                            "moving_average_window_seconds": 300,
                        }
                    ]
                },
            }
        )
        mock_config = KubernetesDeploymentConfig(  # type: ignore
            service="service",
            cluster="cluster",
            instance="instance",
            config_dict=config_dict,
            branch_dict=None,
        )
        return_value = KubernetesDeploymentConfig.get_autoscaling_metric_spec(
            mock_config,
            "fake_name",
            "cluster",
            KubeClient(),
            "paasta",
        )
        expected_res = V2HorizontalPodAutoscaler(
            kind="HorizontalPodAutoscaler",
            metadata=V1ObjectMeta(
                name="fake_name",
                namespace="paasta",
                annotations={},
                labels=mock.ANY,
            ),
            spec=V2HorizontalPodAutoscalerSpec(
                behavior=mock_config.get_autoscaling_scaling_policy(
                    autoscaling_params={},
                    max_replicas=3,
                ),
                max_replicas=3,
                min_replicas=1,
                metrics=[
                    V2MetricSpec(
                        type="Object",
                        object=V2ObjectMetricSource(
                            metric=V2MetricIdentifier(
                                name="service-instance-uwsgi-v2-prom",
                            ),
                            target=V2MetricTarget(
                                type="AverageValue",
                                average_value=0.4,
                            ),
                            described_object=V2CrossVersionObjectReference(
                                api_version="apps/v1",
                                kind="Deployment",
                                name="fake_name",
                            ),
                        ),
                    ),
                ],
                scale_target_ref=V2CrossVersionObjectReference(
                    api_version="apps/v1",
                    kind="Deployment",
                    name="fake_name",
                ),
            ),
        )

        assert expected_res == return_value

    @mock.patch(
        "paasta_tools.kubernetes_tools.load_system_paasta_config",
        autospec=True,
    )
    def test_get_autoscaling_metric_spec_worker_load_prometheus(
        self, fake_system_paasta_config
    ):
        config_dict = KubernetesDeploymentConfigDict(
            {
                "min_instances": 1,
                "max_instances": 3,
                "autoscaling": {
                    "metrics_providers": [
                        {
                            "type": METRICS_PROVIDER_WORKER_LOAD,
                            "setpoint": 0.5,
                            "forecast_policy": "moving_average",
                            "moving_average_window_seconds": 300,
                        }
                    ]
                },
            }
        )
        mock_config = KubernetesDeploymentConfig(  # type: ignore
            service="service",
            cluster="cluster",
            instance="instance",
            config_dict=config_dict,
            branch_dict=None,
        )
        return_value = KubernetesDeploymentConfig.get_autoscaling_metric_spec(
            mock_config,
            "fake_name",
            "cluster",
            KubeClient(),
            "paasta",
        )
        expected_res = V2HorizontalPodAutoscaler(
            kind="HorizontalPodAutoscaler",
            metadata=V1ObjectMeta(
                name="fake_name",
                namespace="paasta",
                annotations={},
                labels=mock.ANY,
            ),
            spec=V2HorizontalPodAutoscalerSpec(
                behavior=mock_config.get_autoscaling_scaling_policy(
                    autoscaling_params={},
                    max_replicas=3,
                ),
                max_replicas=3,
                min_replicas=1,
                metrics=[
                    V2MetricSpec(
                        type="Object",
                        object=V2ObjectMetricSource(
                            metric=V2MetricIdentifier(
                                name="service-instance-worker-load-prom",
                            ),
                            target=V2MetricTarget(
                                type="AverageValue",
                                average_value=0.5,
                            ),
                            described_object=V2CrossVersionObjectReference(
                                api_version="apps/v1",
                                kind="Deployment",
                                name="fake_name",
                            ),
                        ),
                    ),
                ],
                scale_target_ref=V2CrossVersionObjectReference(
                    api_version="apps/v1",
                    kind="Deployment",
                    name="fake_name",
                ),
            ),
        )

        assert expected_res == return_value

    @mock.patch(
        "paasta_tools.kubernetes_tools.load_system_paasta_config",
        autospec=True,
        return_value=mock.Mock(
            get_legacy_autoscaling_signalflow=lambda: "fake_signalflow_query"
        ),
    )
    def test_get_autoscaling_metric_spec_gunicorn_prometheus(
        self, fake_system_paasta_config
    ):
        config_dict = KubernetesDeploymentConfigDict(
            {
                "min_instances": 1,
                "max_instances": 3,
                "autoscaling": {
                    "metrics_providers": [
                        {
                            "type": METRICS_PROVIDER_GUNICORN,
                            "setpoint": 0.5,
                            "forecast_policy": "moving_average",
                            "moving_average_window_seconds": 300,
                        }
                    ]
                },
            }
        )
        mock_config = KubernetesDeploymentConfig(  # type: ignore
            service="service",
            cluster="cluster",
            instance="instance",
            config_dict=config_dict,
            branch_dict=None,
        )
        return_value = KubernetesDeploymentConfig.get_autoscaling_metric_spec(
            mock_config,
            "fake_name",
            "cluster",
            KubeClient(),
            "paasta",
        )
        expected_res = V2HorizontalPodAutoscaler(
            kind="HorizontalPodAutoscaler",
            metadata=V1ObjectMeta(
                name="fake_name",
                namespace="paasta",
                annotations={},
                labels=mock.ANY,
            ),
            spec=V2HorizontalPodAutoscalerSpec(
                behavior=mock_config.get_autoscaling_scaling_policy(
                    autoscaling_params={},
                    max_replicas=3,
                ),
                max_replicas=3,
                min_replicas=1,
                metrics=[
                    V2MetricSpec(
                        type="Object",
                        object=V2ObjectMetricSource(
                            metric=V2MetricIdentifier(
                                name="service-instance-gunicorn-prom",
                            ),
                            target=V2MetricTarget(
                                type="Value",
                                value=1,
                            ),
                            described_object=V2CrossVersionObjectReference(
                                api_version="apps/v1",
                                kind="Deployment",
                                name="fake_name",
                            ),
                        ),
                    ),
                ],
                scale_target_ref=V2CrossVersionObjectReference(
                    api_version="apps/v1",
                    kind="Deployment",
                    name="fake_name",
                ),
            ),
        )

        assert expected_res == return_value

    def test_override_scaledown_policies(self):
        config_dict = KubernetesDeploymentConfigDict(
            {
                "min_instances": 1,
                "max_instances": 3,
                "autoscaling": {
                    "scaledown_policies": {
                        "stabilizationWindowSeconds": 123,
                        "policies": [
                            {"type": "Percent", "value": 45, "periodSeconds": 67}
                        ],
                    }
                },
            }
        )
        mock_config = KubernetesDeploymentConfig(  # type: ignore
            service="service",
            cluster="cluster",
            instance="instance",
            config_dict=config_dict,
            branch_dict=None,
        )
        hpa = KubernetesDeploymentConfig.get_autoscaling_metric_spec(
            mock_config,
            "fake_name",
            "cluster",
            KubeClient(),
            "paasta",
        )
        assert hpa.spec.behavior["scaleDown"] == {
            "stabilizationWindowSeconds": 123,
            "selectPolicy": "Max",
            "policies": [{"type": "Percent", "value": 45, "periodSeconds": 67}],
        }

    def test_get_autoscaling_metric_spec_bespoke(self):
        config_dict = KubernetesDeploymentConfigDict(
            {
                "min_instances": 1,
                "max_instances": 3,
                "autoscaling": {
                    "metrics_providers": [
                        {"decision_policy": "bespoke", "setpoint": 0.5}
                    ]
                },
            }
        )
        mock_config = KubernetesDeploymentConfig(  # type: ignore
            service="service",
            cluster="cluster",
            instance="instance",
            config_dict=config_dict,
            branch_dict=None,
        )
        return_value = KubernetesDeploymentConfig.get_autoscaling_metric_spec(
            mock_config,
            "fake_name",
            "cluster",
            KubeClient(),
            "paasta",
        )
        expected_res = None
        assert expected_res == return_value

    @mock.patch(
        "paasta_tools.kubernetes_tools.get_kubernetes_secret_hashes",
        autospec=True,
    )
    @pytest.mark.parametrize(
        "app_type,app_spec_type",
        [
            (V1Deployment, V1DeploymentSpec),
            (
                V1StatefulSet,
                functools.partial(V1StatefulSetSpec, service_name="fake_service_name"),
            ),
        ],
    )
    def test_sanitize_for_config_hash(
        self,
        mock_get_kubernetes_secret_hashes,
        app_type,
        app_spec_type,
    ):
        def make_deployment_config():
            return app_type(
                metadata=V1ObjectMeta(name="qwe", labels={"mc": "grindah"}),
                spec=app_spec_type(
                    replicas=2,
                    selector=V1LabelSelector(match_labels={"freq": "108.9"}),
                    template=V1PodTemplateSpec(
                        spec=V1PodSpec(
                            containers=[
                                V1Container(name="fake_container", env=[]),
                            ],
                        ),
                    ),
                ),
            )

        mock_config = make_deployment_config()
        mock_config_with_soa_sha = make_deployment_config()
        mock_config_with_soa_sha.spec.template.spec.containers[0].env.append(
            V1EnvVar(name="PAASTA_SOA_CONFIGS_SHA", value="fake_soa_git_sha"),
        )

        no_sha_ret = self.deployment.sanitize_for_config_hash(mock_config)
        with_sha_ret = self.deployment.sanitize_for_config_hash(
            mock_config_with_soa_sha
        )

        assert "replicas" not in no_sha_ret["spec"].keys()
        assert (
            no_sha_ret["paasta_secrets"]
            == mock_get_kubernetes_secret_hashes.return_value
        )
        assert (
            len(with_sha_ret["spec"]["template"]["spec"]["containers"][0]["env"]) == 0
        )
        # this means that with or without a SOA sha env var, the config SHA will
        # not be affected. if this is no longer true, this will cause a big bounce.
        assert no_sha_ret == with_sha_ret

    def test_get_kubernetes_secret_env_vars(self):
        assert self.deployment.get_kubernetes_secret_env_vars(
            secret_env_vars={"SOME": "SECRET(a_ref)"},
            shared_secret_env_vars={"A": "SHAREDSECRET(_ref1)"},
        ) == [
            V1EnvVar(
                name="SOME",
                value_from=V1EnvVarSource(
                    secret_key_ref=V1SecretKeySelector(
                        name="paastasvc-kurupt-secret-kurupt-a--ref",
                        key="a_ref",
                        optional=False,
                    )
                ),
            ),
            V1EnvVar(
                name="A",
                value_from=V1EnvVarSource(
                    secret_key_ref=V1SecretKeySelector(
                        name="paastasvc-kurupt-secret-underscore-shared-underscore-ref1",
                        key="_ref1",
                        optional=False,
                    )
                ),
            ),
        ]

    def test_get_bounce_margin_factor(self):
        assert isinstance(self.deployment.get_bounce_margin_factor(), float)

    def test_get_bounce_margin_factor_specific_value(self):
        self.deployment.config_dict["bounce_margin_factor"] = 0.345
        assert self.deployment.get_bounce_margin_factor() == 0.345

    def test_get_bounce_margin_factor_default(self):
        assert self.deployment.get_bounce_margin_factor() == 0.95

    def test_get_volume_claim_templates(self):
        with mock.patch(
            "paasta_tools.kubernetes_tools.KubernetesDeploymentConfig.get_persistent_volumes",
            autospec=True,
        ) as mock_get_persistent_volumes, mock.patch(
            "paasta_tools.kubernetes_tools.KubernetesDeploymentConfig.get_persistent_volume_name",
            autospec=True,
        ) as mock_get_persistent_volume_name, mock.patch(
            "paasta_tools.kubernetes_tools.KubernetesDeploymentConfig.get_storage_class_name",
            autospec=True,
        ) as mock_get_storage_class_name:
            mock_get_persistent_volumes.return_value = [{"size": 20}, {"size": 10}]
            expected = [
                V1PersistentVolumeClaim(
                    metadata=V1ObjectMeta(
                        name=mock_get_persistent_volume_name.return_value
                    ),
                    spec=V1PersistentVolumeClaimSpec(
                        access_modes=["ReadWriteOnce"],
                        storage_class_name=mock_get_storage_class_name.return_value,
                        resources=V1ResourceRequirements(requests={"storage": "10Gi"}),
                    ),
                ),
                V1PersistentVolumeClaim(
                    metadata=V1ObjectMeta(
                        name=mock_get_persistent_volume_name.return_value
                    ),
                    spec=V1PersistentVolumeClaimSpec(
                        access_modes=["ReadWriteOnce"],
                        storage_class_name=mock_get_storage_class_name.return_value,
                        resources=V1ResourceRequirements(requests={"storage": "20Gi"}),
                    ),
                ),
            ]
            ret = self.deployment.get_volume_claim_templates()
            assert expected[0] in ret
            assert expected[1] in ret
            assert len(ret) == 2

    def test_get_storage_class_name_default(self):
        pv = kubernetes_tools.PersistentVolume()  # type: ignore  # We will need to make this TypedDict non-total to remove this comment
        assert self.deployment.get_storage_class_name(pv) == "ebs"

    def test_get_storage_class_name_wrong(self):
        fake_sc = "fake_sc"
        pv = PersistentVolume(
            storage_class_name=fake_sc,
            size=1000,
            container_path="/dev/null",
            mode="rw",
        )
        assert self.deployment.get_storage_class_name(pv) == "ebs"

    @pytest.mark.parametrize("storage_class_name", ["ebs", "ebs-slow", "ebs-retain"])
    def test_get_storage_class_name_correct(self, storage_class_name):
        with mock.patch(
            "paasta_tools.kubernetes_tools.load_system_paasta_config", autospec=True
        ) as mock_load_system_config:
            mock_load_system_config.side_effect = None
            mock_load_system_config.return_value = mock.Mock(
                get_supported_storage_classes=mock.Mock(
                    return_value=["ebs", "ebs-slow", "ebs-retain"]
                ),
            )
            pv = PersistentVolume(
                storage_class_name=storage_class_name,
                size=1000,
                container_path="/dev/null",
                mode="rw",
            )
            assert self.deployment.get_storage_class_name(pv) == storage_class_name

    def test_get_persistent_volume_name(self):
        pv_name = self.deployment.get_persistent_volume_name(
            PersistentVolume(
                container_path="/blah/what", mode="ro", size=1, storage_class_name="foo"
            )
        )
        assert pv_name == "pv--slash-blahslash-what"


def test_get_kubernetes_services_running_here():
    with mock.patch(
        "paasta_tools.kubernetes_tools.requests.get", autospec=True
    ) as mock_requests_get:
        mock_requests_get.return_value.json.return_value = {"items": []}
        assert get_kubernetes_services_running_here() == []

        spec = {
            "containers": [
                {"name": "something-something", "ports": [{"containerPort": 8888}]}
            ]
        }

        mock_pod_results: dict = {
            "items": [
                # valid pod
                {
                    "status": {"phase": "Running", "podIP": "10.1.1.3"},
                    "metadata": {
                        "namespace": "paasta",
                        "labels": {
                            "yelp.com/paasta_service": "kurupt",
                            "yelp.com/paasta_instance": "fm",
                            "paasta.yelp.com/service": "kurupt",
                            "paasta.yelp.com/instance": "fm",
                        },
                        "annotations": {
                            "smartstack_registrations": "[]",
                            "iam.amazonaws.com/role": "",
                        },
                    },
                    "spec": spec,
                },
                # non-Running pod
                {
                    "status": {"phase": "Something", "podIP": "10.1.1.2"},
                    "metadata": {
                        "namespace": "paasta",
                        "labels": {
                            "yelp.com/paasta_service": "kurupt",
                            "yelp.com/paasta_instance": "garage",
                            "paasta.yelp.com/service": "kurupt",
                            "paasta.yelp.com/instance": "garage",
                        },
                        "annotations": {
                            "smartstack_registrations": "[]",
                            "iam.amazonaws.com/role": "",
                        },
                    },
                    "spec": spec,
                },
                # no pod IP
                {
                    "status": {"phase": "Running"},
                    "metadata": {
                        "namespace": "paasta",
                        "labels": {
                            "yelp.com/paasta_service": "kurupt",
                            "yelp.com/paasta_instance": "grindah",
                            "paasta.yelp.com/service": "kurupt",
                            "paasta.yelp.com/instance": "grindah",
                        },
                        "annotations": {
                            "smartstack_registrations": "[]",
                            "iam.amazonaws.com/role": "",
                        },
                    },
                    "spec": spec,
                },
                # no registration annotation
                {
                    "status": {"phase": "Running", "podIP": "10.1.1.1"},
                    "metadata": {
                        "namespace": "paasta",
                        "labels": {
                            "yelp.com/paasta_service": "kurupt",
                            "yelp.com/paasta_instance": "beats",
                            "paasta.yelp.com/service": "kurupt",
                            "paasta.yelp.com/instance": "beats",
                        },
                        "annotations": {"iam.amazonaws.com/role": ""},
                    },
                    "spec": spec,
                },
            ]
        }
        mock_requests_get.return_value.json.return_value = mock_pod_results

        assert get_kubernetes_services_running_here() == [
            KubernetesServiceRegistration(
                name="kurupt",
                instance="fm",
                port=8888,
                pod_ip="10.1.1.3",
                registrations=[],
                weight=10,
            )
        ]

        # mock a terminating pod
        mock_pod_results["items"][0]["metadata"]["deletionTimestamp"] = "now"
        mock_requests_get.return_value.json.return_value = mock_pod_results
        assert get_kubernetes_services_running_here(exclude_terminating=True) == []

        # if the kubelet is down we don't want to reconfigure nerve until it comes back
        # and we can be sure what is running or not
        mock_requests_get.side_effect = ConnectionError
        with pytest.raises(ConnectionError):
            get_kubernetes_services_running_here()


class MockNerveDict(dict):
    def is_in_smartstack(self):
        return False if self["name"] == "garage" else True


def test_get_kubernetes_services_running_here_for_nerve():
    with mock.patch(
        "paasta_tools.kubernetes_tools.load_system_paasta_config", autospec=True
    ) as mock_load_system_config, mock.patch(
        "paasta_tools.kubernetes_tools.get_kubernetes_services_running_here",
        autospec=True,
    ) as mock_get_kubernetes_services_running_here, mock.patch(
        "paasta_tools.kubernetes_tools.load_service_namespace_config", autospec=True
    ) as mock_load_service_namespace:
        mock_load_service_namespace.side_effect = (
            lambda service, namespace, soa_dir: MockNerveDict(name=namespace)
        )
        mock_get_kubernetes_services_running_here.return_value = [
            KubernetesServiceRegistration(
                name="kurupt",
                instance="fm",
                port=8888,
                pod_ip="10.1.1.1",
                registrations=["kurupt.fm"],
                weight=10,
            ),
            KubernetesServiceRegistration(
                name="unkurupt",
                instance="garage",
                port=8888,
                pod_ip="10.1.1.1",
                registrations=["unkurupt.garage"],
                weight=10,
            ),
            KubernetesServiceRegistration(
                name="kurupt",
                instance="garage",
                port=8888,
                pod_ip="10.1.1.1",
                registrations=[],
                weight=10,
            ),
        ]

        mock_load_system_config.side_effect = None
        mock_load_system_config.return_value = mock.Mock(
            get_cluster=mock.Mock(return_value="brentford"),
            get_register_k8s_pods=mock.Mock(return_value=False),
        )
        ret = get_kubernetes_services_running_here_for_nerve("brentford", "/nail/blah")
        assert ret == []

        mock_load_system_config.return_value = mock.Mock(
            get_cluster=mock.Mock(return_value="brentford"),
            get_register_k8s_pods=mock.Mock(return_value=True),
        )
        ret = get_kubernetes_services_running_here_for_nerve("brentford", "/nail/blah")
        assert ret == [
            (
                "kurupt.fm",
                {
                    "name": "fm",
                    "hacheck_ip": "10.1.1.1",
                    "service_ip": "10.1.1.1",
                    "port": 8888,
                    "weight": 10,
                },
            )
        ]

        mock_load_system_config.return_value = mock.Mock(
            get_cluster=mock.Mock(return_value="brentford"),
            get_register_k8s_pods=mock.Mock(return_value=True),
            get_kubernetes_use_hacheck_sidecar=mock.Mock(return_value=False),
        )
        ret = get_kubernetes_services_running_here_for_nerve("brentford", "/nail/blah")
        assert ret == [
            (
                "kurupt.fm",
                {
                    "name": "fm",
                    "service_ip": "10.1.1.1",
                    "port": 8888,
                    "extra_healthcheck_headers": {"X-Nerve-Check-IP": "10.1.1.1"},
                    "weight": 10,
                },
            )
        ]

        def mock_load_namespace_side(service, namespace, soa_dir):
            if namespace != "kurupt":
                raise Exception
            return MockNerveDict(name=namespace)

        mock_load_service_namespace.side_effect = mock_load_namespace_side
        ret = get_kubernetes_services_running_here_for_nerve("brentford", "/nail/blah")
        assert ret == []


def test_KubeClient():
    with mock.patch(
        "paasta_tools.kubernetes_tools.kube_config.load_kube_config", autospec=True
    ), mock.patch(
        "paasta_tools.kubernetes_tools.kube_client", autospec=True
    ) as mock_kube_client:
        client = KubeClient()
        assert client.deployments == mock_kube_client.AppsV1Api()
        assert client.core == mock_kube_client.CoreV1Api()


def test_ensure_namespace_doesnt_create_if_namespace_exists():
    with mock.patch(
        "paasta_tools.kubernetes_tools.ensure_paasta_api_rolebinding", autospec=True
    ), mock.patch(
        "paasta_tools.kubernetes_tools.ensure_paasta_namespace_limits", autospec=True
    ):
        mock_metadata = mock.Mock()
        type(mock_metadata).name = "paasta"
        mock_namespaces = mock.Mock(items=[mock.Mock(metadata=mock_metadata)])
        mock_client = mock.Mock(
            core=mock.Mock(list_namespace=mock.Mock(return_value=mock_namespaces)),
        )
        ensure_namespace(mock_client, namespace="paasta")
        assert not mock_client.core.create_namespace.called


def test_ensure_namespace_kube_system():
    with mock.patch(
        "paasta_tools.kubernetes_tools.ensure_paasta_api_rolebinding", autospec=True
    ), mock.patch(
        "paasta_tools.kubernetes_tools.ensure_paasta_namespace_limits", autospec=True
    ):
        mock_metadata = mock.Mock()
        type(mock_metadata).name = "kube-system"
        mock_namespaces = mock.Mock(items=[mock.Mock(metadata=mock_metadata)])
        mock_client = mock.Mock(
            core=mock.Mock(list_namespace=mock.Mock(return_value=mock_namespaces)),
        )
        ensure_namespace(mock_client, namespace="paasta")
        assert mock_client.core.create_namespace.called


def test_ensure_namespace_creates_namespace_if_doesnt_exist():
    with mock.patch(
        "paasta_tools.kubernetes_tools.ensure_paasta_api_rolebinding", autospec=True
    ), mock.patch(
        "paasta_tools.kubernetes_tools.ensure_paasta_namespace_limits", autospec=True
    ):
        mock_namespaces = mock.Mock(items=[])
        mock_client = mock.Mock(
            core=mock.Mock(list_namespace=mock.Mock(return_value=mock_namespaces)),
        )
        ensure_namespace(mock_client, namespace="paasta")
        assert mock_client.core.create_namespace.called


def test_ensure_paasta_api_rolebinding_creates_if_not_exist():
    mock_rolebindings = mock.Mock(items=[])
    mock_client = mock.Mock(
        rbac=mock.Mock(
            list_namespaced_role_binding=mock.Mock(return_value=mock_rolebindings)
        ),
    )

    ensure_paasta_api_rolebinding(mock_client, namespace="paastasvc-cool-service-name")
    assert mock_client.rbac.create_namespaced_role_binding.called


def test_ensure_paasta_api_rolebinding_doesnt_create_if_exists():
    mock_metadata = mock.Mock()
    type(mock_metadata).name = "paasta-api-server-per-namespace"
    mock_rolebindings = mock.Mock(items=[mock.Mock(metadata=mock_metadata)])
    mock_client = mock.Mock(
        rbac=mock.Mock(
            list_namespaced_role_binding=mock.Mock(return_value=mock_rolebindings)
        ),
    )

    ensure_paasta_api_rolebinding(mock_client, namespace="paastasvc-cool-service-name")
    assert not mock_client.rbac.create_namespaced_role_binding.called


def test_ensure_paasta_namespace_limits_creates_if_not_exist():
    mock_limits = mock.Mock(items=[])
    mock_client = mock.Mock(
        core=mock.Mock(list_namespaced_limit_range=mock.Mock(return_value=mock_limits)),
    )

    ensure_paasta_namespace_limits(mock_client, namespace="paastasvc-cool-service-name")
    assert mock_client.core.create_namespaced_limit_range.called


def test_ensure_paasta_namespace_limits_doesnt_create_if_exists():
    mock_metadata = mock.Mock()
    type(mock_metadata).name = "limit-mem-cpu-disk-per-container"
    mock_limits = mock.Mock(items=[mock.Mock(metadata=mock_metadata)])
    mock_client = mock.Mock(
        core=mock.Mock(list_namespaced_limit_range=mock.Mock(return_value=mock_limits)),
    )

    ensure_paasta_namespace_limits(mock_client, namespace="paastasvc-cool-service-name")
    assert not mock_client.core.create_namespaced_role_binding.called


@pytest.mark.parametrize(
    "addl_labels,replicas",
    (
        ({}, 3),
        ({"paasta.yelp.com/autoscaled": "false"}, 3),
        ({"paasta.yelp.com/autoscaled": "true"}, None),
    ),
)
def test_list_all_paasta_deployments(addl_labels, replicas):
    mock_deployments = mock.Mock(items=[])
    mock_stateful_sets = mock.Mock(items=[])
    mock_client = mock.Mock(
        deployments=mock.Mock(
            list_deployment_for_all_namespaces=mock.Mock(return_value=mock_deployments),
            list_stateful_set_for_all_namespaces=mock.Mock(
                return_value=mock_stateful_sets
            ),
        )
    )

    assert list_all_paasta_deployments(kube_client=mock_client) == []
    mock_items = [
        mock.Mock(
            metadata=mock.Mock(
                labels={
                    "yelp.com/paasta_service": "kurupt",
                    "yelp.com/paasta_instance": "fm",
                    "yelp.com/paasta_git_sha": "a12345",
                    "yelp.com/paasta_config_sha": "b12345",
                    "paasta.yelp.com/service": "kurupt",
                    "paasta.yelp.com/instance": "fm",
                    "paasta.yelp.com/git_sha": "a12345",
                    "paasta.yelp.com/config_sha": "b12345",
                    **addl_labels,
                },
                namespace="paasta",
            )
        ),
        mock.Mock(
            metadata=mock.Mock(
                labels={
                    "yelp.com/paasta_service": "kurupt",
                    "yelp.com/paasta_instance": "am",
                    "yelp.com/paasta_git_sha": "a12345",
                    "yelp.com/paasta_config_sha": "b12345",
                    "paasta.yelp.com/service": "kurupt",
                    "paasta.yelp.com/instance": "am",
                    "paasta.yelp.com/git_sha": "a12345",
                    "paasta.yelp.com/config_sha": "b12345",
                    **addl_labels,
                },
                namespace="test",
            )
        ),
    ]

    # Setting the number of replicas this way since spec
    # is a reserved argument for Mocks
    type(mock_items[0]).spec = mock.Mock(**{"replicas": replicas})
    type(mock_items[1]).spec = mock.Mock(**{"replicas": replicas})
    mock_deployments = mock.Mock(items=[mock_items[0]])
    mock_stateful_sets = mock.Mock(items=[mock_items[1]])
    mock_client = mock.Mock(
        deployments=mock.Mock(
            list_deployment_for_all_namespaces=mock.Mock(return_value=mock_deployments),
            list_stateful_set_for_all_namespaces=mock.Mock(
                return_value=mock_stateful_sets
            ),
        )
    )
    assert list_all_paasta_deployments(mock_client) == [
        KubeDeployment(
            service="kurupt",
            instance="fm",
            git_sha="a12345",
            namespace="paasta",
            image_version=None,
            config_sha="b12345",
            replicas=replicas,
        ),
        KubeDeployment(
            service="kurupt",
            instance="am",
            git_sha="a12345",
            namespace="test",
            image_version=None,
            config_sha="b12345",
            replicas=replicas,
        ),
    ]


@pytest.mark.parametrize(
    "addl_labels,replicas",
    (
        ({}, 3),
        ({"paasta.yelp.com/autoscaled": "false"}, 3),
        ({"paasta.yelp.com/autoscaled": "true"}, None),
    ),
)
def test_list_all_deployments(addl_labels, replicas):
    mock_deployments = mock.Mock(items=[])
    mock_stateful_sets = mock.Mock(items=[])
    mock_client = mock.Mock(
        deployments=mock.Mock(
            list_namespaced_deployment=mock.Mock(return_value=mock_deployments),
            list_namespaced_stateful_set=mock.Mock(return_value=mock_stateful_sets),
        )
    )
    assert list_all_deployments(kube_client=mock_client, namespace="paasta") == []

    mock_items = [
        mock.Mock(
            metadata=mock.Mock(
                labels={
                    "yelp.com/paasta_service": "kurupt",
                    "yelp.com/paasta_instance": "fm",
                    "yelp.com/paasta_git_sha": "a12345",
                    "yelp.com/paasta_config_sha": "b12345",
                    "paasta.yelp.com/service": "kurupt",
                    "paasta.yelp.com/instance": "fm",
                    "paasta.yelp.com/git_sha": "a12345",
                    "paasta.yelp.com/config_sha": "b12345",
                    **addl_labels,
                },
                namespace="paasta",
            )
        ),
        mock.Mock(
            metadata=mock.Mock(
                labels={
                    "yelp.com/paasta_service": "kurupt",
                    "yelp.com/paasta_instance": "am",
                    "yelp.com/paasta_git_sha": "a12345",
                    "yelp.com/paasta_config_sha": "b12345",
                    "paasta.yelp.com/service": "kurupt",
                    "paasta.yelp.com/instance": "am",
                    "paasta.yelp.com/git_sha": "a12345",
                    "paasta.yelp.com/config_sha": "b12345",
                    **addl_labels,
                },
                namespace="paasta",
            )
        ),
    ]

    # Setting the number of replicas this way since spec
    # is a reserved argument for Mocks
    type(mock_items[0]).spec = mock.Mock(**{"replicas": replicas})
    type(mock_items[1]).spec = mock.Mock(**{"replicas": replicas})
    mock_deployments = mock.Mock(items=[mock_items[0]])
    mock_stateful_sets = mock.Mock(items=[mock_items[1]])
    mock_client = mock.Mock(
        deployments=mock.Mock(
            list_namespaced_deployment=mock.Mock(return_value=mock_deployments),
            list_namespaced_stateful_set=mock.Mock(return_value=mock_stateful_sets),
        )
    )
    assert list_all_deployments(mock_client, namespace="paasta") == [
        KubeDeployment(
            service="kurupt",
            instance="fm",
            git_sha="a12345",
            namespace="paasta",
            image_version=None,
            config_sha="b12345",
            replicas=replicas,
        ),
        KubeDeployment(
            service="kurupt",
            instance="am",
            git_sha="a12345",
            namespace="paasta",
            image_version=None,
            config_sha="b12345",
            replicas=replicas,
        ),
    ]


@pytest.mark.parametrize(
    "pod_logs,container_name,term_error,expected",
    [
        (  # normal case: stdout read, container state error read
            "a_line\nnext_line\n",
            "my--container",
            mock.Mock(message="term_error"),
            {
                "stdout": ["a_line", "next_line", ""],
                "stderr": [],
                "error_message": "term_error",
            },
        ),
        (  # no-error case: just stdout read
            "a_line\nnext_line\n",
            "my--container",
            None,
            {"stdout": ["a_line", "next_line", ""], "stderr": [], "error_message": ""},
        ),
        (  # exc case, container state error takes precedent
            ApiException(http_resp=mock.MagicMock(data='{"message": "exc_error"}')),
            "my--container",
            mock.Mock(message="term_error"),
            {
                "stdout": [],
                "stderr": [],
                "error_message": "couldn't read stdout/stderr: 'term_error'",
            },
        ),
        (  # exc case, no container state error, so exc error used
            ApiException(http_resp=mock.MagicMock(data='{"message": "exc_error"}')),
            "my--container",
            mock.Mock(message=None),
            {
                "stdout": [],
                "stderr": [],
                "error_message": "couldn't read stdout/stderr: 'exc_error'",
            },
        ),
    ],
)
def test_get_tail_lines_for_kubernetes_container(
    event_loop,
    pod_logs,
    container_name,
    term_error,
    expected,
):
    kube_client = mock.MagicMock()
    kube_client.core.read_namespaced_pod_log.side_effect = [pod_logs]
    container = mock.MagicMock()
    container.name = container_name
    container.state.running = None
    container.state.waiting = None
    container.state.terminated = term_error
    pod = mock.MagicMock()
    pod.metadata.name = "my--pod"
    pod.metadata.namespace = "my_namespace"

    tail_lines = event_loop.run_until_complete(
        kubernetes_tools.get_tail_lines_for_kubernetes_container(
            kube_client=kube_client,
            pod=pod,
            container=container,
            num_tail_lines=10,
        ),
    )

    assert tail_lines == expected
    assert kube_client.core.read_namespaced_pod_log.call_args_list == [
        mock.call(
            name="my--pod",
            namespace="my_namespace",
            container=container_name,
            tail_lines=10,
            previous=False,
        ),
    ]


@pytest.mark.parametrize("messages_num", [3, 0])
def test_get_pod_event_messages(messages_num, event_loop):
    pod = mock.MagicMock()
    pod.metadata.name = "my--pod"
    pod.metadata.namespace = "my_namespace"

    events = []
    for i in range(messages_num):
        event = mock.MagicMock()
        event.message = f"message_{i}"
        event.last_timestamp = i
        events.append(event)

    kube_client = mock.MagicMock()

    with asynctest.patch(
        "paasta_tools.kubernetes_tools.get_events_for_object", autospec=True
    ) as mock_get_events_for_object:
        mock_get_events_for_object.return_value = events
        pod_event_messages = event_loop.run_until_complete(
            kubernetes_tools.get_pod_event_messages(kube_client=kube_client, pod=pod)
        )

    assert len(pod_event_messages) == messages_num
    if messages_num == 3:
        assert {"message": "message_0", "timeStamp": "0"} in pod_event_messages
        assert {"message": "message_1", "timeStamp": "1"} in pod_event_messages
        assert {"message": "message_2", "timeStamp": "2"} in pod_event_messages


def test_format_pod_event_messages():
    pod_event_messages = [
        {"message": "message_1", "time_stamp": "1"},
        {"message": "message_2", "time_stamp": "2"},
    ]
    pod_name = "test_pod"
    rows = kubernetes_tools.format_pod_event_messages(pod_event_messages, pod_name)

    assert rows[1] == "    Event at 1: message_1"
    assert rows[2] == "    Event at 2: message_2"


@given(integers(min_value=0), floats(min_value=0, max_value=1.0))
def test_max_unavailable(instances, bmf):
    res = max_unavailable(instances, bmf)
    if instances == 0:
        assert res == 0
    if instances > 0:
        assert res >= 1 and res <= instances
    assert type(res) is int


def test_pod_disruption_budget_for_service_instance():
    mock_namespace = "paasta"
    x = pod_disruption_budget_for_service_instance(
        service="foo_1",
        instance="bar_1",
        max_unavailable="10%",
        namespace=mock_namespace,
    )

    assert x.metadata.name == "foo--1-bar--1"
    assert x.metadata.namespace == "paasta"
    assert x.spec.max_unavailable == "10%"
    assert x.spec.selector.match_labels == {
        "paasta.yelp.com/service": "foo_1",
        "paasta.yelp.com/instance": "bar_1",
    }


def test_create_pod_disruption_budget():
    mock_client = mock.Mock()
    mock_pdr = V1PodDisruptionBudget()
    mock_namespace = "paasta"
    create_pod_disruption_budget(mock_client, mock_pdr, mock_namespace)
    mock_client.policy.create_namespaced_pod_disruption_budget.assert_called_with(
        namespace="paasta", body=mock_pdr
    )


def test_create_deployment():
    mock_client = mock.Mock()
    mock_namespace = "paasta"
    create_deployment(mock_client, V1Deployment(api_version="some"), mock_namespace)
    mock_client.deployments.create_namespaced_deployment.assert_called_with(
        namespace="paasta", body=V1Deployment(api_version="some")
    )


def test_update_deployment():
    mock_client = mock.Mock()
    mock_namespace = "paasta"
    update_deployment(
        mock_client,
        V1Deployment(metadata=V1ObjectMeta(name="kurupt")),
        mock_namespace,
    )
    mock_client.deployments.replace_namespaced_deployment.assert_called_with(
        namespace="paasta",
        name="kurupt",
        body=V1Deployment(metadata=V1ObjectMeta(name="kurupt")),
    )

    mock_client = mock.Mock()
    create_deployment(mock_client, V1Deployment(api_version="some"), mock_namespace)
    mock_client.deployments.create_namespaced_deployment.assert_called_with(
        namespace="paasta", body=V1Deployment(api_version="some")
    )


@mock.patch("paasta_tools.kubernetes_tools.KubernetesDeploymentConfig", autospec=True)
def test_set_instances_for_kubernetes_service_deployment(mock_kube_deploy_config):
    replicas = 5
    mock_client = mock.Mock()
    mock_kube_deploy_config.get_sanitised_deployment_name.return_value = (
        "fake_deployment"
    )
    mock_kube_deploy_config.get_persistent_volumes.return_value = False
    mock_kube_deploy_config.format_kubernetes_app.return_value = mock.Mock()
    set_instances_for_kubernetes_service(mock_client, mock_kube_deploy_config, replicas)
    assert mock_client.deployments.patch_namespaced_deployment_scale.call_count == 1


@mock.patch("paasta_tools.kubernetes_tools.KubernetesDeploymentConfig", autospec=True)
def test_set_instances_for_kubernetes_service_statefulset(mock_kube_deploy_config):
    replicas = 5
    mock_client = mock.Mock()
    mock_kube_deploy_config.get_sanitised_deployment_name.return_value = (
        "fake_stateful_set"
    )
    mock_kube_deploy_config.get_persistent_volumes.return_value = True
    mock_kube_deploy_config.format_kubernetes_app.return_value = mock.Mock()
    set_instances_for_kubernetes_service(mock_client, mock_kube_deploy_config, replicas)
    assert mock_client.deployments.patch_namespaced_stateful_set_scale.call_count == 1


@pytest.mark.parametrize(
    "has_persistent_volumes, expected_annotations",
    [
        (
            True,
            {"I-am": "stateful_set"},
        ),
        (
            False,
            {"I-am": "deployment"},
        ),
    ],
)
@mock.patch("paasta_tools.kubernetes_tools.KubernetesDeploymentConfig", autospec=True)
def test_get_annotations_for_kubernetes_service(
    mock_kube_deploy_config, has_persistent_volumes, expected_annotations
):
    mock_client = mock.Mock()
    mock_client.deployments.read_namespaced_stateful_set.return_value = V1StatefulSet(
        metadata=V1ObjectMeta(annotations={"I-am": "stateful_set"})
    )
    mock_client.deployments.read_namespaced_deployment.return_value = V1Deployment(
        metadata=V1ObjectMeta(annotations={"I-am": "deployment"})
    )
    mock_kube_deploy_config.get_sanitised_deployment_name.return_value = (
        "fake_k8s_service"
    )
    mock_kube_deploy_config.get_persistent_volumes.return_value = has_persistent_volumes
    mock_kube_deploy_config.format_kubernetes_app.return_value = mock.Mock()
    annotations = get_annotations_for_kubernetes_service(
        mock_client, mock_kube_deploy_config
    )
    assert annotations == expected_annotations


def test_create_custom_resource():
    mock_client = mock.Mock()
    formatted_resource = mock.Mock()
    create_custom_resource(
        kube_client=mock_client,
        formatted_resource=formatted_resource,
        version="v1",
        kind=mock.Mock(plural="someclusters"),
        group="yelp.com",
    )
    mock_client.custom.create_namespaced_custom_object.assert_called_with(
        namespace="paasta-someclusters",
        body=formatted_resource,
        version="v1",
        plural="someclusters",
        group="yelp.com",
    )


def test_update_custom_resource():
    mock_get_object = mock.Mock(return_value={"metadata": {"resourceVersion": 2}})
    mock_client = mock.Mock(
        custom=mock.Mock(get_namespaced_custom_object=mock_get_object)
    )
    mock_formatted_resource: Dict[Any, Any] = {"metadata": {}}
    update_custom_resource(
        kube_client=mock_client,
        formatted_resource=mock_formatted_resource,
        version="v1",
        kind=mock.Mock(plural="someclusters"),
        name="grindah",
        group="yelp.com",
    )
    mock_client.custom.replace_namespaced_custom_object.assert_called_with(
        namespace="paasta-someclusters",
        group="yelp.com",
        name="grindah",
        version="v1",
        plural="someclusters",
        body={"metadata": {"resourceVersion": 2}},
    )


def test_list_custom_resources():
    mock_list_object = mock.Mock(
        return_value={
            "items": [
                {"some": "nonpaasta"},
                {
                    "kind": "somecluster",
                    "metadata": {
                        "labels": {
                            "yelp.com/paasta_service": "kurupt",
                            "yelp.com/paasta_instance": "fm",
                            "yelp.com/paasta_config_sha": "con123",
                            "paasta.yelp.com/service": "kurupt",
                            "paasta.yelp.com/instance": "fm",
                            "paasta.yelp.com/config_sha": "con123",
                            "paasta.yelp.com/git_sha": "git123",
                        },
                        "name": "foo",
                        "namespace": "bar",
                    },
                },
            ]
        }
    )

    mock_client = mock.Mock(
        custom=mock.Mock(list_namespaced_custom_object=mock_list_object)
    )
    expected = [
        KubeCustomResource(
            service="kurupt",
            instance="fm",
            config_sha="con123",
            git_sha="git123",
            kind="somecluster",
            name="foo",
            namespace="bar",
        )
    ]
    assert (
        list_custom_resources(
            kind=mock.Mock(plural="someclusters"),
            version="v1",
            kube_client=mock_client,
            group="yelp.com",
        )
        == expected
    )


def test_create_stateful_set():
    mock_client = mock.Mock()
    mock_namespace = "paasta"
    create_stateful_set(mock_client, V1StatefulSet(api_version="some"), mock_namespace)
    mock_client.deployments.create_namespaced_stateful_set.assert_called_with(
        namespace="paasta", body=V1StatefulSet(api_version="some")
    )


def test_update_stateful_set():
    mock_client = mock.Mock()
    mock_namespace = "paasta"
    update_stateful_set(
        mock_client,
        V1StatefulSet(metadata=V1ObjectMeta(name="kurupt")),
        mock_namespace,
    )
    mock_client.deployments.replace_namespaced_stateful_set.assert_called_with(
        namespace="paasta",
        name="kurupt",
        body=V1StatefulSet(metadata=V1ObjectMeta(name="kurupt")),
    )

    mock_client = mock.Mock()
    create_stateful_set(mock_client, V1StatefulSet(api_version="some"), mock_namespace)
    mock_client.deployments.create_namespaced_stateful_set.assert_called_with(
        namespace="paasta", body=V1StatefulSet(api_version="some")
    )


def test_get_kubernetes_app_deploy_status():
    mock_status = mock.Mock(replicas=1, ready_replicas=1, updated_replicas=1)
    mock_app = mock.Mock(status=mock_status)
    assert get_kubernetes_app_deploy_status(mock_app, desired_instances=1) == (
        KubernetesDeployStatus.Running,
        "",
    )

    assert get_kubernetes_app_deploy_status(mock_app, desired_instances=2) == (
        KubernetesDeployStatus.Waiting,
        "",
    )

    mock_status = mock.Mock(replicas=1, ready_replicas=2, updated_replicas=1)
    mock_app = mock.Mock(status=mock_status)
    assert get_kubernetes_app_deploy_status(mock_app, desired_instances=2) == (
        KubernetesDeployStatus.Deploying,
        "",
    )

    mock_status = mock.Mock(replicas=0, ready_replicas=None, updated_replicas=0)
    mock_app = mock.Mock(status=mock_status)
    assert get_kubernetes_app_deploy_status(mock_app, desired_instances=0) == (
        KubernetesDeployStatus.Stopped,
        "",
    )

    mock_status = mock.Mock(replicas=0, ready_replicas=0, updated_replicas=0)
    mock_app = mock.Mock(status=mock_status)
    assert get_kubernetes_app_deploy_status(mock_app, desired_instances=0) == (
        KubernetesDeployStatus.Stopped,
        "",
    )

    mock_status = mock.Mock(replicas=1, ready_replicas=None, updated_replicas=None)
    mock_app = mock.Mock(status=mock_status)
    assert get_kubernetes_app_deploy_status(mock_app, desired_instances=1) == (
        KubernetesDeployStatus.Waiting,
        "",
    )


def test_parse_container_resources():
    partial_cpus = {"cpu": "1200m", "memory": "100Mi", "ephemeral-storage": "1Gi"}
    assert kubernetes_tools.parse_container_resources(
        partial_cpus
    ) == KubeContainerResources(1.2, 100, 1000)

    whole_cpus = {"cpu": "2", "memory": "100Mi", "ephemeral-storage": "1Gi"}
    assert kubernetes_tools.parse_container_resources(
        whole_cpus
    ) == KubeContainerResources(2, 100, 1000)

    missing_resource = {"cpu": "2", "memory": "100Mi"}
    assert kubernetes_tools.parse_container_resources(
        missing_resource
    ) == KubeContainerResources(2, 100, None)


@mock.patch.object(kubernetes_tools, "sanitise_kubernetes_name", autospec=True)
def test_get_kubernetes_app_name(mock_sanitise):
    mock_sanitise.side_effect = ["sanitised--service", "sanitised--instance"]
    app_name = kubernetes_tools.get_kubernetes_app_name("a_service", "an_instance")
    assert app_name == "sanitised--service-sanitised--instance"
    assert mock_sanitise.call_args_list == [
        mock.call("a_service"),
        mock.call("an_instance"),
    ]


def test_get_kubernetes_app_by_name():
    mock_client = mock.Mock()
    mock_deployment = mock.Mock()
    mock_client.deployments.read_namespaced_deployment_status.return_value = (
        mock_deployment
    )
    assert (
        get_kubernetes_app_by_name("someservice", mock_client, namespace="paasta")
        == mock_deployment
    )
    assert mock_client.deployments.read_namespaced_deployment_status.called
    assert not mock_client.deployments.read_namespaced_stateful_set_status.called

    mock_stateful_set = mock.Mock()
    mock_client.deployments.read_namespaced_deployment_status.reset_mock()
    mock_client.deployments.read_namespaced_deployment_status.side_effect = (
        ApiException(404)
    )
    mock_client.deployments.read_namespaced_stateful_set_status.return_value = (
        mock_stateful_set
    )
    assert (
        get_kubernetes_app_by_name("someservice", mock_client, namespace="paasta")
        == mock_stateful_set
    )
    assert mock_client.deployments.read_namespaced_deployment_status.called
    assert mock_client.deployments.read_namespaced_stateful_set_status.called


@pytest.mark.asyncio
async def test_pods_for_service_instance():
    mock_client = mock.Mock()
    assert (
        await pods_for_service_instance("kurupt", "fm", mock_client, namespace="paasta")
        == mock_client.core.list_namespaced_pod.return_value.items
    )


def test_get_active_versions_for_service():
    mock_pod_list = [
        mock.Mock(
            metadata=mock.Mock(
                labels={
                    "yelp.com/paasta_config_sha": "a123",
                    "yelp.com/paasta_git_sha": "b456",
                    "paasta.yelp.com/config_sha": "a123",
                    "paasta.yelp.com/git_sha": "b456",
                }
            )
        ),
        mock.Mock(
            metadata=mock.Mock(
                labels={
                    "yelp.com/paasta_config_sha": "a123!!!",
                    "yelp.com/paasta_git_sha": "b456!!!",
                    "paasta.yelp.com/config_sha": "a123!!!",
                    "paasta.yelp.com/git_sha": "b456!!!",
                }
            )
        ),
        mock.Mock(
            metadata=mock.Mock(
                labels={
                    "yelp.com/paasta_config_sha": "a123!!!",
                    "yelp.com/paasta_git_sha": "b456!!!",
                    "paasta.yelp.com/config_sha": "a123!!!",
                    "paasta.yelp.com/git_sha": "b456!!!",
                }
            )
        ),
        mock.Mock(
            metadata=mock.Mock(
                labels={
                    "yelp.com/paasta_config_sha": "c123",
                    "yelp.com/paasta_git_sha": "d456",
                    "paasta.yelp.com/config_sha": "c123",
                    "paasta.yelp.com/git_sha": "d456",
                    "paasta.yelp.com/image_version": "extrastuff",
                }
            )
        ),
    ]
    assert get_active_versions_for_service(mock_pod_list) == {
        (DeploymentVersion("b456!!!", None), "a123!!!"),
        (DeploymentVersion("b456", None), "a123"),
        (DeploymentVersion("d456", "extrastuff"), "c123"),
    }


def test_get_all_pods():
    mock_client = mock.Mock()
    assert (
        get_all_pods(mock_client, namespace="paasta")
        == mock_client.core.list_namespaced_pod.return_value.items
    )


def test_get_all_nodes():
    mock_client = mock.Mock()
    assert get_all_nodes(mock_client) == mock_client.core.list_node.return_value.items


def test_filter_pods_for_service_instance():
    mock_pod_1 = mock.MagicMock(
        metadata=mock.MagicMock(
            labels={
                "yelp.com/paasta_service": "kurupt",
                "yelp.com/paasta_instance": "fm",
                "paasta.yelp.com/service": "kurupt",
                "paasta.yelp.com/instance": "fm",
            }
        )
    )
    mock_pod_2 = mock.MagicMock(
        metadata=mock.MagicMock(
            labels={
                "yelp.com/paasta_service": "kurupt",
                "yelp.com/paasta_instance": "garage",
                "paasta.yelp.com/service": "kurupt",
                "paasta.yelp.com/instance": "garage",
            }
        )
    )
    mock_pod_3 = mock.MagicMock(metadata=mock.MagicMock(labels=None))
    mock_pod_4 = mock.MagicMock(metadata=mock.MagicMock(labels={"some": "thing"}))
    mock_pods = [mock_pod_1, mock_pod_2, mock_pod_3, mock_pod_4]
    assert filter_pods_by_service_instance(mock_pods, "kurupt", "fm") == [mock_pod_1]
    assert filter_pods_by_service_instance(mock_pods, "kurupt", "garage") == [
        mock_pod_2
    ]
    assert filter_pods_by_service_instance(mock_pods, "kurupt", "non-existing") == []


def test_is_pod_ready():
    mock_pod = mock.MagicMock(
        status=mock.MagicMock(
            conditions=[
                mock.MagicMock(type="Ready", status="True"),
                mock.MagicMock(type="Another", status="False"),
            ]
        )
    )
    assert is_pod_ready(mock_pod)

    mock_pod = mock.MagicMock(
        status=mock.MagicMock(
            conditions=[
                mock.MagicMock(type="Ready", status="False"),
                mock.MagicMock(type="Another", status="False"),
            ]
        )
    )
    assert not is_pod_ready(mock_pod)

    mock_pod = mock.MagicMock(
        status=mock.MagicMock(
            conditions=[mock.MagicMock(type="Another", status="False")]
        )
    )
    assert not is_pod_ready(mock_pod)

    mock_pod = mock.MagicMock(status=mock.MagicMock(conditions=None))
    assert not is_pod_ready(mock_pod)


def test_is_node_ready():
    mock_node = mock.MagicMock(
        status=mock.MagicMock(
            conditions=[
                mock.MagicMock(type="Ready", status="True"),
                mock.MagicMock(type="Another", status="False"),
            ]
        )
    )
    assert is_node_ready(mock_node)

    mock_node = mock.MagicMock(
        status=mock.MagicMock(
            conditions=[
                mock.MagicMock(type="Ready", status="False"),
                mock.MagicMock(type="Another", status="False"),
            ]
        )
    )
    assert not is_node_ready(mock_node)

    mock_node = mock.MagicMock(
        status=mock.MagicMock(
            conditions=[mock.MagicMock(type="Another", status="False")]
        )
    )
    assert not is_node_ready(mock_node)


def test_filter_nodes_by_blacklist():
    with mock.patch(
        "paasta_tools.kubernetes_tools.host_passes_whitelist", autospec=True
    ) as mock_host_passes_whitelist, mock.patch(
        "paasta_tools.kubernetes_tools.host_passes_blacklist", autospec=True
    ) as mock_host_passes_blacklist, mock.patch(
        "paasta_tools.kubernetes_tools.paasta_prefixed",
        autospec=True,
        side_effect=lambda x: x,
    ):
        mock_nodes = [mock.Mock(), mock.Mock()]
        mock_host_passes_blacklist.return_value = True
        mock_host_passes_whitelist.return_value = True
        ret = filter_nodes_by_blacklist(
            mock_nodes,
            blacklist=[("location", "westeros")],
            whitelist=("nodes", ["1", "2"]),
        )
        assert ret == mock_nodes

        mock_nodes = [mock.Mock(), mock.Mock()]
        mock_host_passes_blacklist.return_value = True
        mock_host_passes_whitelist.return_value = True
        ret = filter_nodes_by_blacklist(
            mock_nodes, blacklist=[("location", "westeros")], whitelist=None
        )
        assert ret == mock_nodes

        mock_host_passes_blacklist.return_value = True
        mock_host_passes_whitelist.return_value = False
        ret = filter_nodes_by_blacklist(
            mock_nodes,
            blacklist=[("location", "westeros")],
            whitelist=("nodes", ["1", "2"]),
        )
        assert ret == []

        mock_host_passes_blacklist.return_value = False
        mock_host_passes_whitelist.return_value = True
        ret = filter_nodes_by_blacklist(
            mock_nodes,
            blacklist=[("location", "westeros")],
            whitelist=("nodes", ["1", "2"]),
        )
        assert ret == []

        mock_host_passes_blacklist.return_value = False
        mock_host_passes_whitelist.return_value = False
        ret = filter_nodes_by_blacklist(
            mock_nodes,
            blacklist=[("location", "westeros")],
            whitelist=("nodes", ["1", "2"]),
        )
        assert ret == []


def test_get_nodes_grouped_by_attribute():
    with mock.patch(
        "paasta_tools.kubernetes_tools.paasta_prefixed",
        autospec=True,
        side_effect=lambda x: x,
    ):
        mock_node_1 = mock.MagicMock(
            metadata=mock.MagicMock(labels={"region": "westeros"})
        )
        mock_node_2 = mock.MagicMock(
            metadata=mock.MagicMock(labels={"region": "middle-earth"})
        )
        assert get_nodes_grouped_by_attribute([mock_node_1, mock_node_2], "region") == {
            "westeros": [mock_node_1],
            "middle-earth": [mock_node_2],
        }
        assert (
            get_nodes_grouped_by_attribute([mock_node_1, mock_node_2], "superregion")
            == {}
        )


def test_paasta_prefixed():
    assert paasta_prefixed("kubernetes.io/thing") == "kubernetes.io/thing"
    assert paasta_prefixed("region") == "yelp.com/region"


def test_sanitise_kubernetes_name():
    assert sanitise_kubernetes_name("my_service") == "my--service"
    assert sanitise_kubernetes_name("MY_SERVICE") == "my--service"
    assert sanitise_kubernetes_name("myservice") == "myservice"
    assert sanitise_kubernetes_name("_shared") == "underscore-shared"
    assert sanitise_kubernetes_name("_shared_thing") == "underscore-shared--thing"


@pytest.mark.parametrize(
    "namespace, secret, secret_data",
    [
        ("paasta", "mortys-fate", "ab1234"),
        ("tron", "mortys-fate", "ab1234"),
    ],
)
def test_create_kubernetes_secret_signature(namespace, secret, secret_data):
    mock_client = mock.Mock()
    create_secret_signature(
        kube_client=mock_client,
        signature_name=get_paasta_secret_signature_name(namespace, "universe", secret),
        service_name="universe",
        secret_signature="ab1234",
        namespace=namespace,
    )
    assert mock_client.core.create_namespaced_config_map.called
    _, kwargs = mock_client.core.create_namespaced_config_map.call_args
    assert kwargs.get("namespace") == namespace
    assert (
        kwargs.get("body").metadata.name
        == f"{namespace}-secret-universe-{sanitise_kubernetes_name(secret)}-signature"
    )


@pytest.mark.parametrize(
    "namespace, secret, secret_signature",
    [
        ("paasta", "mortys-fate", "ab1234"),
        ("tron", "mortys-fate", "abc4321"),
    ],
)
def test_update_kubernetes_secret_signature(namespace, secret, secret_signature):
    mock_client = mock.Mock()
    update_secret_signature(
        kube_client=mock_client,
        service_name="universe",
        signature_name=get_paasta_secret_signature_name(
            namespace, "universe", secret_signature
        ),
        secret_signature=secret_signature,
        namespace=namespace,
    )
    assert mock_client.core.replace_namespaced_config_map.called
    _, kwargs = mock_client.core.replace_namespaced_config_map.call_args
    assert kwargs.get("namespace") == namespace


@pytest.mark.parametrize(
    "namespace, secret, secret_signature",
    [
        ("paasta", "mortys-morty", "hancock"),
        ("tron", "mortys-morty", "hungry"),
    ],
)
def test_get_kubernetes_secret_signature(namespace, secret, secret_signature):
    mock_client = mock.Mock()
    mock_client.core.read_namespaced_config_map.return_value = mock.Mock(
        data={"signature": secret_signature}
    )

    secret_sig = get_secret_signature(
        kube_client=mock_client,
        signature_name=get_paasta_secret_signature_name(namespace, "universe", secret),
        namespace=namespace,
    )
    _, kwargs = mock_client.core.read_namespaced_config_map.call_args
    assert kwargs.get("namespace") == namespace
    assert secret_sig == secret_signature
    assert (
        kwargs["name"]
        == f"{namespace}-secret-universe-{sanitise_kubernetes_name(secret)}-signature"
    )


def test_get_kubernetes_secret_signature_404():
    mock_client = mock.Mock()
    mock_client.core.read_namespaced_config_map.side_effect = ApiException(404)
    assert (
        get_secret_signature(
            kube_client=mock_client,
            signature_name="paasta-secret-foo-signature",
            namespace="paasta",
        )
        is None
    )


def test_get_kubernetes_secret_signature_401():
    mock_client = mock.Mock()
    mock_client.core.read_namespaced_config_map.side_effect = ApiException(401)
    with pytest.raises(ApiException):
        get_secret_signature(
            kube_client=mock_client,
            signature_name="paasta-secret-foo-signature",
            namespace="paasta",
        )


@pytest.mark.parametrize(
    "namespace, secret, secret_data",
    [
        ("paasta", "mortys-fate", {"mortys-fate": "Zm9v"}),
        ("tron", "mortys_fate", {"foo": "boo"}),
    ],
)
def test_create_secret(namespace, secret, secret_data):
    mock_client = mock.Mock()
    create_secret(
        kube_client=mock_client,
        service_name="universe",
        secret_name=get_paasta_secret_name(namespace, "universe", secret),
        secret_data=secret_data,
        namespace=namespace,
    )
    assert mock_client.core.create_namespaced_secret.called
    _, kwargs = mock_client.core.create_namespaced_secret.call_args
    assert kwargs.get("namespace") == namespace
    assert kwargs["body"].data == secret_data
    assert (
        kwargs["body"].metadata.name
        == f"{namespace}-secret-universe-{sanitise_kubernetes_name(secret)}"
    )


@pytest.mark.parametrize(
    "namespace,secret,secret_data",
    [
        ("paasta", "mortys-fate", {"fury": "bury"}),
        ("tron", "mortys_fate", {"ant": "pant"}),
    ],
)
def test_update_secret(namespace, secret, secret_data):
    mock_client = mock.Mock()

    update_secret(
        kube_client=mock_client,
        service_name="universe",
        secret_name=get_paasta_secret_name(namespace, "universe", secret),
        secret_data=secret_data,
        namespace=namespace,
    )
    assert mock_client.core.replace_namespaced_secret.called
    _, kwargs = mock_client.core.replace_namespaced_secret.call_args
    assert kwargs.get("namespace") == namespace
    assert kwargs["body"].data == secret_data
    assert (
        kwargs["body"].metadata.name
        == f"{namespace}-secret-universe-{sanitise_kubernetes_name(secret)}"
    )


def test_get_kubernetes_secret_hashes():
    with mock.patch(
        "paasta_tools.kubernetes_tools.KubeClient", autospec=True
    ) as mock_client, mock.patch(
        "paasta_tools.kubernetes_tools.is_secret_ref", autospec=True
    ) as mock_is_secret_ref, mock.patch(
        "paasta_tools.kubernetes_tools.get_secret_signature",
        autospec=True,
        return_value="somesig",
    ) as mock_get_kubernetes_secret_signature, mock.patch(
        "paasta_tools.kubernetes_tools.is_shared_secret", autospec=True
    ) as mock_is_shared_secret:
        mock_is_secret_ref.side_effect = lambda x: False if x == "ASECRET" else True
        mock_is_shared_secret.side_effect = (
            lambda x: False if not x.startswith("SHARED") else True
        )

        hashes = get_kubernetes_secret_hashes(
            environment_variables={
                "A": "SECRET(ref)",
                "NOT": "ASECRET",
                "SOME": "SHAREDSECRET(ref1)",
            },
            service="universe",
            namespace="paasta",
        )
        mock_get_kubernetes_secret_signature.assert_has_calls(
            [
                mock.call(
                    kube_client=mock_client.return_value,
                    signature_name=get_paasta_secret_signature_name(
                        "paasta",
                        "universe",
                        get_secret_name_from_ref("SECRET(ref)"),
                    ),
                    namespace="paasta",
                ),
                mock.call(
                    kube_client=mock_client.return_value,
                    signature_name=get_paasta_secret_signature_name(
                        "paasta",
                        SHARED_SECRET_SERVICE,
                        get_secret_name_from_ref("SECRET(ref1)"),
                    ),
                    namespace="paasta",
                ),
            ]
        )
        assert hashes == {"SECRET(ref)": "somesig", "SHAREDSECRET(ref1)": "somesig"}


def test_load_custom_resources():
    mock_resources = [
        {
            "version": "v1",
            "kube_kind": {"plural": "Flinks", "singular": "flink"},
            "file_prefix": "flink",
            "group": "yelp.com",
        }
    ]
    mock_config = mock.Mock(
        get_kubernetes_custom_resources=mock.Mock(return_value=mock_resources)
    )
    assert kubernetes_tools.load_custom_resource_definitions(mock_config) == [
        kubernetes_tools.CustomResourceDefinition(
            version="v1",
            kube_kind=kubernetes_tools.KubeKind(plural="Flinks", singular="flink"),
            file_prefix="flink",
            group="yelp.com",
        )
    ]


def test_warning_big_bounce_default_config():
    job_config = kubernetes_tools.KubernetesDeploymentConfig(
        service="service",
        instance="instance",
        cluster="cluster",
        config_dict={},
        branch_dict={
            "docker_image": "abcdef",
            "git_sha": "deadbeef",
            "image_version": None,
            "force_bounce": None,
            "desired_state": "start",
        },
    )

    with mock.patch(
        "paasta_tools.utils.load_system_paasta_config",
        return_value=SystemPaastaConfig(
            {
                "volumes": [],
                "hacheck_sidecar_volumes": [],
                "expected_slave_attributes": [{"region": "blah"}],
                "docker_registry": "docker-registry.local",
            },
            "/fake/dir/",
        ),
        autospec=True,
    ) as mock_load_system_paasta_config, mock.patch(
        "paasta_tools.kubernetes_tools.load_system_paasta_config",
        new=mock_load_system_paasta_config,
        autospec=False,
    ), mock.patch(
        "paasta_tools.kubernetes_tools.load_service_namespace_config",
        return_value=ServiceNamespaceConfig(),
        autospec=True,
    ):
        assert (
            job_config.format_kubernetes_app().spec.template.metadata.labels[
                "paasta.yelp.com/config_sha"
            ]
            == "config477c36f2"
        ), "If this fails, just change the constant in this test, but be aware that deploying this change will cause every service to bounce!"


def test_warning_big_bounce_routable_pod():
    job_config = kubernetes_tools.KubernetesDeploymentConfig(
        service="service",
        instance="instance",
        cluster="cluster",
        config_dict={
            "registrations": ["service.instance"],
        },
        branch_dict={
            "docker_image": "abcdef",
            "git_sha": "deadbeef",
            "image_version": None,
            "force_bounce": None,
            "desired_state": "start",
        },
    )

    with mock.patch(
        "paasta_tools.utils.load_system_paasta_config",
        return_value=SystemPaastaConfig(
            {
                "volumes": [],
                "hacheck_sidecar_volumes": [],
                "expected_slave_attributes": [{"region": "blah"}],
                "docker_registry": "docker-registry.local",
            },
            "/fake/dir/",
        ),
        autospec=True,
    ) as mock_load_system_paasta_config, mock.patch(
        "paasta_tools.kubernetes_tools.load_system_paasta_config",
        new=mock_load_system_paasta_config,
        autospec=False,
    ), mock.patch(
        "paasta_tools.kubernetes_tools.load_service_namespace_config",
        return_value=ServiceNamespaceConfig({"proxy_port": 1}),
        autospec=True,
    ):
        assert (
            job_config.format_kubernetes_app().spec.template.metadata.labels[
                "paasta.yelp.com/config_sha"
            ]
            == "config8f26372a"
        ), "If this fails, just change the constant in this test, but be aware that deploying this change will cause every smartstack-registered service to bounce!"


def test_warning_big_bounce_common_config():
    job_config = kubernetes_tools.KubernetesDeploymentConfig(
        service="service",
        instance="instance",
        cluster="cluster",
        config_dict={
            # XXX: this should include other common options that are used
            "cap_add": ["SET_GID"],
        },
        branch_dict={
            "docker_image": "abcdef",
            "git_sha": "deadbeef",
            "image_version": None,
            "force_bounce": None,
            "desired_state": "start",
        },
    )

    with mock.patch(
        "paasta_tools.utils.load_system_paasta_config",
        return_value=SystemPaastaConfig(
            {
                "volumes": [],
                "hacheck_sidecar_volumes": [],
                "expected_slave_attributes": [{"region": "blah"}],
                "docker_registry": "docker-registry.local",
            },
            "/fake/dir/",
        ),
        autospec=True,
    ) as mock_load_system_paasta_config, mock.patch(
        "paasta_tools.kubernetes_tools.load_system_paasta_config",
        new=mock_load_system_paasta_config,
        autospec=False,
    ), mock.patch(
        "paasta_tools.kubernetes_tools.load_service_namespace_config",
        return_value=ServiceNamespaceConfig(),
        autospec=True,
    ):
        assert (
            job_config.format_kubernetes_app().spec.template.metadata.labels[
                "paasta.yelp.com/config_sha"
            ]
            == "configcf829e28"
        ), "If this fails, just change the constant in this test, but be aware that deploying this change will cause every service to bounce!"


@pytest.mark.parametrize(
    "pod_node_name,node,expected",
    [
        (  # ok case
            "a_node_name",
            mock.Mock(metadata=mock.Mock(labels={"yelp.com/hostname": "a_hostname"})),
            "a_hostname",
        ),
        # error case: no node name, not scheduled
        (None, ApiException(), "NotScheduled"),
        # pod has no hostname label, default to node_name
        (
            "a_node_name",
            mock.Mock(metadata=mock.Mock(labels={})),
            "a_node_name",
        ),
        # ApiException, default to node_name
        (
            "a_node_name",
            ApiException(),
            "a_node_name",
        ),
    ],
)
def test_get_pod_hostname(pod_node_name, node, expected):
    client = mock.MagicMock()
    client.core.read_node.side_effect = [node]
    pod = mock.MagicMock()
    pod.spec.node_name = pod_node_name

    hostname = kubernetes_tools.get_pod_hostname(client, pod)

    assert hostname == expected


def test_get_pod_node():
    with mock.patch(
        "paasta_tools.kubernetes_tools.get_all_nodes",
        autospec=True,
    ) as mock_get_all_nodes:
        mock_name_1 = mock.Mock()
        mock_name_2 = mock.Mock()
        type(mock_name_1).name = "node1"
        mock_node_1 = mock.Mock(metadata=mock_name_1)
        type(mock_name_2).name = "node2"
        mock_node_2 = mock.Mock(metadata=mock_name_2)
        mock_get_all_nodes.return_value = [mock_node_1, mock_node_2]
        mock_pod = mock.Mock()
        type(mock_pod).spec = mock.Mock(node_name="node1")
        assert kubernetes_tools.get_pod_node(mock.Mock(), mock_pod) == mock_node_1

        mock_get_all_nodes.return_value = [mock_node_1, mock_node_2]
        type(mock_pod).spec = mock.Mock(node_name="node3")
        assert kubernetes_tools.get_pod_node(mock.Mock(), mock_pod) is None


@pytest.mark.parametrize(
    "label,expected",
    [
        ("a_random_label", "a_random_label"),  # non-special case
        ("instance_type", "node.kubernetes.io/instance-type"),  # instance_type
        ("habitat", "yelp.com/habitat"),  # hiera case
    ],
)
def test_to_node_label(label, expected):
    assert kubernetes_tools.to_node_label(label) == expected


def test_mode_to_int():
    assert mode_to_int(None) is None
    assert mode_to_int(0o123) == 0o123
    assert mode_to_int("0123") == 0o123


def test_running_task_allocation_get_kubernetes_metadata():
    mock_pod = mock.MagicMock()
    mock_pod.metadata.labels = {
        "yelp.com/paasta_service": "srv1",
        "yelp.com/paasta_instance": "instance1",
        "paasta.yelp.com/service": "srv1",
        "paasta.yelp.com/instance": "instance1",
        "paasta.yelp.com/git_sha": "30cc51cff849871c7de3cc39ed951a7914894dac",
        "paasta.yelp.com/config_sha": "config399d26e6",
    }
    mock_pod.metadata.name = "pod_1"
    mock_pod.status.pod_ip = "10.10.10.10"
    mock_pod.status.host_ip = "10.10.10.11"
    ret = task_allocation_get_kubernetes_metadata(mock_pod)
    assert ret == (
        "srv1",
        "instance1",
        "pod_1",
        "10.10.10.10",
        "10.10.10.11",
        "30cc51cff849871c7de3cc39ed951a7914894dac",
        "config399d26e6",
    )


def test_running_task_allocation_get_pod_pool():
    mock_node = mock.MagicMock()
    mock_node.metadata.labels = {"paasta.yelp.com/pool": "foo"}
    with mock.patch(
        "paasta_tools.kubernetes_tools.get_pod_node",
        autospec=True,
        return_value=mock_node,
    ):
        ret = task_allocation_get_pod_pool(mock.Mock(), mock.Mock())
        assert ret == "foo"
        mock_node.metadata.labels = None

        ret = task_allocation_get_pod_pool(mock.Mock(), mock.Mock())
        assert ret == "default"


@pytest.mark.parametrize(
    "config_dict, expected_management_policy",
    [
        ({"pod_management_policy": "Parallel"}, "Parallel"),
        ({}, "OrderedReady"),
    ],
)
def test_get_pod_management_policy(config_dict, expected_management_policy):
    deployment = KubernetesDeploymentConfig(
        service="my-service",
        instance="my-instance",
        cluster="mega-cluster",
        config_dict=config_dict,
        branch_dict=None,
        soa_dir="/nail/blah",
    )
    assert deployment.get_pod_management_policy() == expected_management_policy


def test_ensure_service_account_new():
    iam_role = "arn:aws:iam::000000000000:role/some_role"
    namespace = "test_namespace"
    k8s_role = None
    expected_sa_name = "paasta--arn-aws-iam-000000000000-role-some-role"
    with mock.patch(
        "paasta_tools.kubernetes_tools.kube_config.load_kube_config", autospec=True
    ), mock.patch(
        "paasta_tools.kubernetes_tools.KubeClient",
        autospec=False,
    ) as mock_kube_client:
        mock_client = mock.Mock()
        mock_client.core = mock.Mock(spec=kube_client.CoreV1Api)
        mock_client.rbac = mock.Mock(spec=kube_client.RbacAuthorizationV1Api)
        mock_client.core.list_namespaced_service_account.return_value = mock.Mock(
            spec=V1ServiceAccountList
        )
        mock_client.core.list_namespaced_service_account.return_value.items = []
        mock_kube_client.return_value = mock_client

        ensure_service_account(
            iam_role, namespace=namespace, kube_client=mock_client, k8s_role=k8s_role
        )
        mock_client.core.create_namespaced_service_account.assert_called_once_with(
            namespace=namespace,
            body=V1ServiceAccount(
                kind="ServiceAccount",
                metadata=V1ObjectMeta(
                    name=expected_sa_name,
                    namespace=namespace,
                    annotations={"eks.amazonaws.com/role-arn": iam_role},
                ),
            ),
        )
        mock_client.rbac.create_namespaced_role_binding.assert_not_called()


def test_ensure_service_account_with_k8s_role_new():
    iam_role = "arn:aws:iam::000000000000:role/some_role"
    namespace = "test_namespace"
    k8s_role = "mega-admin"
    expected_sa_name = "paasta--arn-aws-iam-000000000000-role-some-role--mega-admin"
    with mock.patch(
        "paasta_tools.kubernetes_tools.kube_config.load_kube_config", autospec=True
    ), mock.patch(
        "paasta_tools.kubernetes_tools.KubeClient",
        autospec=False,
    ) as mock_kube_client:
        mock_client = mock.Mock()
        mock_client.core = mock.Mock(spec=kube_client.CoreV1Api)
        mock_client.rbac = mock.Mock(spec=kube_client.RbacAuthorizationV1Api)
        mock_client.core.list_namespaced_service_account.return_value = mock.Mock(
            spec=V1ServiceAccountList
        )
        mock_client.core.list_namespaced_service_account.return_value.items = []
        mock_client.rbac.list_namespaced_role_binding.return_value = mock.Mock(
            spec=V1RoleBinding,
        )
        mock_client.rbac.list_namespaced_role_binding.return_value.items = []
        mock_kube_client.return_value = mock_client

        ensure_service_account(
            iam_role, namespace=namespace, kube_client=mock_client, k8s_role=k8s_role
        )
        mock_client.core.create_namespaced_service_account.assert_called_once_with(
            namespace=namespace,
            body=V1ServiceAccount(
                kind="ServiceAccount",
                metadata=V1ObjectMeta(
                    name=expected_sa_name,
                    namespace=namespace,
                    annotations={"eks.amazonaws.com/role-arn": iam_role},
                ),
            ),
        )
        mock_client.rbac.create_namespaced_role_binding.assert_called_once_with(
            namespace=namespace,
            body=V1RoleBinding(
                metadata=V1ObjectMeta(
                    name=expected_sa_name,
                    namespace=namespace,
                ),
                role_ref=V1RoleRef(
                    api_group="rbac.authorization.k8s.io",
                    kind="Role",
                    name=k8s_role,
                ),
                subjects=[
                    V1Subject(
                        kind="ServiceAccount",
                        namespace=namespace,
                        name=expected_sa_name,
                    ),
                ],
            ),
        )


def test_ensure_service_account_existing():
    iam_role = "arn:aws:iam::000000000000:role/some_role"
    namespace = "test_namespace"
    k8s_role = "mega-admin"
    expected_sa_name = "paasta--arn-aws-iam-000000000000-role-some-role--mega-admin"
    with mock.patch(
        "paasta_tools.kubernetes_tools.kube_config.load_kube_config", autospec=True
    ), mock.patch(
        "paasta_tools.kubernetes_tools.KubeClient",
        autospec=False,
    ) as mock_kube_client:
        mock_client = mock.Mock()
        mock_client.core = mock.Mock(spec=kube_client.CoreV1Api)
        mock_client.rbac = mock.Mock(spec=kube_client.RbacAuthorizationV1Api)
        mock_client.core.list_namespaced_service_account.return_value = mock.Mock(
            spec=V1ServiceAccountList
        )
        mock_client.core.list_namespaced_service_account.return_value.items = [
            V1ServiceAccount(
                kind="ServiceAccount",
                metadata=V1ObjectMeta(
                    name=expected_sa_name,
                    namespace=namespace,
                    annotations={"eks.amazonaws.com/role-arn": iam_role},
                ),
            )
        ]
        mock_client.rbac.list_namespaced_role_binding.return_value = mock.Mock(
            spec=V1RoleBinding,
        )
        mock_client.rbac.list_namespaced_role_binding.return_value.items = [
            V1RoleBinding(
                kind="ServiceAccount",
                metadata=V1ObjectMeta(
                    name=expected_sa_name,
                    namespace=namespace,
                ),
                role_ref=V1RoleRef(
                    api_group="rbac.authorization.k8s.io",
                    kind="Role",
                    name=k8s_role,
                ),
                subjects=[
                    V1Subject(
                        kind="ServiceAccount",
                        namespace=namespace,
                        name=expected_sa_name,
                    )
                ],
            )
        ]
        mock_kube_client.return_value = mock_client

        ensure_service_account(
            iam_role, namespace=namespace, kube_client=mock_client, k8s_role=k8s_role
        )
        mock_client.core.create_namespaced_service_account.assert_not_called()
        mock_client.rbac.create_namespaced_role_binding.assert_not_called()


def test_ensure_service_account_existing_different_role():
    old_iam_role = "arn:aws:iam::000000000000:role/some_role"
    new_iam_role = "arn:aws:iam::000000000000:role/some-role"
    namespace = "test_namespace"
    k8s_role = "mega-admin"
    expected_sa_name = "paasta--arn-aws-iam-000000000000-role-some-role--mega-admin"
    with mock.patch(
        "paasta_tools.kubernetes_tools.kube_config.load_kube_config", autospec=True
    ), mock.patch(
        "paasta_tools.kubernetes_tools.KubeClient",
        autospec=False,
    ) as mock_kube_client:
        mock_client = mock.Mock()
        mock_client.core = mock.Mock(spec=kube_client.CoreV1Api)
        mock_client.rbac = mock.Mock(spec=kube_client.RbacAuthorizationV1Api)
        mock_client.core.list_namespaced_service_account.return_value = mock.Mock(
            spec=V1ServiceAccountList
        )
        mock_client.core.list_namespaced_service_account.return_value.items = [
            V1ServiceAccount(
                kind="ServiceAccount",
                metadata=V1ObjectMeta(
                    name=expected_sa_name,
                    namespace=namespace,
                    annotations={"eks.amazonaws.com/role-arn": old_iam_role},
                ),
            )
        ]
        mock_client.rbac.list_namespaced_role_binding.return_value = mock.Mock(
            spec=V1RoleBinding,
        )
        mock_client.rbac.list_namespaced_role_binding.return_value.items = [
            V1RoleBinding(
                kind="ServiceAccount",
                metadata=V1ObjectMeta(
                    name=expected_sa_name,
                    namespace=namespace,
                ),
                role_ref=V1RoleRef(
                    api_group="rbac.authorization.k8s.io",
                    kind="Role",
                    name=k8s_role,
                ),
                subjects=[
                    V1Subject(
                        kind="ServiceAccount",
                        namespace=namespace,
                        name=expected_sa_name,
                    )
                ],
            )
        ]
        mock_kube_client.return_value = mock_client
        ensure_service_account(
            new_iam_role,
            namespace=namespace,
            kube_client=mock_client,
            k8s_role=k8s_role,
        )
        mock_client.core.create_namespaced_service_account.assert_not_called()
        mock_client.core.patch_namespaced_service_account.assert_called_once_with(
            namespace=namespace,
            body=V1ServiceAccount(
                kind="ServiceAccount",
                metadata=V1ObjectMeta(
                    name=expected_sa_name,
                    namespace=namespace,
                    annotations={"eks.amazonaws.com/role-arn": new_iam_role},
                ),
            ),
            name=expected_sa_name,
        )


def test_ensure_service_account_existing_create_rb_only():
    iam_role = "arn:aws:iam::000000000000:role/some_role"
    namespace = "test_namespace"
    k8s_role = "mega-admin"
    expected_sa_name = "paasta--arn-aws-iam-000000000000-role-some-role--mega-admin"
    with mock.patch(
        "paasta_tools.kubernetes_tools.kube_config.load_kube_config", autospec=True
    ), mock.patch(
        "paasta_tools.kubernetes_tools.KubeClient",
        autospec=False,
    ) as mock_kube_client:
        mock_client = mock.Mock()
        mock_client.core = mock.Mock(spec=kube_client.CoreV1Api)
        mock_client.rbac = mock.Mock(spec=kube_client.RbacAuthorizationV1Api)
        mock_client.core.list_namespaced_service_account.return_value = mock.Mock(
            spec=V1ServiceAccountList
        )
        mock_client.core.list_namespaced_service_account.return_value.items = [
            V1ServiceAccount(
                kind="ServiceAccount",
                metadata=V1ObjectMeta(
                    name=expected_sa_name,
                    namespace=namespace,
                    annotations={"eks.amazonaws.com/role-arn": iam_role},
                ),
            )
        ]
        mock_client.rbac.list_namespaced_role_binding.return_value = mock.Mock(
            spec=V1RoleBinding,
        )
        mock_client.rbac.list_namespaced_role_binding.return_value.items = []
        mock_kube_client.return_value = mock_client

        ensure_service_account(
            iam_role, namespace=namespace, kube_client=mock_client, k8s_role=k8s_role
        )
        mock_client.core.create_namespaced_service_account.assert_not_called()
        assert mock_client.rbac.create_namespaced_role_binding.called is True


def test_ensure_service_account_caps():
    iam_role = "arn:aws:iam::000000000000:role/Some_Role"
    expected_sa_name = "paasta--arn-aws-iam-000000000000-role-some-role"
    with mock.patch(
        "paasta_tools.kubernetes_tools.kube_config.load_kube_config", autospec=True
    ):
        assert expected_sa_name == get_service_account_name(
            iam_role,
        )


def test_ensure_service_account_caps_with_k8s():
    iam_role = "arn:aws:iam::000000000000:role/Some_Role"
    namespace = "test_namespace"
    k8s_role = "mega-admin"
    expected_sa_name = "paasta--arn-aws-iam-000000000000-role-some-role--mega-admin"
    with mock.patch(
        "paasta_tools.kubernetes_tools.kube_config.load_kube_config", autospec=True
    ), mock.patch(
        "paasta_tools.kubernetes_tools.KubeClient",
        autospec=False,
    ) as mock_kube_client:
        mock_client = mock.Mock()
        mock_client.core = mock.Mock(spec=kube_client.CoreV1Api)
        mock_client.rbac = mock.Mock(spec=kube_client.RbacAuthorizationV1Api)
        mock_client.core.list_namespaced_service_account.return_value = mock.Mock(
            spec=V1ServiceAccountList
        )
        mock_client.core.list_namespaced_service_account.return_value.items = [
            V1ServiceAccount(
                kind="ServiceAccount",
                metadata=V1ObjectMeta(
                    name=expected_sa_name,
                    namespace=namespace,
                    annotations={"eks.amazonaws.com/role-arn": iam_role},
                ),
            )
        ]
        mock_client.rbac.list_namespaced_role_binding.return_value = mock.Mock(
            spec=V1RoleBinding,
        )
        mock_client.rbac.list_namespaced_role_binding.return_value.items = [
            V1RoleBinding(
                kind="ServiceAccount",
                metadata=V1ObjectMeta(
                    name=expected_sa_name,
                    namespace=namespace,
                ),
                role_ref=V1RoleRef(
                    api_group="rbac.authorization.k8s.io",
                    kind="Role",
                    name=k8s_role,
                ),
                subjects=[
                    V1Subject(
                        kind="ServiceAccount",
                        namespace=namespace,
                        name=expected_sa_name,
                    )
                ],
            )
        ]
        mock_kube_client.return_value = mock_client

        ensure_service_account(
            iam_role, namespace=namespace, kube_client=mock_client, k8s_role=k8s_role
        )
        mock_client.core.create_namespaced_service_account.assert_not_called()
        mock_client.rbac.create_namespaced_role_binding.assert_not_called()


@pytest.mark.parametrize("decode", [(True), (False)])
def test_get_kubernetes_secret(decode):
    with mock.patch(
        "paasta_tools.kubernetes_tools.KubeClient",
        autospec=True,
    ) as mock_kube_client, mock.patch(
        "paasta_tools.kubernetes_tools.os.environ", autospec=True
    ) as mock_env, mock.patch(
        "paasta_tools.kubernetes_tools.KubeClient", autospec=True
    ) as mock_kube_client:
        mock_namespace = "paasta"
        service_name = "example_service"
        secret_name = "example_secret"
        mock_env.return_value = {}

        mock_client = mock.Mock()
        mock_client.core = mock.Mock(spec=kube_client.CoreV1Api)
        mock_client.rbac = mock.Mock(spec=kube_client.RbacAuthorizationV1Api)
        mock_client.core.read_namespaced_secret.return_value = mock.Mock(spec=V1Secret)
        mock_client.core.read_namespaced_secret.return_value = V1Secret(
            data={"example_secret": b64encode("something".encode())},
            metadata=V1ObjectMeta(name="example_secret"),
        )
        mock_kube_client.return_value = mock_client

        ret = get_secret(
            mock_client,
            get_paasta_secret_name(mock_namespace, service_name, secret_name),
            secret_name,
            namespace=mock_namespace,
            decode=decode,
        )
        mock_client.core.read_namespaced_secret.assert_called_with(
            name="paasta-secret-example--service-example--secret", namespace="paasta"
        )
        assert ret == "something" if decode else b"something"


def test_get_kubernetes_secret_env_variables():
    with mock.patch(
        "paasta_tools.kubernetes_tools.is_secret_ref",
        autospec=True,
    ) as mock_is_secret_ref, mock.patch(
        "paasta_tools.kubernetes_tools.get_secret_name_from_ref", autospec=True
    ) as mock_get_ref, mock.patch(
        "paasta_tools.kubernetes_tools.get_secret", autospec=True
    ) as mock_get_kubernetes_secret, mock.patch(
        "paasta_tools.kubernetes_tools.KubeClient", autospec=True
    ) as mock_kube_client:
        mock_environment = {
            "MY": "aaa",
            "SECRET_NAME1": "SECRET(SECRET_NAME1)",
            "SECRET_NAME2": "SECRET(SECRET_NAME2)",
            "SHARED_SECRET1": "SHARED_SECRET(SHARED_SECRET1)",
        }

        mock_is_secret_ref.side_effect = lambda val: "SECRET" in val
        mock_get_ref.side_effect = ["SECRET_NAME1", "SECRET_NAME2", "SHARED_SECRET1"]
        mock_get_kubernetes_secret.side_effect = ["123", "abc", "shared"]
        mock_client = mock.Mock()
        mock_kube_client.return_value = mock_client

        ret = get_kubernetes_secret_env_variables(
            kube_client=mock_client,
            environment=mock_environment,
            service_name="universe",
            namespace="paasta",
        )
        assert ret == {
            "SECRET_NAME1": "123",
            "SECRET_NAME2": "abc",
            "SHARED_SECRET1": "shared",
        }

        assert mock_get_kubernetes_secret.call_args_list == [
            mock.call(
                mock_client,
                secret_name=get_paasta_secret_name(
                    "paasta", "universe", "SECRET_NAME1"
                ),
                key_name="SECRET_NAME1",
                decode=True,
                namespace="paasta",
            ),
            mock.call(
                mock_client,
                secret_name=get_paasta_secret_name(
                    "paasta", "universe", "SECRET_NAME2"
                ),
                key_name="SECRET_NAME2",
                decode=True,
                namespace="paasta",
            ),
            mock.call(
                mock_client,
                secret_name=get_paasta_secret_name(
                    "paasta", SHARED_SECRET_SERVICE, "SHARED_SECRET1"
                ),
                key_name="SHARED_SECRET1",
                decode=True,
                namespace="paasta",
            ),
        ]


def test_get_kubernetes_secret_volumes_multiple_files():
    with mock.patch(
        "paasta_tools.kubernetes_tools.get_secret", autospec=True
    ) as mock_get_kubernetes_secret, mock.patch(
        "paasta_tools.kubernetes_tools.KubeClient", autospec=True
    ) as mock_kube_client:
        mock_secret_volumes_config = [
            SecretVolume(
                container_path="/the/container/path/",
                items=[
                    {"key": "the_secret_name1", "path": "the_secret_filename1"},
                    {"key": "the_secret_name2", "path": "the_secret_filename2"},
                ],
            )
        ]

        mock_get_kubernetes_secret.side_effect = [
            "secret_contents1",
            "secret_contents2",
        ]
        mock_client = mock.Mock()
        mock_kube_client.return_value = mock_client

        ret = get_kubernetes_secret_volumes(
            kube_client=mock_client,
            secret_volumes_config=mock_secret_volumes_config,
            service_name="universe",
            namespace="paasta",
        )
        assert ret == {
            "/the/container/path/the_secret_filename1": "secret_contents1",
            "/the/container/path/the_secret_filename2": "secret_contents2",
        }


def test_get_kubernetes_secret_volumes_single_file():
    with mock.patch(
        "paasta_tools.kubernetes_tools.get_secret", autospec=True
    ) as mock_get_kubernetes_secret, mock.patch(
        "paasta_tools.kubernetes_tools.KubeClient", autospec=True
    ) as mock_kube_client:
        mock_secret_volumes_config = [
            SecretVolume(
                container_path="/the/container/path/",
                secret_name="the_secret_name",
            )
        ]

        mock_get_kubernetes_secret.side_effect = ["secret_contents"]
        mock_client = mock.Mock()
        mock_kube_client.return_value = mock_client

        ret = get_kubernetes_secret_volumes(
            kube_client=mock_client,
            secret_volumes_config=mock_secret_volumes_config,
            service_name="universe",
            namespace="paasta",
        )
        assert ret == {
            "/the/container/path/the_secret_name": "secret_contents",
        }


@pytest.mark.parametrize(
    "service,existing_config,expected",
    (
        (
            "service_auth",
            [],
            [{"audience": "foo.bar", "container_path": "/var/secret/something"}],
        ),
        ("service_noauth", [], []),
        (
            "service_auth",
            [{"audience": "foo.bar", "container_path": "/var/secret/something"}],
            [{"audience": "foo.bar", "container_path": "/var/secret/something"}],
        ),
        (
            "service_auth",
            [{"audience": "foo.bar", "container_path": "/var/secret/whatever"}],
            [
                {"audience": "foo.bar", "container_path": "/var/secret/something"},
                {"audience": "foo.bar", "container_path": "/var/secret/whatever"},
            ],
        ),
        (
            "service_noauth",
            [{"audience": "foo.bar", "container_path": "/var/secret/whatever"}],
            [{"audience": "foo.bar", "container_path": "/var/secret/whatever"}],
        ),
    ),
)
@mock.patch("paasta_tools.kubernetes_tools.load_system_paasta_config", autospec=None)
@mock.patch("paasta_tools.kubernetes_tools.get_authenticating_services", autospec=None)
def test_add_volumes_for_authenticating_services(
    mock_get_auth_services, mock_system_config, service, existing_config, expected
):
    mock_get_auth_services.return_value = {"service_auth", "service_foobar"}
    mock_system_config.return_value.get_service_auth_token_volume_config.return_value = {
        "audience": "foo.bar",
        "container_path": "/var/secret/something",
    }
    existing_config_copy = deepcopy(existing_config)
    assert (
        add_volumes_for_authenticating_services(
            service, existing_config, "/mock/soa/dir"
        )
        == expected
    )
    mock_get_auth_services.assert_called_once_with("/mock/soa/dir")
    # verifying that the method does not do in-place updates
    assert existing_config == existing_config_copy


def create_pod(name: str, labels: Dict[str, str]) -> V1Pod:
    """Helper function to create a mock V1Pod with given labels."""
    metadata = V1ObjectMeta(name=name, labels=labels)
    return V1Pod(metadata=metadata)


def test_group_pods_by_service_instance():
    pod1 = create_pod(
        "pod1",
        {
            "paasta.yelp.com/service": "serviceA",
            "paasta.yelp.com/instance": "instance1",
        },
    )
    pod2 = create_pod(
        "pod2",
        {
            "paasta.yelp.com/service": "serviceA",
            "paasta.yelp.com/instance": "instance1",
        },
    )
    pod3 = create_pod(
        "pod3",
        {
            "paasta.yelp.com/service": "serviceA",
            "paasta.yelp.com/instance": "instance2",
        },
    )
    pod4 = create_pod(
        "pod4",
        {
            "paasta.yelp.com/service": "serviceB",
            "paasta.yelp.com/instance": "instance1",
        },
    )

    pods: List[V1Pod] = [pod1, pod2, pod3, pod4]

    expected_output = {
        "serviceA": {
            "instance1": [pod1, pod2],
            "instance2": [pod3],
        },
        "serviceB": {
            "instance1": [pod4],
        },
    }

    assert group_pods_by_service_instance(pods) == expected_output


def test_group_pods_by_service_instance_with_missing_labels():
    # Create pods with missing labels
    pod1 = create_pod(
        "pod1", {"paasta.yelp.com/service": "serviceA"}
    )  # Missing instance
    pod2 = create_pod(
        "pod2", {"paasta.yelp.com/instance": "instance1"}
    )  # Missing service
    pod3 = create_pod("pod3", {})  # No labels at all

    pods: List[V1Pod] = [pod1, pod2, pod3]

    # Since none of the pods have both required labels, the result should be an empty dictionary
    assert group_pods_by_service_instance(pods) == {}


def test_group_pods_by_service_instance_with_no_pods():
    # Empty list of pods
    assert group_pods_by_service_instance([]) == {}


def test_group_pods_by_service_instance_with_none_labels():
    # Pod with metadata.labels set to None
    pod1 = V1Pod(metadata=V1ObjectMeta(name="pod1", labels=None))

    assert group_pods_by_service_instance([pod1]) == {}<|MERGE_RESOLUTION|>--- conflicted
+++ resolved
@@ -1872,28 +1872,16 @@
         if in_smtstk:
             expected_labels["paasta.yelp.com/weight"] = "10"
 
-<<<<<<< HEAD
-        if autoscaling_metric_provider in {
+        if autoscaling_metric_provider in (
             METRICS_PROVIDER_PISCINA,
             METRICS_PROVIDER_GUNICORN,
-        }:
+        ):
             expected_labels[
                 f"paasta.yelp.com/scrape_{autoscaling_metric_provider}_prometheus"
             ] = "true"
-
-=======
-        if autoscaling_metric_provider:
-            expected_labels["paasta.yelp.com/deploy_group"] = "fake_group"
-            if autoscaling_metric_provider in (
-                METRICS_PROVIDER_PISCINA,
-                METRICS_PROVIDER_GUNICORN,
-            ):
-                expected_labels[
-                    f"paasta.yelp.com/scrape_{autoscaling_metric_provider}_prometheus"
-                ] = "true"
-            elif autoscaling_metric_provider == METRICS_PROVIDER_WORKER_LOAD:
-                expected_labels["paasta.yelp.com/scrape_gunicorn_prometheus"] = "true"
->>>>>>> ac6b05cc
+        elif autoscaling_metric_provider == METRICS_PROVIDER_WORKER_LOAD:
+            expected_labels["paasta.yelp.com/scrape_gunicorn_prometheus"] = "true"
+
         if autoscaling_metric_provider in (
             METRICS_PROVIDER_UWSGI,
             METRICS_PROVIDER_GUNICORN,
