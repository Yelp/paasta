--- conflicted
+++ resolved
@@ -818,15 +818,10 @@
 def test_verify_instances_with_clusters(mock_paasta_print, mock_list_all_instances_for_service):
     mock_list_all_instances_for_service.return_value = ['east', 'west', 'north']
 
-<<<<<<< HEAD
-    assert verify_instances(['west', 'esst', 'fake'], 'fake_service',
-                            ['fake_cluster1', 'fake_cluster2']) == ['west', 'esst', 'fake']
-=======
     assert verify_instances(
-        'west,esst,fake', 'fake_service',
+        ['west', 'esst', 'fake'], 'fake_service',
         ['fake_cluster1', 'fake_cluster2'],
     ) == ['west', 'esst', 'fake']
->>>>>>> 7dca8668
     assert mock_paasta_print.called
     mock_paasta_print.assert_has_calls([
         call(
