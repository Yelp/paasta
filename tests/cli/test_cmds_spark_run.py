--- conflicted
+++ resolved
@@ -1242,14 +1242,11 @@
         aws_region="test-region",
     )
     mock_load_system_paasta_config.return_value.get_cluster_aliases.return_value = {}
-<<<<<<< HEAD
     mock_load_system_paasta_config.return_value.get_cluster_pools.return_value = {
         "test-cluster": ["test-pool"]
     }
-=======
     mock_get_spark_conf.return_value = {"spark.executor.instances": "7"}
 
->>>>>>> bc5087f2
     spark_run.paasta_spark_run(args)
     mock_validate_work_dir.assert_called_once_with("/tmp/local")
     assert args.cmd == "pyspark"
