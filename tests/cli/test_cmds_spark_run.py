--- conflicted
+++ resolved
@@ -400,12 +400,7 @@
 @mock.patch("paasta_tools.cli.cmds.spark_run.run_docker_container", autospec=True)
 @mock.patch("paasta_tools.cli.cmds.spark_run.get_webui_url", autospec=True)
 @mock.patch("paasta_tools.cli.cmds.spark_run.get_docker_cmd", autospec=True)
-<<<<<<< HEAD
-@mock.patch("paasta_tools.cli.cmds.spark_run.get_signalfx_url", autospec=True)
 @mock.patch("paasta_tools.cli.cmds.spark_run.create_spark_config_str", autospec=True)
-=======
-@mock.patch.object(spark_config.SparkConfBuilder(), "get_history_url", autospec=True)
->>>>>>> 9346d3a2
 class TestConfigureAndRunDockerContainer:
 
     instance_config = InstanceConfig(
@@ -460,13 +455,7 @@
     )
     def test_configure_and_run_docker_container(
         self,
-<<<<<<< HEAD
-=======
-        mock_get_history_url,
-        mock_get_docker_cmd,
->>>>>>> 9346d3a2
         mock_create_spark_config_str,
-        mock_get_signalfx_url,
         mock_get_docker_cmd,
         mock_get_webui_url,
         mock_run_docker_container,
@@ -578,13 +567,7 @@
     )
     def test_configure_and_run_docker_driver_resource_limits_config(
         self,
-<<<<<<< HEAD
-=======
-        mock_get_history_url,
-        mock_get_docker_cmd,
->>>>>>> 9346d3a2
         mock_create_spark_config_str,
-        mock_get_signalfx_url,
         mock_get_docker_cmd,
         mock_get_webui_url,
         mock_run_docker_container,
@@ -696,13 +679,7 @@
     )
     def test_configure_and_run_docker_driver_resource_limits(
         self,
-<<<<<<< HEAD
-=======
-        mock_get_history_url,
-        mock_get_docker_cmd,
->>>>>>> 9346d3a2
         mock_create_spark_config_str,
-        mock_get_signalfx_url,
         mock_get_docker_cmd,
         mock_get_webui_url,
         mock_run_docker_container,
@@ -786,13 +763,7 @@
 
     def test_configure_and_run_docker_container_nvidia(
         self,
-<<<<<<< HEAD
-=======
-        mock_get_history_url,
-        mock_get_docker_cmd,
->>>>>>> 9346d3a2
         mock_create_spark_config_str,
-        mock_get_signalfx_url,
         mock_get_docker_cmd,
         mock_get_webui_url,
         mock_run_docker_container,
@@ -828,13 +799,7 @@
 
     def test_configure_and_run_docker_container_mrjob(
         self,
-<<<<<<< HEAD
-=======
-        mock_get_history_url,
-        mock_get_docker_cmd,
->>>>>>> 9346d3a2
         mock_create_spark_config_str,
-        mock_get_signalfx_url,
         mock_get_docker_cmd,
         mock_get_webui_url,
         mock_run_docker_container,
@@ -870,13 +835,7 @@
 
     def test_dont_emit_metrics_for_inappropriate_commands(
         self,
-<<<<<<< HEAD
-=======
-        mock_get_history_url,
-        mock_get_docker_cmd,
->>>>>>> 9346d3a2
         mock_create_spark_config_str,
-        mock_get_signalfx_url,
         mock_get_docker_cmd,
         mock_get_webui_url,
         mock_run_docker_container,
