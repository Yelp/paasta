# Copyright 2015-2016 Yelp Inc.
#
# Licensed under the Apache License, Version 2.0 (the "License");
# you may not use this file except in compliance with the License.
# You may obtain a copy of the License at
#
#     http://www.apache.org/licenses/LICENSE-2.0
#
# Unless required by applicable law or agreed to in writing, software
# distributed under the License is distributed on an "AS IS" BASIS,
# WITHOUT WARRANTIES OR CONDITIONS OF ANY KIND, either express or implied.
# See the License for the specific language governing permissions and
# limitations under the License.
import asyncio

import pytest
from mock import Mock
from mock import patch
from pytest import raises

from paasta_tools.cli.cmds import mark_for_deployment
from paasta_tools.cli.cmds.mark_for_deployment import NoSuchCluster
from paasta_tools.cli.cmds.wait_for_deployment import get_latest_marked_version
from paasta_tools.cli.cmds.wait_for_deployment import paasta_wait_for_deployment
from paasta_tools.cli.cmds.wait_for_deployment import validate_version_is_latest
from paasta_tools.cli.utils import NoSuchService
from paasta_tools.kubernetes_tools import KubernetesDeploymentConfig
from paasta_tools.paastaapi import ApiException
from paasta_tools.remote_git import LSRemoteException
from paasta_tools.utils import DeploymentVersion
from paasta_tools.utils import TimeoutError


class fake_args:
    deploy_group = "test_deploy_group"
    service = "test_service"
    git_url = ""
    commit = "d670460b4b4aece5915caf5c68d12f560a9fe3e4"
    image_version = None
    soa_dir = "fake_soa_dir"
    timeout = 0
    verbose = False
    polling_interval = 5
    diagnosis_interval = 15
    time_before_first_diagnosis = 15


def fake_bounce_status_resp(**kwargs):
    response = Mock(  # default is a good response
        expected_instance_count=1,
        running_instance_count=1,
        desired_state="start",
        app_count=1,
        active_shas=[["abc123", "cfg"]],
        active_versions=[["abc123", None, "cfg"]],
        deploy_status="Running",
    )
    for k, v in kwargs.items():
        setattr(response, k, v)
    return response


@pytest.mark.parametrize(
    "side_effect,expected",
    [
        (ApiException(status=500, reason=""), False),  # api bad
        (ApiException(status=599, reason=""), False),  # temporary api issue
        (ApiException(status=404, reason=""), False),  # instance dne
        ([""], True),  # status=204 produces empty response
        (  # instance stopped
            [fake_bounce_status_resp(expected_instance_count=0)],
            True,
        ),
        ([fake_bounce_status_resp(desired_state="stop")], True),  # instance stopped
        (  # bounce in-progress
            [
                fake_bounce_status_resp(
                    active_shas=[["wrong1", "cfg"], ["abc123", "cfg"]],
                    active_versions=[["wrong1", None, "cfg"], ["abc123", None, "cfg"]],
                )
            ],
            False,
        ),
        (  # previous bounces not yet finished
            [
                fake_bounce_status_resp(
                    active_shas=[
                        ["wrong1", "cfg"],
                        ["wrong2", "cfg"],
                        ["abc123", "cfg"],
                    ],
                    active_versions=[
                        ["wrong1", None, "cfg"],
                        ["wrong2", None, "cfg"],
                        ["abc123", None, "cfg"],
                    ],
                )
            ],
            False,
        ),
        (  # bounce not started
            [
                fake_bounce_status_resp(
                    active_shas=[["wrong1", "cfg"]],
                    active_versions=[["wrong1", None, "cfg"]],
                )
            ],
            False,
        ),
        (  # instance not running
            [fake_bounce_status_resp(deploy_status="NotRunning")],
            False,
        ),
        (  # not enough instances up
            [fake_bounce_status_resp(expected_instance_count=10)],
            False,
        ),
        ([fake_bounce_status_resp()], True),  # completed
    ],
)
@patch("paasta_tools.cli.cmds.mark_for_deployment._log", autospec=True)
@patch(
    "paasta_tools.cli.cmds.mark_for_deployment.client.get_paasta_oapi_client",
    autospec=True,
)
def test_check_if_instance_is_done(
    mock_get_paasta_oapi_client, mock__log, side_effect, expected
):
    mock_paasta_api_client = Mock()
    mock_paasta_api_client.api_error = ApiException
    mock_paasta_api_client.service.bounce_status_instance.side_effect = side_effect
    mock_get_paasta_oapi_client.return_value = mock_paasta_api_client

    assert expected == mark_for_deployment.check_if_instance_is_done(
        service="fake_service",
        instance="fake_instance",
        cluster="fake_cluster",
<<<<<<< HEAD
        version=DeploymentVersion(sha="abc123", image_version=None),
        instance_config=mock_marathon_instance_config("fake_instance"),
=======
        git_sha="abc123",
        instance_config=mock_kubernetes_deployment_config("fake_instance"),
>>>>>>> fcba5cd6
    )


@patch(
    "paasta_tools.cli.cmds.mark_for_deployment.load_system_paasta_config", autospec=True
)
@patch(
    "paasta_tools.cli.cmds.mark_for_deployment.get_instance_configs_for_service_in_deploy_group_all_clusters",
    autospec=True,
)
@patch("paasta_tools.cli.cmds.mark_for_deployment._log", autospec=True)
@patch(
    "paasta_tools.cli.cmds.mark_for_deployment.check_if_instance_is_done", autospec=True
)
def test_wait_for_deployment(
    mock_check_if_instance_is_done,
    mock__log,
    mock_get_instance_configs_for_service_in_deploy_group_all_clusters,
    mock_load_system_paasta_config,
):
    mock_get_instance_configs_for_service_in_deploy_group_all_clusters.return_value = {
        "cluster1": [
            mock_kubernetes_deployment_config("instance1"),
            mock_kubernetes_deployment_config("instance2"),
            mock_kubernetes_deployment_config("instance3"),
        ],
    }

    def check_if_instance_is_done_side_effect(
        service, instance, cluster, version, instance_config, api=None
    ):
        return instance in ["instance1", "instance2"]

    mock_check_if_instance_is_done.side_effect = check_if_instance_is_done_side_effect

    mock_load_system_paasta_config.return_value.get_api_endpoints.return_value = {
        "cluster1": "some_url_1",
        "cluster2": "some_url_2",
    }

    mock_load_system_paasta_config.return_value.get_mark_for_deployment_max_polling_threads.return_value = (
        4
    )

    with raises(TimeoutError):
        with patch(
            "asyncio.as_completed", side_effect=[asyncio.TimeoutError], autospec=True
        ):
            asyncio.run(
                mark_for_deployment.wait_for_deployment(
                    "service", "fake_deploy_group", "somesha", "/nail/soa", 1
                )
            )

    mock_get_instance_configs_for_service_in_deploy_group_all_clusters.return_value = {
        "cluster1": [
            mock_kubernetes_deployment_config("instance1"),
            mock_kubernetes_deployment_config("instance2"),
        ],
        "cluster2": [
            mock_kubernetes_deployment_config("instance1"),
            mock_kubernetes_deployment_config("instance2"),
        ],
    }
    with patch("sys.stdout", autospec=True, flush=Mock()):
        assert (
            asyncio.run(
                mark_for_deployment.wait_for_deployment(
                    "service", "fake_deploy_group", "somesha", "/nail/soa", 5
                )
            )
            == 0
        )

    mock_get_instance_configs_for_service_in_deploy_group_all_clusters.return_value = {
        "cluster1": [
            mock_kubernetes_deployment_config("instance1"),
            mock_kubernetes_deployment_config("instance2"),
        ],
        "cluster2": [
            mock_kubernetes_deployment_config("instance1"),
            mock_kubernetes_deployment_config("instance3"),
        ],
    }
    with raises(TimeoutError):
        asyncio.run(
            mark_for_deployment.wait_for_deployment(
                "service", "fake_deploy_group", "somesha", "/nail/soa", 0
            )
        )


@patch(
    "paasta_tools.cli.cmds.mark_for_deployment.load_system_paasta_config", autospec=True
)
@patch(
    "paasta_tools.cli.cmds.mark_for_deployment.PaastaServiceConfigLoader", autospec=True
)
@patch("paasta_tools.cli.cmds.mark_for_deployment._log", autospec=True)
def test_wait_for_deployment_raise_no_such_cluster(
    mock__log,
    mock_paasta_service_config_loader,
    mock_load_system_paasta_config,
):
    mock_load_system_paasta_config.return_value.get_api_endpoints.return_value = {
        "cluster1": "some_url_1",
        "cluster2": "some_url_2",
    }

    mock_paasta_service_config_loader.return_value.clusters = ["cluster3"]
    with raises(NoSuchCluster):
        asyncio.run(
            mark_for_deployment.wait_for_deployment(
                "service", "deploy_group_3", "somesha", "/nail/soa", 0
            )
        )


@patch("paasta_tools.cli.cmds.wait_for_deployment.validate_service_name", autospec=True)
@patch("paasta_tools.cli.cmds.mark_for_deployment.wait_for_deployment", autospec=True)
def test_paasta_wait_for_deployment_return_1_when_no_such_service(
    mock_wait_for_deployment, mock_validate_service_name
):
    mock_validate_service_name.side_effect = NoSuchService("Some text")
    assert paasta_wait_for_deployment(fake_args) == 1
    assert mock_wait_for_deployment.call_args_list == []
    assert mock_validate_service_name.called


@patch("paasta_tools.cli.cmds.wait_for_deployment.validate_service_name", autospec=True)
@patch("paasta_tools.cli.cmds.wait_for_deployment.list_deploy_groups", autospec=True)
@patch("paasta_tools.cli.cmds.mark_for_deployment.wait_for_deployment", autospec=True)
def test_paasta_wait_for_deployment_return_1_when_deploy_group_not_found(
    mock_wait_for_deployment, mock_list_deploy_groups, mock_validate_service_name
):
    mock_list_deploy_groups.return_value = {"another_test_deploy_group"}
    assert paasta_wait_for_deployment(fake_args) == 1
    assert mock_wait_for_deployment.call_args_list == []
    assert mock_validate_service_name.called


@patch(
    "paasta_tools.cli.cmds.mark_for_deployment.load_system_paasta_config", autospec=True
)
@patch(
    "paasta_tools.cli.cmds.mark_for_deployment.PaastaServiceConfigLoader", autospec=True
)
@patch("paasta_tools.cli.cmds.wait_for_deployment.validate_service_name", autospec=True)
@patch("paasta_tools.cli.cmds.wait_for_deployment.validate_git_sha", autospec=True)
@patch(
    "paasta_tools.cli.cmds.wait_for_deployment.validate_version_is_latest",
    autospec=True,
)
@patch("paasta_tools.cli.cmds.wait_for_deployment.list_deploy_groups", autospec=True)
@patch("paasta_tools.cli.cmds.mark_for_deployment._log", autospec=True)
@patch("paasta_tools.cli.cmds.wait_for_deployment._log", autospec=True)
def test_paasta_wait_for_deployment_return_0_when_no_instances_in_deploy_group(
    mock__log1,
    mock__log2,
    mock_list_deploy_groups,
    mock_validate_version_is_latest,
    mock_validate_git_sha,
    mock_validate_service_name,
    mock_paasta_service_config_loader,
    mock_load_system_paasta_config,
    system_paasta_config,
):
    mock__log1.return_value = None
    mock__log2.return_value = None
    mock_load_system_paasta_config.return_value = system_paasta_config
    mock_paasta_service_config_loader.return_value.instance_configs.return_value = [
        mock_kubernetes_deployment_config("some_instance")
    ]
    mock_list_deploy_groups.return_value = {"test_deploy_group"}
    mock_validate_git_sha.return_value = fake_args.commit
    assert paasta_wait_for_deployment(fake_args) == 0
    assert mock_validate_service_name.called


@patch("paasta_tools.cli.cmds.wait_for_deployment.list_remote_refs", autospec=True)
def test_get_latest_marked_version_good(mock_list_remote_refs):
    mock_list_remote_refs.return_value = {
        "refs/tags/paasta-fake_group1-20161129T203750-deploy": "968b948b3fca457326718dc7b2e278f89ccc5c87",
        "refs/tags/paasta-fake_group1-20161117T122449-deploy": "eac9a6d7909d09ffec00538bbc43b64502aa2dc0",
        "refs/tags/paasta-fake_group2-20161125T095651-deploy": "a4911648beb2e53886658ba7ea7eb93d582d754c",
        "refs/tags/paasta-fake_group1.everywhere-20161109T223959-deploy": "71e97ec397a3f0e7c4ee46e8ea1e2982cbcb0b79",
    }
    assert get_latest_marked_version("", "fake_group1") == DeploymentVersion(
        sha="968b948b3fca457326718dc7b2e278f89ccc5c87", image_version=None
    )


@patch("paasta_tools.cli.cmds.wait_for_deployment.list_remote_refs", autospec=True)
def test_get_latest_marked_version_with_image_good(mock_list_remote_refs):
    mock_list_remote_refs.return_value = {
        "refs/tags/paasta-fake_group1+20161128image-20161129T203750-deploy": "968b948b3fca457326718dc7b2e278f89ccc5c87",
        "refs/tags/paasta-fake_group1-20161117T122449-deploy": "eac9a6d7909d09ffec00538bbc43b64502aa2dc0",
        "refs/tags/paasta-fake_group2-20161125T095651-deploy": "a4911648beb2e53886658ba7ea7eb93d582d754c",
        "refs/tags/paasta-fake_group1.everywhere-20161109T223959-deploy": "71e97ec397a3f0e7c4ee46e8ea1e2982cbcb0b79",
    }
    assert get_latest_marked_version("", "fake_group1") == DeploymentVersion(
        sha="968b948b3fca457326718dc7b2e278f89ccc5c87", image_version="20161128image"
    )


@patch("paasta_tools.cli.cmds.wait_for_deployment.list_remote_refs", autospec=True)
def test_get_latest_marked_version_bad(mock_list_remote_refs):
    mock_list_remote_refs.return_value = {
        "refs/tags/paasta-fake_group2-20161129T203750-deploy": "968b948b3fca457326718dc7b2e278f89ccc5c87"
    }
    assert get_latest_marked_version("", "fake_group1") is None


@patch("paasta_tools.cli.cmds.wait_for_deployment.list_remote_refs", autospec=True)
def test_validate_deploy_group_when_is_git_not_available(mock_list_remote_refs, capsys):
    test_error_message = "Git error"
    mock_list_remote_refs.side_effect = LSRemoteException(test_error_message)
    assert (
        validate_version_is_latest(
            DeploymentVersion(sha="fake sha", image_version=None),
            "fake_git_url",
            "fake_group",
            "fake_service",
        )
        is None
    )


def mock_kubernetes_deployment_config(fake_name) -> "KubernetesDeploymentConfig":
    return KubernetesDeploymentConfig(
        service="fake_service",
        cluster="fake_cluster",
        instance=fake_name,
        config_dict={"deploy_group": "fake_deploy_group"},
        branch_dict=None,
        soa_dir="fake_soa_dir",
    )


def test_compose_timeout_message():
    remaining_instances = {
        "cluster1": ["instance1", "instance2"],
        "cluster2": ["instance3"],
        "cluster3": [],
    }

    message = mark_for_deployment.compose_timeout_message(
        remaining_instances,
        1,
        "fake_group",
        "someservice",
        DeploymentVersion(sha="some_git_sha", image_version="extrastuff"),
    )
    assert (
        "  paasta status -c cluster1 -s someservice -i instance1,instance2" in message
    )
    assert "  paasta status -c cluster2 -s someservice -i instance3" in message
    assert (
        "  paasta logs -c cluster1 -s someservice -i instance1,instance2 -C deploy -l 1000"
        in message
    )
    assert (
        "  paasta logs -c cluster2 -s someservice -i instance3 -C deploy -l 1000"
        in message
    )
    assert (
        " paasta wait-for-deployment -s someservice -l fake_group -c some_git_sha --image-version extrastuff"
        in message
    )<|MERGE_RESOLUTION|>--- conflicted
+++ resolved
@@ -135,13 +135,8 @@
         service="fake_service",
         instance="fake_instance",
         cluster="fake_cluster",
-<<<<<<< HEAD
         version=DeploymentVersion(sha="abc123", image_version=None),
-        instance_config=mock_marathon_instance_config("fake_instance"),
-=======
-        git_sha="abc123",
         instance_config=mock_kubernetes_deployment_config("fake_instance"),
->>>>>>> fcba5cd6
     )
 
 
