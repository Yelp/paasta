--- conflicted
+++ resolved
@@ -294,56 +294,6 @@
 @patch(
     "paasta_tools.paasta_service_config_loader.load_v2_deployments_json", autospec=True
 )
-<<<<<<< HEAD
-@patch("paasta_tools.marathon_tools.load_v2_deployments_json", autospec=True)
-@patch(
-    "paasta_tools.paasta_service_config_loader.load_service_instance_configs",
-    autospec=True,
-)
-@patch(
-    "paasta_tools.marathon_tools.load_service_instance_config",
-    autospec=True,
-)
-def test_old_and_new_ways_load_the_same_marathon_configs(
-    mock_marathon_tools_load_service_instance_config,
-    mock_load_service_instance_configs,
-    mock_marathon_tools_load_deployments_json,
-    mock_load_deployments_json,
-):
-    mock_load_service_instance_configs.return_value = marathon_cluster_config()
-    mock_marathon_tools_load_service_instance_config.side_effect = [
-        marathon_cluster_config().get("main"),
-        marathon_cluster_config().get("canary"),
-    ]
-    mock_load_deployments_json.return_value = deployment_json()
-    mock_marathon_tools_load_deployments_json.return_value = deployment_json()
-    s = create_test_service()
-    expected = [
-        load_marathon_service_config(
-            service=TEST_SERVICE_NAME,
-            instance="main",
-            cluster=TEST_CLUSTER_NAME,
-            load_deployments=True,
-            soa_dir=TEST_SOA_DIR,
-        ),
-        load_marathon_service_config(
-            service=TEST_SERVICE_NAME,
-            instance="canary",
-            cluster=TEST_CLUSTER_NAME,
-            load_deployments=True,
-            soa_dir=TEST_SOA_DIR,
-        ),
-    ]
-    assert (
-        list(s.instance_configs(TEST_CLUSTER_NAME, MarathonServiceConfig)) == expected
-    )
-
-
-@patch(
-    "paasta_tools.paasta_service_config_loader.load_v2_deployments_json", autospec=True
-)
-=======
->>>>>>> fcba5cd6
 @patch("paasta_tools.adhoc_tools.load_v2_deployments_json", autospec=True)
 @patch(
     "paasta_tools.paasta_service_config_loader.load_service_instance_configs",
