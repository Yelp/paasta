--- conflicted
+++ resolved
@@ -202,70 +202,6 @@
     )
 
 
-<<<<<<< HEAD
-@mock.patch(
-    "paasta_tools.utils.socket.getservbyname",
-    autospec=True,
-)
-@mock.patch(
-    "paasta_tools.smartstack_tools.marathon_tools.load_service_namespace_config",
-    autospec=True,
-)
-@mock.patch(
-    "paasta_tools.smartstack_tools.get_replication_for_all_services", autospec=True
-)
-@mock.patch(
-    "paasta_tools.smartstack_tools.envoy_tools.get_replication_for_all_services",
-    autospec=True,
-)
-def test_get_replication_for_instance_mesos(
-    mock_envoy_tools_get_replication_for_all_services,
-    mock_smartstack_tools_get_replication_for_all_services,
-    mock_load_service_namespace_config,
-    mock_socket_getservbyname,
-    system_paasta_config,
-):
-    mock_mesos_slaves = [
-        {
-            "hostname": "host1",
-            "attributes": {"region": "fake_region1", "pool": "default"},
-        },
-        {
-            "hostname": "host2",
-            "attributes": {"region": "fake_region1", "pool": "cool_pool"},
-        },
-    ]
-    instance_config = mock.Mock(service="fake_service", instance="fake_instance")
-    instance_config.get_pool.return_value = "cool_pool"
-    mock_smartstack_tools_get_replication_for_all_services.return_value = {
-        "fake_service.fake_instance": 20
-    }
-    mock_envoy_tools_get_replication_for_all_services.return_value = {
-        "fake_service.fake_instance": 20
-    }
-    mock_load_service_namespace_config.return_value.get_discover.return_value = "region"
-    mock_socket_getservbyname.return_value = mock.Mock()
-    checker = smartstack_tools.MesosSmartstackEnvoyReplicationChecker(
-        mesos_slaves=mock_mesos_slaves, system_paasta_config=system_paasta_config
-    )
-    assert checker.get_replication_for_instance(instance_config) == {
-        "Smartstack": {"fake_region1": {"fake_service.fake_instance": 20}},
-        "Envoy": {"fake_region1": {"fake_service.fake_instance": 20}},
-    }
-    mock_smartstack_tools_get_replication_for_all_services.assert_called_once_with(
-        synapse_host="host2",
-        synapse_port=system_paasta_config.get_synapse_port(),
-        synapse_haproxy_url_format=system_paasta_config.get_synapse_haproxy_url_format(),
-    )
-    mock_envoy_tools_get_replication_for_all_services.assert_called_once_with(
-        envoy_host="host2",
-        envoy_admin_port=system_paasta_config.get_envoy_admin_port(),
-        envoy_admin_endpoint_format=system_paasta_config.get_envoy_admin_endpoint_format(),
-    )
-
-
-=======
->>>>>>> fcba5cd6
 def test_are_services_up_on_port():
     with mock.patch(
         "paasta_tools.smartstack_tools.get_multiple_backends", autospec=True
