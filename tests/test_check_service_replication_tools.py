import mock

from paasta_tools import check_services_replication_tools


def test_main_kubernetes():
    with mock.patch(
        "paasta_tools.check_services_replication_tools.check_services_replication",
        autospec=True,
    ) as mock_check_services_replication, mock.patch(
        "paasta_tools.check_services_replication_tools.parse_args", autospec=True
    ) as mock_parse_args, mock.patch(
        "paasta_tools.check_services_replication_tools.get_kubernetes_pods_and_nodes",
        autospec=True,
        return_value=([mock.Mock()], [mock.Mock()]),
    ), mock.patch(
        "paasta_tools.check_services_replication_tools.load_system_paasta_config",
        autospec=True,
    ) as mock_load_system_paasta_config, mock.patch(
<<<<<<< HEAD
        "paasta_tools.check_services_replication_tools.yelp_meteorite",
        autospec=True,
    ) as mock_yelp_meteorite, mock.patch(
        "paasta_tools.check_services_replication_tools.metrics_lib.system_timer",
        autospec=True,
    ) as mock_system_timer, mock.patch(
        "paasta_tools.check_services_replication_tools.sys.exit",
        autospec=True,
=======
        "paasta_tools.check_services_replication_tools.yelp_meteorite", autospec=True,
    ) as mock_yelp_meteorite, mock.patch(
        "paasta_tools.check_services_replication_tools.sys.exit", autospec=True,
>>>>>>> fcba5cd6
    ) as mock_sys_exit:
        mock_parse_args.return_value.under_replicated_crit_pct = 5
        mock_parse_args.return_value.min_count_critical = 1
        mock_parse_args.return_value.dry_run = False
<<<<<<< HEAD

        mock_check_services_replication.return_value = (6, 100)

        check_services_replication_tools.main(
            instance_type_class=None, check_service_replication=None, namespace="test"
=======
        mock_check_services_replication.return_value = (6, 100)

        check_services_replication_tools.main(
            instance_type_class=None, check_service_replication=None, namespace="baz",
>>>>>>> fcba5cd6
        )
        assert mock_check_services_replication.called

        mock_yelp_meteorite.create_gauge.assert_called_once_with(
            "paasta.pct_services_under_replicated",
            {
                "paasta_cluster": mock_load_system_paasta_config.return_value.get_cluster.return_value,
                "scheduler": "kubernetes",
            },
        )
        mock_gauge = mock_yelp_meteorite.create_gauge.return_value
        mock_gauge.set.assert_called_once_with(6)

<<<<<<< HEAD
        mock_timer = mock_system_timer.return_value
        assert mock_timer.start.called
        mock_timer.stop.assert_called_once_with(tmp_dimensions={"result": 2})
=======
>>>>>>> fcba5cd6
        mock_sys_exit.assert_called_once_with(2)


def test_check_services_replication():
    soa_dir = "anw"
    instance_config = mock.Mock()
    instance_config.get_docker_image.return_value = True
    with mock.patch(
        "paasta_tools.check_services_replication_tools.list_services",
        autospec=True,
        return_value=["a"],
    ), mock.patch(
        "paasta_tools.check_kubernetes_services_replication.check_kubernetes_pod_replication",
        autospec=True,
    ) as mock_check_service_replication, mock.patch(
        "paasta_tools.check_services_replication_tools.PaastaServiceConfigLoader",
        autospec=True,
    ) as mock_paasta_service_config_loader, mock.patch(
        "paasta_tools.check_services_replication_tools.KubeClient", autospec=True
    ) as mock_kube_client:
        mock_kube_client.return_value = mock.Mock()
        mock_paasta_service_config_loader.return_value.instance_configs.return_value = [
            instance_config
        ]
        mock_client = mock.Mock()
        mock_client.list_tasks.return_value = []
        mock_replication_checker = mock.Mock()
        mock_pods = [mock.Mock(), mock.Mock()]
        mock_check_service_replication.return_value = True

        (
            count_under_replicated,
            total,
        ) = check_services_replication_tools.check_services_replication(
            soa_dir=soa_dir,
            cluster="westeros-prod",
            service_instances=[],
            instance_type_class=None,
            check_service_replication=mock_check_service_replication,
            replication_checker=mock_replication_checker,
            all_pods=mock_pods,
            dry_run=True,
        )
        mock_paasta_service_config_loader.assert_called_once_with(
            service="a", soa_dir=soa_dir
        )
        instance_config.get_docker_image.assert_called_once_with()
        mock_check_service_replication.assert_called_once_with(
            instance_config=instance_config,
            all_pods=mock_pods,
            replication_checker=mock_replication_checker,
            dry_run=True,
        )
        assert count_under_replicated == 0
        assert total == 1<|MERGE_RESOLUTION|>--- conflicted
+++ resolved
@@ -17,7 +17,6 @@
         "paasta_tools.check_services_replication_tools.load_system_paasta_config",
         autospec=True,
     ) as mock_load_system_paasta_config, mock.patch(
-<<<<<<< HEAD
         "paasta_tools.check_services_replication_tools.yelp_meteorite",
         autospec=True,
     ) as mock_yelp_meteorite, mock.patch(
@@ -26,27 +25,15 @@
     ) as mock_system_timer, mock.patch(
         "paasta_tools.check_services_replication_tools.sys.exit",
         autospec=True,
-=======
-        "paasta_tools.check_services_replication_tools.yelp_meteorite", autospec=True,
-    ) as mock_yelp_meteorite, mock.patch(
-        "paasta_tools.check_services_replication_tools.sys.exit", autospec=True,
->>>>>>> fcba5cd6
     ) as mock_sys_exit:
         mock_parse_args.return_value.under_replicated_crit_pct = 5
         mock_parse_args.return_value.min_count_critical = 1
         mock_parse_args.return_value.dry_run = False
-<<<<<<< HEAD
 
         mock_check_services_replication.return_value = (6, 100)
 
         check_services_replication_tools.main(
             instance_type_class=None, check_service_replication=None, namespace="test"
-=======
-        mock_check_services_replication.return_value = (6, 100)
-
-        check_services_replication_tools.main(
-            instance_type_class=None, check_service_replication=None, namespace="baz",
->>>>>>> fcba5cd6
         )
         assert mock_check_services_replication.called
 
@@ -60,12 +47,9 @@
         mock_gauge = mock_yelp_meteorite.create_gauge.return_value
         mock_gauge.set.assert_called_once_with(6)
 
-<<<<<<< HEAD
         mock_timer = mock_system_timer.return_value
         assert mock_timer.start.called
         mock_timer.stop.assert_called_once_with(tmp_dimensions={"result": 2})
-=======
->>>>>>> fcba5cd6
         mock_sys_exit.assert_called_once_with(2)
 
 
