--- conflicted
+++ resolved
@@ -49,11 +49,8 @@
 logger = logging.getLogger(__name__)
 REMOTE_RUN_JOB_LABEL = "remote-run"
 POD_OWNER_LABEL = paasta_prefixed("pod_owner")
-<<<<<<< HEAD
 TOOLBOX_MOCK_SERVICE = "prod-toolbox"
-=======
 DEFAULT_MAX_DURATION_LIMIT = 8 * 60 * 60  # 8 hours
->>>>>>> 1cabc33f
 
 
 class RemoteRunError(Exception):
