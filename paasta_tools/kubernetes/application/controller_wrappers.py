import logging
import threading
from abc import ABC
from abc import abstractmethod
from time import sleep
from typing import Optional
from typing import Union

from kubernetes.client import V1beta1PodDisruptionBudget
from kubernetes.client import V1DeleteOptions
from kubernetes.client import V1Deployment
from kubernetes.client import V1StatefulSet
from kubernetes.client.rest import ApiException

from paasta_tools.kubernetes_tools import create_deployment
from paasta_tools.kubernetes_tools import create_pod_disruption_budget
from paasta_tools.kubernetes_tools import create_stateful_set
from paasta_tools.kubernetes_tools import force_delete_pods
from paasta_tools.kubernetes_tools import KubeClient
from paasta_tools.kubernetes_tools import KubeDeployment
from paasta_tools.kubernetes_tools import KubernetesDeploymentConfig
<<<<<<< HEAD
=======
from paasta_tools.kubernetes_tools import KubernetesDeploymentConfigDict
from paasta_tools.kubernetes_tools import list_all_deployments
>>>>>>> 413e0165
from paasta_tools.kubernetes_tools import load_kubernetes_service_config_no_cache
from paasta_tools.kubernetes_tools import pod_disruption_budget_for_service_instance
from paasta_tools.kubernetes_tools import update_deployment
from paasta_tools.kubernetes_tools import update_stateful_set
from paasta_tools.utils import SystemPaastaConfig


class Application(ABC):
    def __init__(
        self,
        item: Union[V1Deployment, V1StatefulSet],
        logging=logging.getLogger(__name__),
    ) -> None:
        """
        This Application wrapper is an interface for creating/deleting k8s deployments and statefulsets
        soa_config is KubernetesDeploymentConfig. It is not loaded in init because it is not always required.
        :param item: Kubernetes Object(V1Deployment/V1StatefulSet) that has already been filled up.
        :param logging: where logs go
        """
        if not item.metadata.namespace:
            item.metadata.namespace = "paasta"
        self.kube_deployment = KubeDeployment(
            service=item.metadata.labels["yelp.com/paasta_service"],
            instance=item.metadata.labels["yelp.com/paasta_instance"],
            git_sha=item.metadata.labels["yelp.com/paasta_git_sha"],
            config_sha=item.metadata.labels["yelp.com/paasta_config_sha"],
            replicas=item.spec.replicas,
        )
        self.item = item
        self.soa_config = None  # type: KubernetesDeploymentConfig
        self.logging = logging

    def load_local_config(
        self, soa_dir: str, system_paasta_config: SystemPaastaConfig
    ) -> Optional[KubernetesDeploymentConfig]:
        if not self.soa_config:
            self.soa_config = load_kubernetes_service_config_no_cache(
                service=self.kube_deployment.service,
                instance=self.kube_deployment.instance,
                cluster=system_paasta_config.get_cluster(),
                soa_dir=soa_dir,
            )
        return self.soa_config

    def __str__(self):
        service = self.kube_deployment.service
        instance = self.kube_deployment.instance
        git_sha = self.kube_deployment.git_sha
        config_sha = self.kube_deployment.config_sha
        return f"{service}-{instance}-{git_sha}-{config_sha}"

    @abstractmethod
    def deep_delete(self, kube_client: KubeClient) -> None:
        """
        Remove all controllers, pods, and pod disruption budgets related to this application
        :param kube_client:
        """
        pass

    def create(self, kube_client: KubeClient):
        """
        Create all controllers, HPA, and pod disruption budgets related to this application
        :param kube_client:
        """
        pass

    def update(self, kube_client: KubeClient):
        """
        Update all controllers, HPA, and pod disruption budgets related to this application
        :param kube_client:
        """
        pass

    def delete_pod_disruption_budget(self, kube_client: KubeClient) -> None:
        try:
            kube_client.policy.delete_namespaced_pod_disruption_budget(
                name=self.item.metadata.name,
                namespace=self.item.metadata.namespace,
                body=V1DeleteOptions(),
            )
        except ApiException as e:
            if e.status == 404:
                # Deployment does not exist, nothing to delete but
                # we can consider this a success.
                self.logging.debug(
                    "not deleting nonexistent pod disruption budget/{} from namespace/{}".format(
                        self.item.metadata.name, self.item.metadata.namespace
                    )
                )
            else:
                raise
        else:
            self.logging.info(
                "deleted pod disruption budget/{} from namespace/{}".format(
                    self.item.metadata.name, self.item.metadata.namespace
                )
            )

    def ensure_pod_disruption_budget(
        self, kube_client: KubeClient
    ) -> V1beta1PodDisruptionBudget:
        pdr = pod_disruption_budget_for_service_instance(
            service=self.kube_deployment.service,
            instance=self.kube_deployment.instance,
            max_unavailable="{}%".format(
                int((1 - self.soa_config.get_bounce_margin_factor()) * 100)
            ),
        )
        try:
            existing_pdr = kube_client.policy.read_namespaced_pod_disruption_budget(
                name=pdr.metadata.name, namespace=pdr.metadata.namespace
            )
        except ApiException as e:
            if e.status == 404:
                existing_pdr = None
            else:
                raise

        if existing_pdr:
            if existing_pdr.spec.max_unavailable != pdr.spec.max_unavailable:
                logging.debug(f"Updating poddisruptionbudget {pdr.metadata.name}")
                return kube_client.policy.patch_namespaced_pod_disruption_budget(
                    name=pdr.metadata.name, namespace=pdr.metadata.namespace, body=pdr
                )
            else:
                logging.debug(f"poddisruptionbudget {pdr.metadata.name} up to date")
        else:
            logging.debug(f"creating poddisruptionbudget {pdr.metadata.name}")
            return create_pod_disruption_budget(
                kube_client=kube_client, pod_disruption_budget=pdr
            )


class DeploymentWrapper(Application):
    def deep_delete(self, kube_client: KubeClient) -> None:
        """
        Remove all controllers, pods, and pod disruption budgets related to this application
        :param kube_client:
        """
        delete_options = V1DeleteOptions(propagation_policy="Foreground")
        try:
            kube_client.deployments.delete_namespaced_deployment(
                self.item.metadata.name,
                self.item.metadata.namespace,
                body=delete_options,
            )
        except ApiException as e:
            if e.status == 404:
                # Deployment does not exist, nothing to delete but
                # we can consider this a success.
                self.logging.debug(
                    "not deleting nonexistent deploy/{} from namespace/{}".format(
                        self.item.metadata.name, self.item.metadata.namespace
                    )
                )
            else:
                raise
        else:
            self.logging.info(
                "deleted deploy/{} from namespace/{}".format(
                    self.item.metadata.name, self.item.metadata.namespace
                )
            )
        self.delete_pod_disruption_budget(kube_client)
        self.delete_horizontal_pod_autoscaler(kube_client)

    def get_existing_app(self, kube_client: KubeClient):
        return kube_client.deployments.read_namespaced_deployment(
            name=self.item.metadata.name, namespace=self.item.metadata.namespace
        )

    def create(self, kube_client: KubeClient) -> None:
        create_deployment(kube_client=kube_client, formatted_deployment=self.item)
        self.ensure_pod_disruption_budget(kube_client)
        self.sync_horizontal_pod_autoscaler(kube_client)

    def deep_delete_and_create(self, kube_client: KubeClient) -> None:
        self.deep_delete(kube_client)
        timer = 0
        while (
            self.kube_deployment in set(list_all_deployments(kube_client))
            and timer < 60
        ):
            sleep(1)
            timer += 1

        if timer >= 60 and self.kube_deployment in set(
            list_all_deployments(kube_client)
        ):
            try:
                force_delete_pods(
                    self.item.metadata.name,
                    self.kube_deployment.service,
                    self.kube_deployment.instance,
                    self.item.metadata.namespace,
                    kube_client,
                )
            except ApiException as e:
                if e.status == 404:
                    # Deployment does not exist, nothing to delete but
                    # we can consider this a success.
                    self.logging.debug(
                        "not deleting nonexistent deploy/{} from namespace/{}".format(
                            self.kube_deployment.service, self.item.metadata.namespace
                        )
                    )
                else:
                    raise
        else:
            self.logging.info(
                "deleted deploy/{} from namespace/{}".format(
                    self.kube_deployment.service, self.item.metadata.namespace
                )
            )
        self.create(kube_client=kube_client)

    def update(self, kube_client: KubeClient) -> None:
        # If HPA is enabled, do not update replicas.
        # In all other cases, replica is set to max(instances, min_instances)
<<<<<<< HEAD
        if self.should_have_hpa() is None:
=======
        if self.get_soa_config().get("bounce_method", "") == "brutal":
            threading.Thread(
                target=self.deep_delete_and_create, args=[KubeClient()]
            ).start()
            return
        if self.get_soa_config().get("instances") is not None:
>>>>>>> 413e0165
            self.item.spec.replicas = self.get_existing_app(kube_client).spec.replicas
        update_deployment(kube_client=kube_client, formatted_deployment=self.item)
        self.ensure_pod_disruption_budget(kube_client)
        self.sync_horizontal_pod_autoscaler(kube_client)

    def should_have_hpa(self):
        return (
            self.soa_config.get_max_instances() is not None
            # with bespoke autoscaler, setup_kubernetes_job sets the number of instances directly; no HPA is required.
            and self.soa_config.get_autoscaling_params()["decision_policy"] != "bespoke"
        )

    def sync_horizontal_pod_autoscaler(self, kube_client: KubeClient) -> None:
        """
        In order for autoscaling to work, there needs to be at least two configurations
        min_instnace, max_instance, and there cannot be instance.
        """
        self.logging.info(
            f"Syncing HPA setting for {self.item.metadata.name}/name in {self.item.metadata.namespace}"
        )
        hpa_exists = self.exists_hpa(kube_client)
        # NO autoscaling
        if not self.should_have_hpa():
            # Remove HPA if autoscaling is disabled
            if hpa_exists:
                self.delete_horizontal_pod_autoscaler(kube_client)
            return

        body = self.soa_config.get_autoscaling_metric_spec(
            name=self.item.metadata.name, namespace=self.item.metadata.namespace
        )
        if not body:
            raise Exception(
                f"CRIT: autoscaling misconfigured for {self.kube_deployment.service}."
                + f"{self.kube_deployment.instance}.Please correct the configuration and update pre-commit hook."
            )
        self.logging.debug(body)
        if not hpa_exists:
            self.logging.info(
                f"Creating new HPA for {self.item.metadata.name}/name in {self.item.metadata.namespace}"
            )
            kube_client.autoscaling.create_namespaced_horizontal_pod_autoscaler(
                namespace=self.item.metadata.namespace, body=body, pretty=True
            )
        else:
            self.logging.info(
                f"Updating new HPA for {self.item.metadata.name}/name in {self.item.metadata.namespace}/namespace"
            )
            kube_client.autoscaling.patch_namespaced_horizontal_pod_autoscaler(
                name=self.item.metadata.name,
                namespace=self.item.metadata.namespace,
                body=body,
                pretty=True,
            )

    def exists_hpa(self, kube_client: KubeClient) -> bool:
        return (
            len(
                kube_client.autoscaling.list_namespaced_horizontal_pod_autoscaler(
                    field_selector=f"metadata.name={self.item.metadata.name}",
                    namespace=self.item.metadata.namespace,
                ).items
            )
            > 0
        )

    def delete_horizontal_pod_autoscaler(self, kube_client: KubeClient) -> None:
        try:
            kube_client.autoscaling.delete_namespaced_horizontal_pod_autoscaler(
                name=self.item.metadata.name,
                namespace=self.item.metadata.namespace,
                body=V1DeleteOptions(),
            )
        except ApiException as e:
            if e.status == 404:
                # Deployment does not exist, nothing to delete but
                # we can consider this a success.
                self.logging.debug(
                    f"not deleting nonexistent HPA/{self.item.metadata.name} from namespace/{self.item.metadata.namespace}"
                )
            else:
                raise
        else:
            self.logging.info(
                "deleted HPA/{} from namespace/{}".format(
                    self.item.metadata.name, self.item.metadata.namespace
                )
            )


class StatefulSetWrapper(Application):
    def deep_delete(self, kube_client: KubeClient) -> None:
        """
        Remove all controllers, pods, and pod disruption budgets related to this application
        :param kube_client:
        """
        delete_options = V1DeleteOptions(propagation_policy="Foreground")
        try:
            kube_client.deployments.delete_namespaced_stateful_set(
                self.item.metadata.name,
                self.item.metadata.namespace,
                body=delete_options,
            )
        except ApiException as e:
            if e.status == 404:
                # StatefulSet does not exist, nothing to delete but
                # we can consider this a success.
                self.logging.debug(
                    "not deleting nonexistent statefulset/{} from namespace/{}".format(
                        self.item.metadata.name, self.item.metadata.namespace
                    )
                )
            else:
                raise
        else:
            self.logging.info(
                "deleted statefulset/{} from namespace/{}".format(
                    self.item.metadata.name, self.item.metadata.namespace
                )
            )
        self.delete_pod_disruption_budget(kube_client)

    def create(self, kube_client: KubeClient):
        create_stateful_set(kube_client=kube_client, formatted_stateful_set=self.item)
        self.ensure_pod_disruption_budget(kube_client)

    def update(self, kube_client: KubeClient):
        update_stateful_set(kube_client=kube_client, formatted_stateful_set=self.item)
        self.ensure_pod_disruption_budget(kube_client)<|MERGE_RESOLUTION|>--- conflicted
+++ resolved
@@ -19,11 +19,7 @@
 from paasta_tools.kubernetes_tools import KubeClient
 from paasta_tools.kubernetes_tools import KubeDeployment
 from paasta_tools.kubernetes_tools import KubernetesDeploymentConfig
-<<<<<<< HEAD
-=======
-from paasta_tools.kubernetes_tools import KubernetesDeploymentConfigDict
 from paasta_tools.kubernetes_tools import list_all_deployments
->>>>>>> 413e0165
 from paasta_tools.kubernetes_tools import load_kubernetes_service_config_no_cache
 from paasta_tools.kubernetes_tools import pod_disruption_budget_for_service_instance
 from paasta_tools.kubernetes_tools import update_deployment
@@ -243,16 +239,12 @@
     def update(self, kube_client: KubeClient) -> None:
         # If HPA is enabled, do not update replicas.
         # In all other cases, replica is set to max(instances, min_instances)
-<<<<<<< HEAD
-        if self.should_have_hpa() is None:
-=======
-        if self.get_soa_config().get("bounce_method", "") == "brutal":
+        if self.soa_config.config_dict.get("bounce_method", "") == "brutal":
             threading.Thread(
                 target=self.deep_delete_and_create, args=[KubeClient()]
             ).start()
             return
-        if self.get_soa_config().get("instances") is not None:
->>>>>>> 413e0165
+        if self.should_have_hpa() is None:
             self.item.spec.replicas = self.get_existing_app(kube_client).spec.replicas
         update_deployment(kube_client=kube_client, formatted_deployment=self.item)
         self.ensure_pod_disruption_budget(kube_client)
