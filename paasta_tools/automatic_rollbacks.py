import abc
import asyncio
import json
import logging
from typing import Collection
from typing import Iterator
from typing import Mapping
from typing import TYPE_CHECKING

import requests
import transitions.extensions
from mypy_extensions import TypedDict

from paasta_tools.slack import get_slack_client
try:
    from scribereader import scribereader
except ImportError:
    scribereader = None

SLACK_WEBHOOK_STREAM = 'stream_slack_incoming_webhook'
SCRIBE_ENV = 'uswest1-prod'
log = logging.getLogger(__name__)


def get_slack_blocks_for_initial_deployment(message, last_action=None, status=None, active_button=None):
    blocks = [
        {
            "type": "section",
            "text": {
                "type": "mrkdwn",
                "text": message,
            },
        },
        {"type": "divider"},
        {
            "type": "section",
            "text": {
                "type": "mrkdwn",
                "text": f"Status: {status}\nLast action: {last_action}",
            },
        },
        {
            "type": "actions",
            "block_id": "deployment_actions",
            "elements": get_button_elements(["rollback", "forward"], active_button=active_button),
        },
    ]
    return blocks


def get_button_element(button, is_active):
    active_button_texts = {
        "rollback": "Rolling Back :zombocom: (Not Impl.)",
        "forward": "Rolling Forward :zombocom: (Not Impl.)",
    }

    inactive_button_texts = {
        "rollback": "Roll Back :arrow_backward: (Not Impl.)",
        "forward": "Continue Forward :arrow_forward: (Not Impl.)",
    }

    if is_active is True:
        confirm = False
        text = active_button_texts[button]
    else:
        confirm = get_confirmation_object(button)
        text = inactive_button_texts[button]

    element = {
        "type": "button",
        "text": {
            "type": "plain_text",
            "text": text,
            "emoji": True,
        },
        "confirm": confirm,
        "value": button,
    }
    if not confirm:
        del element["confirm"]
    return element


def get_button_elements(buttons, active_button=None):
    elements = []
    for button in buttons:
        is_active = button == active_button
        elements.append(
            get_button_element(button=button, is_active=is_active),
        )
    return elements


def get_confirmation_object(action):
    return {
        "title": {
            "type": "plain_text",
            "text": "Are you sure?",
        },
        "text": {
            "type": "mrkdwn",
            "text": f"Did you mean to press {action}?",
        },
        "confirm": {
            "type": "plain_text",
            "text": "Yes. Do it!",
        },
        "deny": {
            "type": "plain_text",
            "text": "Stop, I've changed my mind!",
        },
    }


class ButtonPress():
    def __init__(self, event):
        self.event = event
        self.username = event["user"]["username"]
        self.response_url = event["response_url"]
        # TODO: Handle multiple actions?
        self.action = event["actions"][0]["value"]
        self.thread_ts = event["container"]["thread_ts"]
        self.channel = event["channel"]["name"]

    def __repr__(self):
        return self.event

    def update(self, blocks):
        # Implements responding to button presses
        # https://api.slack.com/messaging/interactivity/enabling#responding-to-interactions
        # But isn't the api_call method per-se
        # https://github.com/slackapi/python-slackclient/issues/270
        requests.post(self.response_url, json={"blocks": blocks})


def event_to_buttonpress(event):
    return ButtonPress(event=event)


def parse_webhook_event_json(line):
    event = json.loads(line)
    log.debug(event)
    return event


def is_relevant_event(event):
    # TODO: Implement filtering
    return True


def watch_for_slack_webhooks(sc):
    host_and_port = scribereader.get_env_scribe_host(SCRIBE_ENV, True)
    host = host_and_port['host']
    port = host_and_port['port']
    tailer = scribereader.get_stream_tailer(SLACK_WEBHOOK_STREAM, host, port)
    for line in tailer:
        event = parse_webhook_event_json(line)
        if is_relevant_event(event):
            buttonpress = event_to_buttonpress(event)
            followup_message = f"Got it. {buttonpress.username} pressed {buttonpress.action}"
            sc.post(channels=[buttonpress.channel], message=followup_message, thread_ts=buttonpress.thread_ts)
            action = buttonpress.action
            blocks = get_slack_blocks_for_initial_deployment(
                message="New Message", last_action=action, status=f"Taking action on the {action} button",
                active_button=action,
            )
            buttonpress.update(blocks)


if __name__ == '__main__':
    logging.basicConfig(level=logging.DEBUG)
<<<<<<< HEAD
    watch_for_slack_webhooks()


class TransitionDefinition(TypedDict):
    trigger: str
    source: str
    dest: str


class DeploymentProcess(abc.ABC):
    if TYPE_CHECKING:
        # These attributes need to be defined in this `if TYPE_CHECKING` block, because if they exist at runtime then
        # transitions will refuse to overwrite them.
        state: str

        def trigger(self, *args, **kwargs):
            ...

    def __init__(
        self,
    ):

        self.event_loop = asyncio.get_event_loop()
        self.finished_event = asyncio.Event(loop=self.event_loop)

        self.machine = transitions.extensions.LockedMachine(
            model=self,
            states=list(self.states()),
            transitions=list(self.valid_transitions()),
            initial=self.start_state(),
            after_state_change=self.after_state_change,
            queued=True,
        )

    @abc.abstractmethod
    def status_code_by_state(self) -> Mapping[str, int]:
        raise NotImplementedError()

    @abc.abstractmethod
    def states(self) -> Collection['str']:
        raise NotImplementedError()

    @abc.abstractmethod
    def valid_transitions(self) -> Iterator[TransitionDefinition]:
        raise NotImplementedError()

    @abc.abstractmethod
    def start_transition(self):
        raise NotImplementedError()

    @abc.abstractmethod
    def start_state(self):
        raise NotImplementedError()

    def finish(self):
        self.finished_event.set()

    def run(self):
        return self.event_loop.run_until_complete(self.run_async())

    async def run_async(self) -> int:
        self.trigger(self.start_transition())
        await self.finished_event.wait()
        return self.status_code_by_state().get(self.state, 3)

    def after_state_change(self):
        if self.state in self.status_code_by_state():
            self.event_loop.call_soon_threadsafe(self.finished_event.set)
=======
    sc = get_slack_client()
    watch_for_slack_webhooks(sc)
>>>>>>> 60219527
<|MERGE_RESOLUTION|>--- conflicted
+++ resolved
@@ -169,8 +169,8 @@
 
 if __name__ == '__main__':
     logging.basicConfig(level=logging.DEBUG)
-<<<<<<< HEAD
-    watch_for_slack_webhooks()
+    sc = get_slack_client()
+    watch_for_slack_webhooks(sc)
 
 
 class TransitionDefinition(TypedDict):
@@ -237,8 +237,4 @@
 
     def after_state_change(self):
         if self.state in self.status_code_by_state():
-            self.event_loop.call_soon_threadsafe(self.finished_event.set)
-=======
-    sc = get_slack_client()
-    watch_for_slack_webhooks(sc)
->>>>>>> 60219527
+            self.event_loop.call_soon_threadsafe(self.finished_event.set)