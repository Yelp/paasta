--- conflicted
+++ resolved
@@ -870,7 +870,6 @@
                     "pattern": "^[a-z0-9]([-a-z0-9]*[a-z0-9])?$",
                     "maxLength": 63
                 },
-<<<<<<< HEAD
                 "autotune_limits": {
                     "type": "object",
                     "properties": {
@@ -920,7 +919,7 @@
                             }
                         }
                     }
-=======
+                },
                 "topology_spread_constraints": {
                     "type": "array",
                     "items": {
@@ -943,7 +942,6 @@
                         "required": []
                     },
                     "uniqueItems": true
->>>>>>> 97c04cbe
                 }
             }
         }
