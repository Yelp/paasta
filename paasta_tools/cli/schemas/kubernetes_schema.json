{
    "$schema": "http://json-schema.org/draft-04/schema#",
    "description": "http://paasta.readthedocs.io/en/latest/yelpsoa_configs.html#kubernetes-clustername-yaml",
    "type": "object",
    "additionalProperties": false,
    "minProperties": 1,
    "patternProperties": {
        "^_.*$": {
            "type": "object",
            "additionalProperties": true
        },
        "^([a-z0-9]|[a-z0-9][a-z0-9_-]*[a-z0-9])*$": {
            "type": "object",
            "additionalProperties": false,
            "minProperties": 1,
            "allOf": [
                {
                    "oneOf": [
                        {
                            "properties": {
                                "healthcheck_mode": {
                                    "enum": [
                                        "tcp",
                                        "http",
                                        "https"
                                    ]
                                }
                            }
                        },
                        {
                            "properties": {
                                "healthcheck_mode": {
                                    "enum": [
                                        "cmd"
                                    ]
                                },
                                "healthcheck_cmd": {
                                    "type": "string"
                                }
                            },
                            "required": [
                                "healthcheck_cmd"
                            ]
                        }
                    ]
                },
                {
                    "oneOf": [
                        {
                            "properties": {
                                "drain_method": {
                                    "enum": [
                                        "noop",
                                        "hacheck",
                                        "test"
                                    ]
                                }
                            }
                        },
                        {
                            "properties": {
                                "drain_method": {
                                    "enum": [
                                        "http"
                                    ]
                                },
                                "drain_method_params": {
                                    "type": "object",
                                    "properties": {
                                        "drain": {
                                            "type": "object"
                                        },
                                        "stop_draining": {
                                            "type": "object"
                                        },
                                        "is_draining": {
                                            "type": "object"
                                        },
                                        "is_safe_to_kill": {
                                            "type": "object"
                                        }
                                    },
                                    "required": [
                                        "drain",
                                        "stop_draining",
                                        "is_draining",
                                        "is_safe_to_kill"
                                    ]
                                }
                            },
                            "required": [
                                "drain_method_params"
                            ]
                        }
                    ]
                }
            ],
            "properties": {
                "cpus": {
                    "type": "number",
                    "minimum": 0,
                    "exclusiveMinimum": true,
                    "default": 0.25
                },
                "mem": {
                    "type": "number",
                    "minimum": 32,
                    "exclusiveMinimum": true,
                    "default": 1024
                },
                "disk": {
                    "type": "number",
                    "minimum": 0,
                    "exclusiveMinimum": true,
                    "default": 1024
                },
                "gpus": {
                    "type": "integer",
                    "minimum": 0,
                    "exclusiveMinimum": false
                },
                "instances": {
                    "type": "integer",
                    "minimum": 0,
                    "exclusiveMinimum": false
                },
                "min_instances": {
                    "type": "integer",
                    "minimum": 0,
                    "exclusiveMinimum": false
                },
                "max_instances": {
                    "type": "integer",
                    "minimum": 0,
                    "exclusiveMinimum": false
                },
                "backoff_factor": {
                    "type": "integer",
                    "default": 2
                },
                "max_launch_delay_seconds": {
                    "type": "integer",
                    "default": 300
                },
                "registrations": {
                    "type": "array",
                    "items": {
                        "type": "string"
                    },
                    "uniqueItems": true
                },
                "bounce_method": {
                    "enum": [
                        "crossover",
                        "brutal",
                        "downthenup"
                    ]
                },
                "bounce_health_params": {
                    "type": "object",
                    "properties": {
                        "check_haproxy": {
                            "type": "boolean",
                            "default": true
                        },
                        "min_task_uptime": {
                            "type": "number"
                        },
                        "haproxy_min_fraction_up": {
                            "type": "number",
                            "minimum": 0.0,
                            "maximum": 1.0,
                            "exclusiveMinimum": true,
                            "exclusiveMaximum": false
                        }
                    }
                },
                "bounce_margin_factor": {
                    "type": "number",
                    "default": 1,
                    "minimum": 0,
                    "maximum": 1,
                    "exclusiveMinimum": false,
                    "exclusiveMaximum": false
                },
                "bounce_priority": {
                    "type": "integer"
                },
                "deploy_group": {
                    "type": "string"
                },
                "autoscaling": {
                    "type": "object",
                    "properties": {
                        "metrics_provider": {
                            "enum": [
                                "uwsgi",
                                "cpu",
                                "piscina",
                                "arbitrary_promql"
                            ]
                        },
                        "decision_policy": {
                            "type": "string"
                        },
                        "setpoint": {
                            "type": "number"
                        },
                        "forecast_policy": {
                            "enum": [
                                "moving_average",
                                "current"
                            ]
                        },
                        "offset": {
                            "type": "number"
                        },
                        "moving_average_window_seconds": {
                            "type": "integer"
                        },
                        "use_prometheus": {
                            "type": "boolean"
                        },
                        "use_resource_metrics": {
                            "type": "boolean"
                        },
                        "uwsgi_stats_port": {
                            "type": "integer"
                        },
                        "scaledown_policies": {
                            "type": "object"
                        },
                        "good_enough_window": {
                            "type": "array",
                            "items": {
                                "type": "number"
                            },
                            "minItems": 2,
                            "maxItems": 2
                        },
                        "prometheus_adapter_config": {
                            "type": "object",
                            "additionalProperties": false,
                            "properties": {
                                "seriesQuery": {
                                    "type": "string"
                                },
                                "metricsQuery": {
                                    "type": "string"
                                },
                                "resources": {
                                    "type": "object",
                                    "additionalProperties": false,
                                    "properties": {
                                        "overrides": {
                                            "type": "object",
                                            "properties": {
                                                "group": {
                                                    "type": "string"
                                                },
                                                "resource": {
                                                    "type": "string"
                                                }
                                            }
                                        },
                                        "template": {
                                            "type": "string"
                                        }
                                    }
                                }
                            },
                            "required": [
                                "metricsQuery"
                            ]
                        }
                    },
                    "allOf": [
                        {
                            "oneOf": [
                                {
                                    "properties": {
                                        "metrics_provider": {
                                            "$comment": "The long string at the end of the enum is there to make the error message more helpful to users. Without it, you just get `Validation Message: 'prometheus_adapter_config' is a required property`.",
                                            "enum": [
                                                "uwsgi",
                                                "cpu",
                                                "piscina",
                                                "if metrics_provider is arbitrary_promql, the prometheus_adapter_config parameter is required"
                                            ]
                                        }
                                    }
                                },
                                {
                                    "properties": {
                                        "metrics_provider": {
                                            "enum": [
                                                "arbitrary_promql"
                                            ]
                                        }
                                    },
                                    "required": [
                                        "prometheus_adapter_config"
                                    ]
                                }
                            ]
                        }
                    ]
                },
                "sfn_autoscaling": {
                    "type": "object"
                },
                "service_account_name": {
                    "type": "string"
                },
                "drain_method": {
                    "enum": [
                        "noop",
                        "hacheck",
                        "http",
                        "test"
                    ],
                    "default": "noop"
                },
                "drain_method_params": {
                    "type": "object"
                },
                "constraints": {
                    "type": "array",
                    "items": {
                        "type": "array"
                    },
                    "uniqueItems": true
                },
                "extra_constraints": {
                    "type": "array",
                    "items": {
                        "type": "array"
                    },
                    "uniqueItems": true
                },
                "node_selectors": {
                    "type": "object",
                    "additionalProperties": false,
                    "patternProperties": {
                        "^[a-zA-Z0-9]+[a-zA-Z0-9-_./]*[a-zA-Z0-9]+$": {
                            "anyOf": [
                                {
                                    "type": "string"
                                },
                                {
                                    "type": "array",
                                    "items": {
                                        "type": "string"
                                    },
                                    "uniqueItems": true
                                },
                                {
                                    "type": "array",
                                    "items": {
                                        "anyOf": [
                                            {
                                                "type": "object",
                                                "additionalProperties": false,
                                                "properties": {
                                                    "operator": {
                                                        "enum": [
                                                            "In",
                                                            "NotIn"
                                                        ]
                                                    },
                                                    "values": {
                                                        "type": "array",
                                                        "items": {
                                                            "type": "string"
                                                        },
                                                        "uniqueItems": true
                                                    }
                                                },
                                                "required": [
                                                    "operator",
                                                    "values"
                                                ]
                                            },
                                            {
                                                "type": "object",
                                                "additionalProperties": false,
                                                "properties": {
                                                    "operator": {
                                                        "enum": [
                                                            "Exists",
                                                            "DoesNotExist"
                                                        ]
                                                    }
                                                },
                                                "required": [
                                                    "operator"
                                                ]
                                            },
                                            {
                                                "type": "object",
                                                "additionalProperties": false,
                                                "properties": {
                                                    "operator": {
                                                        "enum": [
                                                            "Gt",
                                                            "Lt"
                                                        ]
                                                    },
                                                    "value": {
                                                        "type": "integer"
                                                    }
                                                },
                                                "required": [
                                                    "operator",
                                                    "value"
                                                ]
                                            }
                                        ]
                                    }
                                }
                            ]
                        }
                    }
                },
                "pool": {
                    "type": "string"
                },
                "cmd": {
                    "oneOf": [
                        {
                            "type": "string"
                        },
                        {
                            "type": "array"
                        }
                    ]
                },
                "args": {
                    "type": "array",
                    "items": {
                        "type": "string"
                    }
                },
                "env": {
                    "type": "object",
                    "patternProperties": {
                        "^[a-zA-Z_]+[a-zA-Z0-9_]*$": {
                            "type": "string"
                        }
                    },
                    "additionalProperties": false
                },
                "cap_add": {
                    "type": "array",
                    "items": {
                        "type": "string"
                    }
                },
                "boto_keys": {
                    "type": "array",
                    "items": {
                        "type": "string"
                    }
                },
                "crypto_keys": {
<<<<<<< HEAD
                    "type": "array",
                    "items": {
                        "type": "string"
=======
                    "type": "object",
                    "additionalProperties": false,
                    "properties": {
                        "encrypt": {
                            "type": "array",
                            "items": {
                                "type": "string",
                                "pattern": "^[a-zA-Z0-9_.-]+$"
                            },
                            "uniqueItems": true
                        },
                        "decrypt": {
                            "type": "array",
                            "items": {
                                "type": "string",
                                "pattern": "^[a-zA-Z0-9_.-]+$"
                            },
                            "uniqueItems": true
                        }
>>>>>>> 8b51f187
                    }
                },
                "extra_volumes": {
                    "type": "array",
                    "items": {
                        "type": "object"
                    },
                    "uniqueItems": true
                },
                "monitoring": {
                    "type": "object",
                    "properties": {
                        "team": {
                            "type": "string"
                        },
                        "page": {
                            "type": "boolean"
                        }
                    },
                    "additionalProperties": true
                },
                "marathon_shard": {
                    "type": "integer",
                    "minimum": 0
                },
                "previous_marathon_shards": {
                    "type": "array"
                },
                "aws_ebs_volumes": {
                    "type": "array",
                    "items": {
                        "type": "object"
                    },
                    "uniqueItems": true
                },
                "persistent_volumes": {
                    "type": "array",
                    "items": {
                        "type": "object",
                        "properties": {
                            "container_path": {
                                "type": "string"
                            },
                            "size": {
                                "type": "integer"
                            },
                            "mode": {
                                "type": "string"
                            },
                            "storage_class_name": {
                                "type": "string"
                            }
                        },
                        "additionalProperties": false
                    },
                    "uniqueItems": true
                },
                "secret_volumes": {
                    "type": "array",
                    "items": {
                        "type": "object",
                        "properties": {
                            "container_path": {
                                "type": "string"
                            },
                            "secret_name": {
                                "type": "string"
                            },
                            "default_mode": {
                                "type": "string"
                            },
                            "items": {
                                "type": "array",
                                "items": {
                                    "type": "object",
                                    "properties": {
                                        "key": {
                                            "type": "string"
                                        },
                                        "path": {
                                            "type": "string"
                                        },
                                        "mode": {
                                            "type": "string"
                                        }
                                    },
                                    "required": [
                                        "key",
                                        "path"
                                    ]
                                },
                                "uniqueItems": true
                            }
                        },
                        "required": [
                            "container_path",
                            "secret_name"
                        ]
                    },
                    "uniqueItems": true
                },
                "replication_threshold": {
                    "type": "integer",
                    "minimum": 0
                },
                "cfs_period_us": {
                    "type": "integer",
                    "minimum": 1000,
                    "maximum": 1000000,
                    "exclusiveMinimum": false
                },
                "container_port": {
                    "type": "number"
                },
                "deploy_blacklist": {
                    "type": "array"
                },
                "deploy_whitelist": {
                    "type": "array"
                },
                "monitoring_blacklist": {
                    "type": "array"
                },
                "iam_role": {
                    "type": "string"
                },
                "iam_role_provider": {
                    "enum": [
                        "kiam",
                        "aws"
                    ]
                },
                "fs_group": {
                    "type": "integer"
                },
                "healthcheck_mode": {
                    "enum": [
                        "cmd",
                        "tcp",
                        "http",
                        "https"
                    ]
                },
                "healthcheck_cmd": {
                    "type": "string",
                    "default": "/bin/true"
                },
                "healthcheck_grace_period_seconds": {
                    "type": "number",
                    "default": 60
                },
                "healthcheck_interval_seconds": {
                    "type": "number",
                    "default": 10
                },
                "healthcheck_timeout_seconds": {
                    "type": "number",
                    "default": 10
                },
                "healthcheck_max_consecutive_failures": {
                    "type": "integer",
                    "default": 30
                },
                "healthcheck_uri": {
                    "type": "string",
                    "default": "/status"
                },
                "cpu_burst_add": {
                    "type": "number",
                    "minimum": 0.0,
                    "exclusiveMinimum": false
                },
                "host_port": {
                    "type": "integer",
                    "default": 0,
                    "minimum": 0,
                    "maximum": 65535,
                    "exclusiveMinimum": false
                },
                "dependencies_reference": {
                    "type": "string"
                },
                "extra_docker_args": {
                    "type": "object",
                    "additionalProperties": {
                        "type": "string"
                    }
                },
                "security": {
                    "type": "object",
                    "properties": {
                        "outbound_firewall": {
                            "enum": [
                                "block",
                                "monitor"
                            ]
                        }
                    }
                },
                "sidecar_resource_requirements": {
                    "type": "object",
                    "additionalProperties": false,
                    "properties": {
                        "hacheck": {
                            "type": "object",
                            "properties": {
                                "requests": {
                                    "type": "object",
                                    "additionalProperties": false,
                                    "properties": {
                                        "cpu": {
                                            "type": "number",
                                            "minimum": 0.0
                                        },
                                        "memory": {
                                            "type": "string"
                                        },
                                        "ephemeral-storage": {
                                            "type": "string"
                                        }
                                    }
                                },
                                "limits": {
                                    "type": "object",
                                    "additionalProperties": false,
                                    "properties": {
                                        "cpu": {
                                            "type": "number",
                                            "minimum": 0.0
                                        },
                                        "memory": {
                                            "type": "string"
                                        },
                                        "ephemeral-storage": {
                                            "type": "string"
                                        }
                                    }
                                }
                            }
                        }
                    }
                },
                "anti_affinity": {
                    "oneOf": [
                        {
                            "type": "object",
                            "properties": {
                                "service": {
                                    "type": "string"
                                },
                                "instance": {
                                    "type": "string"
                                }
                            }
                        },
                        {
                            "type": "array",
                            "items": {
                                "type": "object",
                                "properties": {
                                    "service": {
                                        "type": "string"
                                    },
                                    "instance": {
                                        "type": "string"
                                    }
                                }
                            },
                            "uniqueItems": true
                        }
                    ]
                },
                "prometheus_shard": {
                    "type": "string"
                },
                "prometheus_path": {
                    "type": "string"
                },
                "prometheus_port": {
                    "type": "integer",
                    "minimum": 0
                },
                "routable_ip": {
                    "type": "boolean"
                },
                "lifecycle": {
                    "type": "object",
                    "properties": {
                        "termination_grace_period_seconds": {
                            "type": "integer",
                            "minimum": 0
                        },
                        "pre_stop_command": {
                            "oneOf": [
                                {
                                    "type": "string"
                                },
                                {
                                    "type": "array",
                                    "items": {
                                        "type": "string"
                                    }
                                }
                            ]
                        }
                    }
                },
                "pod_management_policy": {
                    "enum": [
                        "OrderedReady",
                        "Parallel"
                    ]
                },
                "is_istio_sidecar_injection_enabled": {
                    "type": "boolean"
                },
                "weight": {
                    "type": "integer",
                    "minimum": 1
                },
                "namespace": {
                    "type": "string",
                    "pattern": "^(paasta|paastasvc-.*)$"
                }
            }
        }
    }
}<|MERGE_RESOLUTION|>--- conflicted
+++ resolved
@@ -463,11 +463,6 @@
                     }
                 },
                 "crypto_keys": {
-<<<<<<< HEAD
-                    "type": "array",
-                    "items": {
-                        "type": "string"
-=======
                     "type": "object",
                     "additionalProperties": false,
                     "properties": {
@@ -487,7 +482,6 @@
                             },
                             "uniqueItems": true
                         }
->>>>>>> 8b51f187
                     }
                 },
                 "extra_volumes": {
