--- conflicted
+++ resolved
@@ -10,14 +10,10 @@
                     "cpu",
                     "piscina",
                     "gunicorn",
-<<<<<<< HEAD
-                    "arbitrary_promql",
+                    "active-requests",
+                    "arbitrary-promql",
                     "active-requests",
                     "worker-load"
-=======
-                    "arbitrary-promql",
-                    "active-requests"
->>>>>>> 4515fad3
                 ]
             },
             "decision_policy": {
