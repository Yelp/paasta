--- conflicted
+++ resolved
@@ -13,12 +13,9 @@
 # See the License for the specific language governing permissions and
 # limitations under the License.
 import argparse
-<<<<<<< HEAD
 import pty
 import shlex
 import shutil
-=======
->>>>>>> 4c884e82
 import time
 
 from paasta_tools.cli.utils import get_paasta_oapi_api_clustername
