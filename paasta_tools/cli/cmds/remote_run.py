#!/usr/bin/env python
# Copyright 2015-2017 Yelp Inc.
#
# Licensed under the Apache License, Version 2.0 (the "License");
# you may not use this file except in compliance with the License.
# You may obtain a copy of the License at
#
#     http://www.apache.org/licenses/LICENSE-2.0
#
# Unless required by applicable law or agreed to in writing, software
# distributed under the License is distributed on an "AS IS" BASIS,
# WITHOUT WARRANTIES OR CONDITIONS OF ANY KIND, either express or implied.
# See the License for the specific language governing permissions and
# limitations under the License.
import argparse
import json
import os
import shutil
import subprocess
import sys
import time
from typing import List

from paasta_tools.cli.utils import get_paasta_oapi_api_clustername
from paasta_tools.cli.utils import get_paasta_oapi_client_with_auth
from paasta_tools.cli.utils import lazy_choices_completer
from paasta_tools.cli.utils import run_interactive_cli
from paasta_tools.eks_tools import load_eks_service_config
from paasta_tools.kubernetes.remote_run import format_remote_run_job_name
from paasta_tools.kubernetes.remote_run import generate_toolbox_deployment
from paasta_tools.kubernetes.remote_run import TOOLBOX_MOCK_SERVICE
from paasta_tools.paastaapi.exceptions import ApiException
from paasta_tools.paastaapi.model.remote_run_start import RemoteRunStart
from paasta_tools.paastaapi.model.remote_run_stop import RemoteRunStop
from paasta_tools.utils import get_username
from paasta_tools.utils import list_all_instances_for_service
from paasta_tools.utils import list_clusters
from paasta_tools.utils import list_services
from paasta_tools.utils import load_system_paasta_config
from paasta_tools.utils import SystemPaastaConfig


KUBECTL_EXEC_CMD_TEMPLATE = (
    "{kubectl_wrapper} --token {token} exec -it -n {namespace} {pod} -- /bin/bash"
)
<<<<<<< HEAD
KUBECTL_CP_TO_CMD_TEMPLATE = (
    "{kubectl_wrapper} --token {token} -n {namespace} cp {source} {pod}:{dest}"
)
KUBECTL_CP_FROM_CMD_TEMPLATE = (
    "{kubectl_wrapper} --token {token} -n {namespace} cp {pod}:{source} {dest}"
=======
KUBECTL_LOGS_CMD_TEMPLATE = (
    "{kubectl_wrapper} --token {token} logs -n {namespace} -f {pod}"
)
KUBECTL_CP_CMD_TEMPLATE = (
    "{kubectl_wrapper} --token {token} -n {namespace} cp {filename} {pod}:/tmp/"
>>>>>>> bb52b608
)


def _list_services_and_toolboxes() -> List[str]:
    try:
        toolbox_instances = list_all_instances_for_service(
            TOOLBOX_MOCK_SERVICE, instance_type="adhoc"
        )
    except Exception:
        toolbox_instances = set()
    # NOTE: API authorization is enforced by service, and we want different rules
    # for each toolbox, so we combine service and instance in this case to properly
    # allow that to happen.
    return list(list_services()) + sorted(
        f"{TOOLBOX_MOCK_SERVICE}-{instance}" for instance in toolbox_instances
    )


def parse_error(body: str) -> str:
    try:
        body_object = json.loads(body)
    except json.decoder.JSONDecodeError:
        return body
    return (
        body_object.get("reason")
        or body_object.get("message")
        or json.dumps(body_object, indent=4)
    )


def paasta_remote_run_copy(
    args: argparse.Namespace,
    system_paasta_config: SystemPaastaConfig,
) -> int:
    client = get_paasta_oapi_client_with_auth(
        cluster=get_paasta_oapi_api_clustername(cluster=args.cluster, is_eks=True),
        system_paasta_config=system_paasta_config,
    )
    if not client:
        print("Cannot get a paasta-api client")
        return 1

    # Create the config and extract the job name
    user = get_username()
    deployment_config = (
        generate_toolbox_deployment(args.service, args.cluster, user)
        if args.toolbox
        else load_eks_service_config(args.service, args.instance, args.cluster)
    )
    deployment_name = deployment_config.get_sanitised_deployment_name()
    job_name = format_remote_run_job_name(deployment_name, user)

    poll_response = client.remote_run.remote_run_poll(
        service=args.service,
        instance=args.instance,
        job_name=job_name,
        user=user,
        toolbox=args.toolbox,
    )
    if poll_response.status != 200:
        print(f"Unable to find running remote-run pod: have you started one with `paasta remote-run start`?")
        return 1

    if args.to_pod:
        kubectl_cp_template = KUBECTL_CP_TO_CMD_TEMPLATE
        exec_command = f"scp -A {args.copy_file_source} {poll_response.pod_address}:{args.copy_file_dest}"
        if not args.copy_file_dest.startswith("/tmp") and not args.toolbox:
            args.copy_file_dest = os.path.join("/tmp/", args.copy_file_dest)
    else:
        kubectl_cp_template = KUBECTL_CP_FROM_CMD_TEMPLATE
        exec_command = f"scp -A {poll_response.pod_address}:{args.copy_file_source} {args.copy_file_dest}"

    # Kubectl cp doesnt like directories as a destination
    if os.path.isdir(args.copy_file_dest):
        args.copy_file_dest = os.path.join(
            args.copy_file_dest, os.path.split(args.copy_file_source)[1]
        )

    if args.toolbox:
        run_interactive_cli(exec_command)
    else:
        token_response = client.remote_run.remote_run_token(
            args.service, args.instance, user
        )
        kubectl_wrapper = f"kubectl-eks-{args.cluster}"
        if not shutil.which(kubectl_wrapper):
            kubectl_wrapper = f"kubectl-{args.cluster}"
        cp_command = kubectl_cp_template.format(
            kubectl_wrapper=kubectl_wrapper,
            namespace=poll_response.namespace,
            pod=poll_response.pod_name,
            source=args.copy_file_source,
            dest=args.copy_file_dest,
            token=token_response.token,
        ).split(" ")
        call = subprocess.run(cp_command, capture_output=True)
        if call.returncode != 0:
            print("Error copying file from remote-run pod: ", file=sys.stderr)
            print(call.stderr.decode("utf-8"), file=sys.stderr)
            return 1
    print(f"{args.copy_file_source} successfully copied to {args.copy_file_dest}")

    return 0


def paasta_remote_run_start(
    args: argparse.Namespace,
    system_paasta_config: SystemPaastaConfig,
    recursed: bool = False,
) -> int:
    status_prefix = "\x1b[2K\r"  # Clear line, carriage return
    client = get_paasta_oapi_client_with_auth(
        cluster=get_paasta_oapi_api_clustername(cluster=args.cluster, is_eks=True),
        system_paasta_config=system_paasta_config,
    )
    if not client:
        print("Cannot get a paasta-api client")
        return 1
    user = get_username()
    try:
        start_response = client.remote_run.remote_run_start(
            args.service,
            args.instance,
            RemoteRunStart(
                user=user,
                interactive=args.interactive,
                recreate=args.recreate,
                max_duration=args.max_duration,
                toolbox=args.toolbox,
                command=args.cmd or "",
            ),
        )
    except ApiException as e:
        error_msg = parse_error(e.body)
        print(f"Error from PaaSTA APIs while starting job: {error_msg}")
        return 1

    print(
        f"Triggered remote-run job for {args.service}. Waiting for pod to come online..."
    )
    start_time = time.time()
    while time.time() - start_time < args.timeout:
        poll_response = client.remote_run.remote_run_poll(
            service=args.service,
            instance=args.instance,
            job_name=start_response.job_name,
            user=user,
            toolbox=args.toolbox,
        )
        if poll_response.status == 200:
            print("")
            break
        print(f"{status_prefix}Status: {poll_response.message}", end="")
        if poll_response.status == 404:
            # Probably indicates a pod was terminating. Now that its gone, retry the whole process
            if not recursed:
                print("\nPod finished terminating. Rerunning")
                return paasta_remote_run_start(args, system_paasta_config, True)
            else:
                print("\nSomething went wrong. Pod still not found.")
                return 1
        time.sleep(10)
    else:
        print(f"{status_prefix}Timed out while waiting for job to start")
        return 1

    if not (args.interactive or args.toolbox or args.follow):
        print("Successfully started remote-run job")
        return 0

    print("Pod ready, establishing interactive session...")

    if args.toolbox:
        # NOTE: we only do this for toolbox containers since those images are built with interactive
        # access in mind, and SSH sessions provide better auditability of user actions.
        # I.e., being `nobody` is fine in a normal remote-run, but in toolbox containers
        # we will require knowing the real user (and some tools may need that too).
        exec_command = f"ssh -A {poll_response.pod_address}"
    else:
        token_response = client.remote_run.remote_run_token(
            args.service, args.instance, user
        )
        kubectl_wrapper = f"kubectl-eks-{args.cluster}"
        if not shutil.which(kubectl_wrapper):
            kubectl_wrapper = f"kubectl-{args.cluster}"
        exec_command = (
            KUBECTL_LOGS_CMD_TEMPLATE if args.follow else KUBECTL_EXEC_CMD_TEMPLATE
        ).format(
            kubectl_wrapper=kubectl_wrapper,
            namespace=poll_response.namespace,
            pod=poll_response.pod_name,
            token=token_response.token,
        )

    if args.copy_file:
        for filename in args.copy_file:
            cp_command = KUBECTL_CP_TO_CMD_TEMPLATE.format(
                kubectl_wrapper=kubectl_wrapper,
                namespace=poll_response.namespace,
                pod=poll_response.pod_name,
                source=filename,
                dest=os.path.join("/tmp", filename),
                token=token_response.token,
            ).split(" ")
            call = subprocess.run(cp_command, capture_output=True)
            if call.returncode != 0:
                print("Error copying file to remote-run pod: ", file=sys.stderr)
                print(call.stderr.decode("utf-8"), file=sys.stderr)
                return 1

    run_interactive_cli(exec_command)
    return 0


def paasta_remote_run_stop(
    args: argparse.Namespace,
    system_paasta_config: SystemPaastaConfig,
) -> int:
    client = get_paasta_oapi_client_with_auth(
        cluster=get_paasta_oapi_api_clustername(cluster=args.cluster, is_eks=True),
        system_paasta_config=system_paasta_config,
    )
    if not client:
        print("Cannot get a paasta-api client")
        return 1
    try:
        response = client.remote_run.remote_run_stop(
            args.service,
            args.instance,
            RemoteRunStop(user=get_username(), toolbox=args.toolbox),
        )
    except ApiException as e:
        error_msg = parse_error(e.body)
        print(f"Error from PaaSTA APIs while stopping job: {error_msg}")
        return 1
    print(response.message)
    return 0


def add_common_args_to_parser(parser: argparse.ArgumentParser):
    service_arg = parser.add_argument(
        "-s",
        "--service",
        help="The name of the service you wish to inspect. Required.",
        required=True,
    )
    service_arg.completer = lazy_choices_completer(_list_services_and_toolboxes)  # type: ignore
    instance_or_toolbox = parser.add_mutually_exclusive_group()
    instance_or_toolbox.add_argument(
        "-i",
        "--instance",
        help=(
            "Simulate a docker run for a particular instance of the "
            "service, like 'main' or 'canary'. Required."
        ),
        default="main",
    )
    instance_or_toolbox.add_argument(
        "--toolbox",
        help="The selected service is a 'toolbox' container",
        action="store_true",
        default=False,
    )
    cluster_arg = parser.add_argument(
        "-c",
        "--cluster",
        help="The name of the cluster you wish to run your task on. Required.",
        required=True,
    )
    cluster_arg.completer = lazy_choices_completer(list_clusters)  # type: ignore


def add_subparser(subparsers: argparse._SubParsersAction) -> None:
    remote_run_parser = subparsers.add_parser(
        "remote-run",
        help="Run services / jobs remotely",
        description="'paasta remote-run' runs services / jobs remotely",
        formatter_class=argparse.ArgumentDefaultsHelpFormatter,
    )
    subparsers = remote_run_parser.add_subparsers(dest="remote_run_command")
    start_parser = subparsers.add_parser(
        "start",
        help="Start or connect to a remote-run job",
        description="Starts or connects to a remote-run-job",
        formatter_class=argparse.ArgumentDefaultsHelpFormatter,
    )
    cmd_or_interactive = start_parser.add_mutually_exclusive_group()
    cmd_or_interactive.add_argument(
        "-I",
        "--interactive",
        help=(
            "Run container in interactive mode. If interactive is set the "
            'default command will be "bash" unless otherwise set by the "--cmd" flag'
        ),
        action="store_true",
        default=False,
    )
    cmd_or_interactive.add_argument(
        "-C",
        "--cmd",
        help=(
            "Run container with particular command, rather than the one specified in soa-configs"
        ),
        required=False,
        default=None,
    )
    start_parser.add_argument(
        "-m",
        "--max-duration",
        help=(
            "Amount of time in seconds after which the job is "
            "automatically stopped (capped by the API backend)"
        ),
        type=int,
        default=1800,
    )
    start_parser.add_argument(
        "-f",
        "--follow",
        help="Attach to and follow container output",
        action="store_true",
        default=False,
    )
    start_parser.add_argument(
        "-r",
        "--recreate",
        help="Recreate remote-run job if already existing",
        action="store_true",
        default=False,
    )
    start_parser.add_argument(
        "-t",
        "--timeout",
        help="Maximum time to wait for a job to start, in seconds",
        type=int,
        default=600,
    )
    start_parser.add_argument(
        "--copy-file",
        help="Adds a local file to /tmp inside the pod",
        type=str,
        action="append",
    )
    stop_parser = subparsers.add_parser(
        "stop",
        help="Stop your remote-run job if it exists",
        description="Stop your remote-run job if it exists",
        formatter_class=argparse.ArgumentDefaultsHelpFormatter,
    )
    copy_parser = subparsers.add_parser(
        "copy",
        help="Copy a file from a running remote-run job",
        description="Copy a file from a running remote-run job",
        formatter_class=argparse.ArgumentDefaultsHelpFormatter,
    )
    copy_parser.add_argument(
        "copy_file_source",
        help="Location of the file within the pod",
        type=str,
    )
    copy_parser.add_argument(
        "copy_file_dest",
        help="Location on the local host to copy the file to",
        type=str,
    )
    copy_parser.add_argument(
        "--to-pod",
        help="Copy a file to the pod instead of from the pod",
        action="store_true",
        default=False,
    )
    add_common_args_to_parser(start_parser)
    add_common_args_to_parser(stop_parser)
    add_common_args_to_parser(copy_parser)
    remote_run_parser.set_defaults(command=paasta_remote_run)


def paasta_remote_run(args: argparse.Namespace) -> int:
    system_paasta_config = load_system_paasta_config()
    if args.remote_run_command == "start":
        return paasta_remote_run_start(args, system_paasta_config)
    elif args.remote_run_command == "stop":
        return paasta_remote_run_stop(args, system_paasta_config)
    elif args.remote_run_command == "copy":
        return paasta_remote_run_copy(args, system_paasta_config)
    raise ValueError(f"Unsupported subcommand: {args.remote_run_command}")<|MERGE_RESOLUTION|>--- conflicted
+++ resolved
@@ -43,19 +43,17 @@
 KUBECTL_EXEC_CMD_TEMPLATE = (
     "{kubectl_wrapper} --token {token} exec -it -n {namespace} {pod} -- /bin/bash"
 )
-<<<<<<< HEAD
 KUBECTL_CP_TO_CMD_TEMPLATE = (
     "{kubectl_wrapper} --token {token} -n {namespace} cp {source} {pod}:{dest}"
 )
 KUBECTL_CP_FROM_CMD_TEMPLATE = (
     "{kubectl_wrapper} --token {token} -n {namespace} cp {pod}:{source} {dest}"
-=======
+
 KUBECTL_LOGS_CMD_TEMPLATE = (
     "{kubectl_wrapper} --token {token} logs -n {namespace} -f {pod}"
 )
 KUBECTL_CP_CMD_TEMPLATE = (
     "{kubectl_wrapper} --token {token} -n {namespace} cp {filename} {pod}:/tmp/"
->>>>>>> bb52b608
 )
 
 
