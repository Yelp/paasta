--- conflicted
+++ resolved
@@ -1380,23 +1380,13 @@
         if verify_instances(args.instances, service, clusters):
             return 1
 
-<<<<<<< HEAD
     if args.pods is None:
         pods = None
     else:
         pods = args.pods.split(",")
-
-    if args.components is not None:
-        components = args.components.split(",")
-    else:
-        components = DEFAULT_COMPONENTS
-    components = set(components)
-
-    if "app_output" in components:
-=======
+        
     components = args.components
     if "app_output" in args.components:
->>>>>>> 4a060c01
         components.remove("app_output")
         components.add("stdout")
         components.add("stderr")
