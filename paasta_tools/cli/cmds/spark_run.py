--- conflicted
+++ resolved
@@ -226,10 +226,7 @@
         "-c",
         "--cluster",
         help="The name of the cluster you wish to run Spark on.",
-<<<<<<< HEAD
         choices=valid_clusters,
-=======
->>>>>>> bc5087f2
         default=default_spark_cluster,
     )
 
