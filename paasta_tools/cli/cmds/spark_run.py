--- conflicted
+++ resolved
@@ -14,11 +14,7 @@
 from typing import Tuple
 from typing import Union
 
-<<<<<<< HEAD
-from boto3.exceptions import Boto3Error
-=======
 import yaml
->>>>>>> 137a9537
 from service_configuration_lib import read_service_configuration
 from service_configuration_lib import read_yaml_file
 from service_configuration_lib import spark_config
@@ -41,11 +37,8 @@
 from paasta_tools.spark_tools import inject_spark_conf_str
 from paasta_tools.utils import _run
 from paasta_tools.utils import DEFAULT_SOA_DIR
-<<<<<<< HEAD
 from paasta_tools.utils import get_k8s_url_for_cluster
-=======
 from paasta_tools.utils import filter_templates_from_config
->>>>>>> 137a9537
 from paasta_tools.utils import get_possible_launched_by_user_variable_from_env
 from paasta_tools.utils import get_username
 from paasta_tools.utils import InstanceConfig
@@ -80,36 +73,8 @@
 # Extra room for memory overhead and for any other running inside container
 DOCKER_RESOURCE_ADJUSTMENT_FACTOR = 2
 
-<<<<<<< HEAD
-=======
-POD_TEMPLATE_DIR = "/nail/tmp"
-POD_TEMPLATE_PATH = "/nail/tmp/spark-pt-{file_uuid}.yaml"
-DEFAULT_RUNTIME_TIMEOUT = "12h"
 DEFAILT_AWS_PROFILE = "default"
 
-POD_TEMPLATE = """
-apiVersion: v1
-kind: Pod
-metadata:
-  labels:
-    spark: {spark_pod_label}
-spec:
-  dnsPolicy: Default
-  affinity:
-    podAffinity:
-      preferredDuringSchedulingIgnoredDuringExecution:
-      - weight: 95
-        podAffinityTerm:
-          labelSelector:
-            matchExpressions:
-            - key: spark
-              operator: In
-              values:
-              - {spark_pod_label}
-          topologyKey: topology.kubernetes.io/hostname
-"""
-
->>>>>>> 137a9537
 deprecated_opts = {
     "j": "spark.jars",
     "jars": "spark.jars",
@@ -343,18 +308,6 @@
         default=CLUSTER_MANAGER_K8S,
     )
 
-<<<<<<< HEAD
-=======
-    list_parser.add_argument(
-        "--enable-dra",
-        help=(
-            "[DEPRECATED] Enable Dynamic Resource Allocation (DRA) for the Spark job as documented in (y/spark-dra)."
-            "DRA is enabled by default now. This config is a no-op operation and recommended to be removed."
-        ),
-        action="store_true",
-        default=False,
-    )
-
     list_parser.add_argument(
         "--tronfig",
         help="Load the Tron config yaml. Use with --job-id.",
@@ -369,7 +322,6 @@
         default=None,
     )
 
->>>>>>> 137a9537
     k8s_target_cluster_type_group = list_parser.add_mutually_exclusive_group()
     k8s_target_cluster_type_group.add_argument(
         "--force-use-eks",
@@ -1076,85 +1028,6 @@
             sys.exit(1)
 
 
-<<<<<<< HEAD
-def paasta_spark_run(args):
-=======
-def _auto_add_timeout_for_job(cmd, timeout_job_runtime):
-    # Timeout only to be added for spark-submit commands
-    # TODO: Add timeout for jobs using mrjob with spark-runner
-    if "spark-submit" not in cmd:
-        return cmd
-    try:
-        timeout_present = re.match(
-            r"^.*timeout[\s]+[\d]+[\.]?[\d]*[m|h][\s]+spark-submit .*$", cmd
-        )
-        if not timeout_present:
-            split_cmd = cmd.split("spark-submit")
-            cmd = f"{split_cmd[0]}timeout {timeout_job_runtime} spark-submit{split_cmd[1]}"
-            print(
-                PaastaColors.blue(
-                    f"NOTE: Job will exit in given time {timeout_job_runtime}. "
-                    f"Adjust timeout value using --timeout-job-timeout. "
-                    f"New Updated Command with timeout: {cmd}"
-                ),
-            )
-    except Exception as e:
-        err_msg = (
-            f"'timeout' could not be added to command: '{cmd}' due to error '{e}'. "
-            "Please report to #spark."
-        )
-        log.warn(err_msg)
-        print(PaastaColors.red(err_msg))
-    return cmd
-
-
-def _validate_pool(args, system_paasta_config):
-    if args.pool:
-        valid_pools = system_paasta_config.get_cluster_pools().get(args.cluster, [])
-        if not valid_pools:
-            log.warning(
-                PaastaColors.yellow(
-                    f"Could not fetch allowed_pools for `{args.cluster}`. Skipping pool validation.\n"
-                )
-            )
-        if valid_pools and args.pool not in valid_pools:
-            print(
-                PaastaColors.red(
-                    f"Invalid --pool value. List of valid pools for cluster `{args.cluster}`: "
-                    f"{valid_pools}"
-                ),
-                file=sys.stderr,
-            )
-            return False
-    return True
-
-
-def _get_k8s_url_for_cluster(cluster: str) -> Optional[str]:
-    """
-    Annoyingly, there's two layers of aliases: one to figure out what
-    k8s server url to use (this one) and another to figure out what
-    soaconfigs filename to use ;_;
-
-    This exists so that we can map something like `--cluster pnw-devc`
-    into spark-pnw-devc's k8s apiserver url without needing to update
-    any soaconfigs/alter folk's muscle memory.
-
-    Ideally we can get rid of this entirely once spark-run reads soaconfigs
-    in a manner more closely aligned to what we do with other paasta workloads
-    (i.e., have it automatically determine where to run based on soaconfigs
-    filenames - and not rely on explicit config)
-    """
-    realized_cluster = (
-        load_system_paasta_config().get_eks_cluster_aliases().get(cluster, cluster)
-    )
-    return (
-        load_system_paasta_config()
-        .get_kube_clusters()
-        .get(realized_cluster, {})
-        .get("server")
-    )
-
-
 def parse_tronfig(tronfig_path: str, job_id: str) -> Optional[Dict[str, Any]]:
     splitted = job_id.split(".")
     if len(splitted) != 2:
@@ -1259,7 +1132,6 @@
         if driver_envs_from_tronfig is None:
             return False
 
->>>>>>> 137a9537
     # argparse does not work as expected with both default and
     # type=validate_work_dir.
     validate_work_dir(args.work_dir)
@@ -1411,10 +1283,6 @@
         spark_conf=spark_conf,
         aws_creds=aws_creds,
         cluster_manager=args.cluster_manager,
-<<<<<<< HEAD
         pod_template_path=spark_conf.get("spark.kubernetes.executor.podTemplateFile", ""),
-=======
-        pod_template_path=pod_template_path,
         extra_driver_envs=driver_envs_from_tronfig,
->>>>>>> 137a9537
     )