#!/usr/bin/env python
# Copyright 2015-2016 Yelp Inc.
#
# Licensed under the Apache License, Version 2.0 (the "License");
# you may not use this file except in compliance with the License.
# You may obtain a copy of the License at
#
#     http://www.apache.org/licenses/LICENSE-2.0
#
# Unless required by applicable law or agreed to in writing, software
# distributed under the License is distributed on an "AS IS" BASIS,
# WITHOUT WARRANTIES OR CONDITIONS OF ANY KIND, either express or implied.
# See the License for the specific language governing permissions and
# limitations under the License.
"""Contains methods used by the paasta client to mark a docker image for
deployment to a cluster.instance.
"""
import getpass
import logging
import math
import os
import socket
import sys
import time
import traceback
from collections import defaultdict
from queue import Empty
from queue import Queue
from threading import Event
from threading import Thread
from typing import Collection
from typing import Iterator
from typing import List
from typing import Mapping
from typing import Optional

import progressbar
import transitions
from bravado.exception import HTTPError
from requests.exceptions import ConnectionError
from service_configuration_lib import read_deploy

from paasta_tools import automatic_rollbacks
from paasta_tools import remote_git
from paasta_tools.api import client
from paasta_tools.cli.cmds.push_to_registry import is_docker_image_already_in_registry
from paasta_tools.cli.utils import lazy_choices_completer
from paasta_tools.cli.utils import list_deploy_groups
from paasta_tools.cli.utils import validate_git_sha
from paasta_tools.cli.utils import validate_given_deploy_groups
from paasta_tools.cli.utils import validate_service_name
from paasta_tools.cli.utils import validate_short_git_sha
from paasta_tools.deployment_utils import get_currently_deployed_sha
from paasta_tools.kubernetes_tools import KubernetesDeploymentConfig
from paasta_tools.marathon_tools import MarathonServiceConfig
from paasta_tools.paasta_service_config_loader import PaastaServiceConfigLoader
from paasta_tools.slack import get_slack_client
from paasta_tools.utils import _log
from paasta_tools.utils import _log_audit
from paasta_tools.utils import DEFAULT_SOA_DIR
from paasta_tools.utils import format_tag
from paasta_tools.utils import get_git_url
from paasta_tools.utils import get_paasta_tag_from_deploy_group
from paasta_tools.utils import list_services
from paasta_tools.utils import load_system_paasta_config
from paasta_tools.utils import paasta_print
from paasta_tools.utils import PaastaColors
from paasta_tools.utils import TimeoutError


DEFAULT_DEPLOYMENT_TIMEOUT = 3600  # seconds

log = logging.getLogger(__name__)


def add_subparser(subparsers):
    list_parser = subparsers.add_parser(
        'mark-for-deployment',
        help='Mark a docker image for deployment in git',
        description=(
            "'paasta mark-for-deployment' uses Git as the control-plane, to "
            "signal to other PaaSTA components that a particular docker image "
            "is ready to be deployed."
        ),
        epilog=(
            "Note: Access and credentials to the Git repo of a service are required "
            "for this command to work."
        ),
    )
    list_parser.add_argument(
        '-u', '--git-url',
        help=(
            'Git url for service -- where magic mark-for-deployment tags are pushed. '
            'Defaults to the normal git URL for the service.'
        ),
        default=None,
    )
    list_parser.add_argument(
        '-c', '-k', '--commit',
        help='Git sha to mark for deployment',
        required=True,
        type=validate_short_git_sha,
    )
    list_parser.add_argument(
        '-l', '--deploy-group', '--clusterinstance',
        help='Mark the service ready for deployment in this deploy group (e.g. '
             'cluster1.canary, cluster2.main). --clusterinstance is deprecated and '
             'should be replaced with --deploy-group',
        required=True,
    ).completer = lazy_choices_completer(list_deploy_groups)
    list_parser.add_argument(
        '-s', '--service',
        help='Name of the service which you wish to mark for deployment. Leading '
        '"services-" will be stripped.',
        required=True,
    ).completer = lazy_choices_completer(list_services)
    list_parser.add_argument(
        '--verify-image-exists',
        help='Check the docker registry and verify the image has been pushed',
        dest='verify_image',
        action='store_true',
        default=False,
    )
    list_parser.add_argument(
        '--wait-for-deployment',
        help='Set to poll paasta and wait for the deployment to finish, '
             'the default strategy is to mark for deployment and exit straightaway',
        dest='block',
        action='store_true',
        default=False,
    )
    list_parser.add_argument(
        '-t', '--timeout',
        dest="timeout",
        type=int,
        default=DEFAULT_DEPLOYMENT_TIMEOUT,
        help=(
            "Time in seconds to wait for paasta to deploy the service. "
            "If the timeout is exceeded we return 1. "
            "Default is %(default)s seconds."
        ),
    )
    list_parser.add_argument(
        '--auto-rollback',
        help='Automatically roll back to the previously deployed sha if the deployment '
             'times out or is canceled (ctrl-c). Only applicable with --wait-for-deployment. '
             'Defaults to false.',
        dest='auto_rollback',
        action='store_true',
        default=False,
    )
    list_parser.add_argument(
        '-d', '--soa-dir',
        dest="soa_dir",
        metavar="SOA_DIR",
        default=DEFAULT_SOA_DIR,
        help="define a different soa config directory",
    )
    list_parser.add_argument(
        '-v', '--verbose',
        action='count',
        dest="verbose",
        default=0,
        help="Print out more output.",
    )
    list_parser.add_argument(
        '--auto-certify-delay',
        dest='auto_certify_delay',
        type=int,
        default=600,
        help="After a deploy finishes, wait this many seconds before automatically certifying.",
    )
    list_parser.add_argument(
        '--auto-abandon-delay',
        dest='auto_abandon_delay',
        type=int,
        default=600,
        help="After a rollback finishes, wait this many seconds before automatically abandoning.",
    )

    list_parser.set_defaults(command=paasta_mark_for_deployment)


def mark_for_deployment(git_url, deploy_group, service, commit):
    """Mark a docker image for deployment"""
    tag = get_paasta_tag_from_deploy_group(identifier=deploy_group, desired_state='deploy')
    remote_tag = format_tag(tag)
    ref_mutator = remote_git.make_force_push_mutate_refs_func(
        targets=[remote_tag],
        sha=commit,
    )

    max_attempts = 3
    for attempt in range(1, max_attempts + 1):
        try:
            remote_git.create_remote_refs(git_url=git_url, ref_mutator=ref_mutator, force=True)
        except Exception:
            logline = "Failed to mark {} for deployment in deploy group {}! (attempt {}/{})".format(
                commit, deploy_group, attempt, max_attempts,
            )
            _log(
                service=service,
                line=logline,
                component='deploy',
                level='event',
            )
            time.sleep(5 * attempt)
        else:
            logline = f"Marked {commit} for deployment in deploy group {deploy_group}"
            _log(
                service=service,
                line=logline,
                component='deploy',
                level='event',
            )

            audit_action_details = {
                'deploy_group': deploy_group,
                'commit': commit,
            }
            _log_audit(
                action='mark-for-deployment',
                action_details=audit_action_details,
                service=service,
            )

            return 0
    return 1


def report_waiting_aborted(service, deploy_group):
    paasta_print(PaastaColors.red(
        "Waiting for deployment aborted."
        " PaaSTA will continue trying to deploy this code.",
    ))
    paasta_print("If you wish to see the status, run:")
    paasta_print()
    paasta_print(f"    paasta status -s {service} -l {deploy_group} -v")
    paasta_print()


def get_authors_to_be_notified(git_url, from_sha, to_sha):
    ret, authors = remote_git.get_authors(
        git_url=git_url, from_sha=from_sha, to_sha=to_sha,
    )
    if ret == 0:
        if authors == "":
            return ""
        else:
            slacky_authors = ", ".join([f"<@{a}>" for a in authors.split()])
            log.debug(f"Authors: {slacky_authors}")
            return f"Authors: {slacky_authors}"
    else:
        return f"(Could not get authors: {authors})"


class SlackDeployNotifier:
    def __init__(self, service, deploy_info, deploy_group, commit, old_commit, git_url, auto_rollback=False):
        self.sc = get_slack_client()
        self.service = service
        self.deploy_info = deploy_info
        self.deploy_group = deploy_group
        self.channels = deploy_info.get('slack_channels', [])
        self.commit = commit
        self.old_commit = self.lookup_production_deploy_group_sha() or old_commit
        self.git_url = git_url
        self.authors = get_authors_to_be_notified(git_url=self.git_url, from_sha=self.old_commit, to_sha=self.commit)
        self.url_message = self.get_url_message()
        self.auto_rollback = auto_rollback

    def get_url_message(self):
        build_url = os.environ.get('BUILD_URL')
        if build_url is not None:
            message = f"<{build_url}/consoleFull|Jenkins Job>"
        else:
            message = f"(Run by {getpass.getuser()} on {socket.getfqdn()})"
        return message

    def lookup_production_deploy_group_sha(self):
        prod_deploy_group = self.deploy_info.get('production_deploy_group', None)
        if prod_deploy_group is None:
            return None
        else:
            return get_currently_deployed_sha(service=self.service, deploy_group=prod_deploy_group)

    def deploy_group_is_set_to_notify(self, notify_type):
        for step in self.deploy_info.get('pipeline', []):
            if step.get('step', '') == self.deploy_group:
                # Use the specific notify_type if available else use slack_notify
                return step.get(notify_type, step.get('slack_notify', False))
        return False

    def _notify_with_thread(self, notify_type, channels, initial_message, initial_blocks=None, followups=[]):
        """Start a new thread with `initial_message`, then add any followups.

        This helps keep extra detail just a click away, without disrupting the
        main channel with large descriptive messages.
        """
        if self.deploy_group_is_set_to_notify(notify_type):
            for channel in channels:
                resp = self.sc.post(channels=[channel], message=initial_message, blocks=initial_blocks)[0]

                # If we got an error from Slack, fall back to posting it without a thread.
                thread_ts = resp['message']['ts'] if resp and resp['ok'] else None

                for followup in followups:
                    self.sc.post(channels=[channel], message=followup, thread_ts=thread_ts)
        else:
            log.debug(f"{self.deploy_group}.{notify_type} isn't set to notify slack")

    def notify_after_mark(self, ret):
        if ret == 0:
            if self.old_commit is not None and self.commit != self.old_commit:
                message = (
                    f"*{self.service}* - Marked *{self.commit[:12]}* for deployment on *{self.deploy_group}*.\n"
                    f"{self.authors}"
                )
                blocks = None
                self._notify_with_thread(
                    notify_type='notify_after_mark',
                    channels=self.channels,
                    initial_message=message,
                    initial_blocks=blocks,
                    followups=[(
                        f"{self.url_message}\n"
                        "\n"
                        "Roll it back at any time with:\n"
                        f"`paasta rollback --service {self.service} --deploy-group {self.deploy_group} "
                        f"--commit {self.old_commit}`"
                    )],
                )
        else:
            if self.old_commit is not None and self.commit != self.old_commit:
                self._notify_with_thread(
                    notify_type='notify_after_mark',
                    channels=self.channels,
                    initial_message=(
                        f"*{self.service}* - mark-for-deployment failed on *{self.deploy_group}* for *{self.commit[:12]}*.\n"  # noqa: E501
                        f"{self.authors}"
                    ),
                    followups=[self.url_message],
                )

    def notify_after_good_deploy(self):
        if self.old_commit is not None and self.commit != self.old_commit:
            self._notify_with_thread(
                notify_type='notify_after_good_deploy',
                channels=self.channels,
                initial_message=(
                    f"*{self.service}* - Finished deployment of *{self.commit[:12]}* on *{self.deploy_group}*.\n"
                    f"{self.authors}"
                ),
                followups=[(
                    f"{self.url_message}\n"
                    "If you need to roll back, run:\n"
                    f"`paasta rollback --service {self.service} --deploy-group {self.deploy_group} "
                    f"--commit {self.old_commit}`"
                )],
            )

    def notify_after_auto_rollback(self):
        if self.old_commit is not None and self.commit != self.old_commit:
            message = (
                f"*{self.service}* - Deployment of {self.commit} for {self.deploy_group} *failed*!\n"
                f"Auto-rolling back to {self.old_commit}\n"
                f"{self.url_message}\n"
            )
            self._notify_with_thread(
                notify_type='notify_after_auto_rollback',
                channels=self.channels,
                initial_message=message,
            )

    def notify_after_abort(self):
        if self.old_commit is not None and self.commit != self.old_commit:
            self._notify_with_thread(
                notify_type='notify_after_abort',
                channels=self.channels,
                initial_message=(
                    f"*{self.service}* - Deployment of {self.commit[:12]} to {self.deploy_group} *aborted*, "
                    "but still marked for deployment. PaaSTA will keep trying to deploy it until it is healthy.\n"
                    f"{self.authors}"
                ),
                followups=[(
                    f"{self.url_message}\n"
                    "If you need to roll back, run:\n"
                    f"`paasta rollback --service {self.service} --deploy-group {self.deploy_group} --commit {self.commit}`"  # noqa: E501
                )],
            )


def get_deploy_info(service, soa_dir):
    file_path = os.path.join(soa_dir, service, 'deploy.yaml')
    return read_deploy(file_path)


def print_rollback_cmd(old_git_sha, commit, auto_rollback, service, deploy_group):
    if old_git_sha is not None and old_git_sha != commit and not auto_rollback:
        paasta_print()
        paasta_print("If you wish to roll back, you can run:")
        paasta_print()
        paasta_print(
            PaastaColors.bold("    paasta rollback --service {} --deploy-group {} --commit {} ".format(
                service, deploy_group, old_git_sha,
            )),
        )


def paasta_mark_for_deployment(args):
    """Wrapping mark_for_deployment"""
    if args.verbose:
        log.setLevel(level=logging.DEBUG)
    else:
        log.setLevel(level=logging.INFO)

    service = args.service
    if service and service.startswith('services-'):
        service = service.split('services-', 1)[1]
    validate_service_name(service, soa_dir=args.soa_dir)

    deploy_group = args.deploy_group
    in_use_deploy_groups = list_deploy_groups(
        service=service,
        soa_dir=args.soa_dir,
    )
    _, invalid_deploy_groups = validate_given_deploy_groups(in_use_deploy_groups, [deploy_group])

    if len(invalid_deploy_groups) == 1:
        paasta_print(PaastaColors.red(
            "ERROR: These deploy groups are not currently used anywhere: %s.\n" % (",").join(invalid_deploy_groups),
        ))
        paasta_print(PaastaColors.red(
            "This isn't technically wrong because you can mark-for-deployment before deploying there",
        ))
        paasta_print(PaastaColors.red("but this is probably a typo. Did you mean one of these in-use deploy groups?:"))
        paasta_print(PaastaColors.red("   %s" % (",").join(in_use_deploy_groups)))
        paasta_print()
        paasta_print(PaastaColors.red("Continuing regardless..."))

    if args.git_url is None:
        args.git_url = get_git_url(service=service, soa_dir=args.soa_dir)

    commit = validate_git_sha(sha=args.commit, git_url=args.git_url)

    old_git_sha = get_currently_deployed_sha(service=service, deploy_group=deploy_group)
    if old_git_sha == commit:
        paasta_print("Warning: The sha asked to be deployed already matches what is set to be deployed:")
        paasta_print(old_git_sha)
        paasta_print("Continuing anyway.")

    if args.verify_image:
        if not is_docker_image_already_in_registry(service, args.soa_dir, commit):
            raise ValueError('Failed to find image in the registry for the following sha %s' % commit)

    deploy_info = get_deploy_info(service=service, soa_dir=args.soa_dir)

    if args.auto_rollback:
        deploy_process = MarkForDeploymentProcess(
            service=service,
            deploy_info=deploy_info,
            deploy_group=deploy_group,
            commit=commit,
            old_git_sha=old_git_sha,
            git_url=args.git_url,
            auto_rollback=args.auto_rollback,
            block=args.block,
            soa_dir=args.soa_dir,
            timeout=args.timeout,
            auto_certify_delay=args.auto_certify_delay,
            auto_abandon_delay=args.auto_abandon_delay,
        )
        ret = deploy_process.run()
        return ret
    else:
        # TODO: delete this branch once the state machine version is well tested. It should be equivalent.
        slack_notifier = SlackDeployNotifier(
            deploy_info=deploy_info, service=service,
            deploy_group=deploy_group, commit=commit, old_commit=old_git_sha, git_url=args.git_url,
            auto_rollback=args.auto_rollback,
        )

        ret = mark_for_deployment(
            git_url=args.git_url,
            deploy_group=deploy_group,
            service=service,
            commit=commit,
        )
        slack_notifier.notify_after_mark(ret=ret)
        print_rollback_cmd(old_git_sha, commit, args.auto_rollback, service, deploy_group)
        if args.block and ret == 0:
            try:
                wait_for_deployment(
                    service=service,
                    deploy_group=deploy_group,
                    git_sha=commit,
                    soa_dir=args.soa_dir,
                    timeout=args.timeout,
                )
                line = f"Deployment of {commit} for {deploy_group} complete"
                _log(
                    service=service,
                    component='deploy',
                    line=line,
                    level='event',
                )
                slack_notifier.notify_after_good_deploy()
            except (KeyboardInterrupt, TimeoutError):
                if args.auto_rollback is True:
                    if old_git_sha == commit:
                        paasta_print("Error: --auto-rollback was requested, but the previous sha")
                        paasta_print("is the same that was requested with --commit. Can't rollback")
                        paasta_print("automatically.")
                    else:
                        paasta_print("Auto-Rollback requested. Marking the previous sha")
                        paasta_print(f"({deploy_group}) for {old_git_sha} as desired.")
                        mark_for_deployment(
                            git_url=args.git_url,
                            deploy_group=deploy_group,
                            service=service,
                            commit=old_git_sha,
                        )
                        slack_notifier.notify_after_auto_rollback()
                else:
                    report_waiting_aborted(service, deploy_group)
                    slack_notifier.notify_after_abort()
                ret = 1
            except NoSuchCluster:
                report_waiting_aborted(service, deploy_group)
                slack_notifier.notify_after_abort()
        print_rollback_cmd(old_git_sha, commit, args.auto_rollback, service, deploy_group)
        return ret


class Progress():
    def __init__(self, percent=0, waiting_on=None, eta=None):
        self.percent = percent
        self.waiting_on = waiting_on

    def human_readable(self):
        if self.percent != 0 and self.percent != 100:
            s = f"{round(self.percent)}% (Waiting on {self.human_waiting_on()})"
        else:
            s = f"{round(self.percent)}%"
        return s

    def human_waiting_on(self):
        if self.waiting_on is None:
            return "N/A"
        things = []
        for cluster, queue in self.waiting_on.items():
            queue_length = len(queue)
            if queue_length == 0:
                continue
            elif queue_length == 1:
                things.append(f"`{cluster}`: `{queue[0].get_instance()}`")
            else:
                things.append(f"`{cluster}`: {len(queue)} instances")
        return ", ".join(things)


class MarkForDeploymentProcess(automatic_rollbacks.DeploymentProcess):
    rollback_states = ['start_rollback', 'rolling_back', 'rolled_back']
    rollforward_states = ['start_deploy', 'deploying', 'deployed']

    def __init__(
        self,
        service,
        deploy_info,
        deploy_group,
        commit,
        old_git_sha,
        git_url,
        auto_rollback,
        block,
        soa_dir,
        timeout,
        auto_certify_delay,
        auto_abandon_delay,
    ):
        self.service = service
        self.deploy_info = deploy_info
        self.deploy_group = deploy_group
        self.commit = commit
        self.old_git_sha = old_git_sha
        self.git_url = git_url
        self.auto_rollback = auto_rollback
        self.block = block
        self.soa_dir = soa_dir
        self.timeout = timeout
        self.mark_for_deployment_return_code = -1
        # Separate green_light per commit, so that we can tell wait_for_deployment for one commit to shut down
        # and quickly launch wait_for_deployment for another commit without causing a race condition.
        self.wait_for_deployment_green_lights = defaultdict(Event)

        self.human_readable_status = "Waiting on mark-for-deployment to initialize..."
        self.progress = Progress()
        self.slack_client = get_slack_client()
        self.slack_ts = None
        self.slack_channel = "#test"
        self.slack_channel_id = None
        self.last_action = None
        self.auto_certify_delay = auto_certify_delay
        self.auto_abandon_delay = auto_abandon_delay

        super().__init__()
        self.send_initial_slack_message()
        slack_thread = Thread(target=self.listen_for_slack_events, args=(), daemon=True)
        slack_thread.start()
        timer_thread = Thread(target=self.periodically_update_slack, args=(), daemon=True)
        timer_thread.start()

    def periodically_update_slack(self):
        while self.state not in self.status_code_by_state():
            self.update_slack()
            time.sleep(20)

    def send_initial_slack_message(self):
        blocks = automatic_rollbacks.get_slack_blocks_for_deployment(
            message=self.human_readable_status,
            last_action=None,
            status='Uninitialized',
            active_button=self.get_active_button(),
            available_buttons=[],
            from_sha=self.old_git_sha,
            to_sha=self.commit,
        )
        resp = self.slack_client.post_single(blocks=blocks, channel=self.slack_channel)
        self.slack_ts = resp['message']['ts'] if resp and resp['ok'] else None
        self.slack_channel_id = resp['channel']
        if resp["ok"] is not True:
            log.error("Posting to slack failed: {}".format(resp["error"]))
        authors = get_authors_to_be_notified(git_url=self.git_url, from_sha=self.old_git_sha, to_sha=self.commit)
        self.update_slack_thread(authors)

    def update_slack(self):
        blocks = automatic_rollbacks.get_slack_blocks_for_deployment(
            message=self.human_readable_status,
            progress=self.progress.human_readable(),
            last_action=self.last_action,
            status=self.state,
            active_button=self.get_active_button(),
            available_buttons=self.get_available_buttons(),
            from_sha=self.old_git_sha,
            to_sha=self.commit,
        )
        resp = self.slack_client.sc.api_call(
            "chat.update",
            channel=self.slack_channel_id,
            blocks=blocks,
            ts=self.slack_ts,
        )
        if resp["ok"] is not True:
            log.error("Posting to slack failed: {}".format(resp["error"]))

    def update_slack_thread(self, message):
        log.debug(f"Updating slack thread with {message}")
        self.slack_client.post_single(
            channel=self.slack_channel, message=message, thread_ts=self.slack_ts,
        )

    def update_slack_status(self, message):
        self.human_readable_status = message
        self.update_slack()

    def on_enter_start_deploy(self):
        self.update_slack_status(f"Marking `{self.commit[:8]}` for deployment for {self.deploy_group}...")
        self.mark_for_deployment_return_code = mark_for_deployment(
            git_url=self.git_url,
            deploy_group=self.deploy_group,
            service=self.service,
            commit=self.commit,
        )
        if self.mark_for_deployment_return_code != 0:
            self.trigger('mfd_failed')
        else:
            self.update_slack_thread(f"Marked `{self.commit[:8]}` for {self.deploy_group}.")
            log.debug("triggering mfd_succeeded")
            self.trigger('mfd_succeeded')

    def states(self) -> Collection[str]:
        return [
            "_begin",
            "start_deploy",
            "deploying",
            "deployed",
            "mfd_failed",
            "deploy_errored",
            "deploy_cancelled",
            "start_rollback",
            "rolling_back",
            "rolled_back",
            "abandon",
            "complete",
        ]

    def start_state(self) -> str:
        return "_begin"

    def start_transition(self) -> str:
        return "start_deploy"

    def valid_transitions(self) -> Iterator[automatic_rollbacks.TransitionDefinition]:
        yield {
            'source': '_begin',
            'dest': 'start_deploy',
            'trigger': 'start_deploy',
        }
        yield {
            'source': 'start_deploy',
            'dest': 'deploying',
            'trigger': 'mfd_succeeded',
        }
        yield {
            'source': 'deploying',
            'dest': 'deployed',
            'trigger': 'deploy_finished',
        }

        yield {
            'source': ['start_deploy', 'start_rollback'],
            'dest': 'mfd_failed',
            'trigger': 'mfd_failed',
        }
        yield {
            'source': [s for s in self.states() if not self.is_terminal_state(s)],
            'dest': 'deploy_errored',
            'trigger': 'deploy_errored',
        }
        yield {
            'source': [s for s in self.states() if not self.is_terminal_state(s)],
            'dest': 'deploy_cancelled',
            'trigger': 'deploy_cancelled',
        }

        yield {
            'source': self.rollforward_states,
            'dest': 'start_rollback',
            'trigger': 'rollback_button_clicked',
        }
        yield {
            'source': self.rollback_states,
            'dest': None,  # this makes it an "internal transition", effectively a noop.
            'trigger': 'rollback_button_clicked',
        }

        yield {
            'source': self.rollback_states,
            'dest': 'start_deploy',
            'trigger': 'forward_button_clicked',
        }
        yield {
            'source': self.rollforward_states,
            'dest': None,  # this makes it an "internal transition", effectively a noop.
            'trigger': 'forward_button_clicked',
        }

        yield {
            'source': 'start_rollback',
            'dest': 'rolling_back',
            'trigger': 'mfd_succeeded',
        }
        yield {
            'source': 'rolling_back',
            'dest': 'rolled_back',
            'trigger': 'deploy_finished',
        }

        yield {
            'source': 'deployed',
            'dest': 'complete',
            'trigger': 'complete_button_clicked',
        }
        yield {
            'source': 'deployed',
            'dest': 'complete',
            'trigger': 'auto_certify',
        }
        yield {
            'source': ['deployed', 'rolled_back'],
            'dest': '=',  # re-enter the same state.
            'trigger': 'snooze_button_clicked',
        }
        yield {
            'source': 'rolled_back',
            'dest': 'abandon',
            'trigger': 'abandon_button_clicked',
        }
        yield {
            'source': 'rolled_back',
            'dest': 'abandon',
            'trigger': 'auto_abandon',
        }

    def status_code_by_state(self) -> Mapping[str, int]:
        codes = {
            'deploy_errored': 2,
            'deploy_cancelled': 1,
            'mfd_failed': self.mark_for_deployment_return_code,
            'abandon': 1,
            'complete': 0,
        }

        if not self.block:
            # If we don't pass --wait-for-deployment, then exit immediately after mark-for-deployment succeeds.
            codes['deploying'] = 0

        return codes

    def is_terminal_state(self, state: str) -> bool:
        return (state in self.status_code_by_state())

    def get_available_buttons(self) -> List[str]:
        buttons = []

        if self.is_terminal_state(self.state):
            # If we're about to exit, always clear the buttons, since once we exit the buttons will stop working.
            return []

        if self.old_git_sha != self.commit:
            if self.state in self.rollback_states:
                buttons.append("forward")
            if self.state in self.rollforward_states:
                buttons.append("rollback")

        if self.state == 'deployed':
            buttons.append('complete')
            buttons.append('snooze')
        if self.state == 'rolled_back':
            buttons.append('abandon')
            buttons.append('snooze')

        return buttons

    def get_active_button(self) -> Optional[str]:
        return {
            'start_deploy': 'forward',
            'deploying': 'forward',
            'deployed': None,
            'start_rollback': 'rollback',
            'rolling_back': 'rollback',
            'rolled_back': None,
        }.get(self.state)

    def on_enter_mfd_failed(self):
        self.update_slack_status(f"Marking `{self.commit[:8]}` for deployment for {self.deploy_group} failed. Please see Jenkins for more output.")  # noqa E501

    def on_enter_deploying(self):
        # if self.block is False, then deploying is a terminal state so we will promptly exit.
        # Don't bother starting the background thread in this case.
        if self.block:
            thread = Thread(target=self.do_wait_for_deployment, args=(self.commit,), daemon=True)
            thread.start()

    def on_exit_deploying(self):
        self.wait_for_deployment_green_lights[self.commit].clear()

    def on_enter_start_rollback(self):
        self.update_slack_status(f"Rolling back ({self.deploy_group}) to {self.old_git_sha}")
        self.mark_for_deployment_return_code = mark_for_deployment(
            git_url=self.git_url,
            deploy_group=self.deploy_group,
            service=self.service,
            commit=self.old_git_sha,
        )

        if self.mark_for_deployment_return_code != 0:
            self.trigger('mfd_failed')
        else:
            self.update_slack_thread(f"Marked `{self.old_git_sha[:8]}` for {self.deploy_group}.")
            self.trigger('mfd_succeeded')

    def on_enter_rolling_back(self):
        if self.block:
            thread = Thread(target=self.do_wait_for_deployment, args=(self.old_git_sha,), daemon=True)
            thread.start()

    def on_exit_rolling_back(self):
        self.wait_for_deployment_green_lights[self.old_git_sha].clear()

    def on_enter_deploy_errored(self):
        report_waiting_aborted(self.service, self.deploy_group)
        self.update_slack_status(f"Deploy aborted, but it will still try to converge.")
        self.send_manual_rollback_instructions()

    def do_wait_for_deployment(self, target_commit: str):
        try:
            self.wait_for_deployment_green_lights[target_commit].set()
            wait_for_deployment(
                service=self.service,
                deploy_group=self.deploy_group,
                git_sha=target_commit,
                soa_dir=self.soa_dir,
                timeout=self.timeout,
                green_light=self.wait_for_deployment_green_lights[target_commit],
                progress=self.progress,
            )
            self.update_slack_thread(f"Finished waiting for deployment of {target_commit}")
            self.trigger('deploy_finished')

        except (KeyboardInterrupt, TimeoutError):
            if self.wait_for_deployment_green_lights[target_commit].is_set():
                # When we manually trigger a rollback, we clear the green_light, which causes wait_for_deployment to
                # raise KeyboardInterrupt. Don't trigger deploy_cancelled in this case.
                self.trigger('deploy_cancelled')
        except NoSuchCluster:
            self.trigger('deploy_errored')
        except Exception:
            log.error('Caught exception in wait_for_deployment:')
            log.error(traceback.format_exc())
            self.trigger('deploy_errored')

    def on_enter_rolled_back(self):
        self.update_slack_status(f"Finished rolling back to `{self.old_git_sha[:8]}` in {self.deploy_group}")
        line = f"Rollback to {self.old_git_sha[:8]} for {self.deploy_group} complete"
        _log(
            service=self.service,
            component='deploy',
            line=line,
            level='event',
        )
        self.start_timer(self.auto_abandon_delay, 'auto_abandon', 'abandon')

    def on_enter_deployed(self):
        self.update_slack_status(f"Finished deployment of `{self.commit[:8]}` to {self.deploy_group}")
        line = f"Deployment of {self.commit[:8]} for {self.deploy_group} complete"
        _log(
            service=self.service,
            component='deploy',
            line=line,
            level='event',
        )
        self.send_manual_rollback_instructions()
        self.start_timer(self.auto_certify_delay, 'auto_certify', 'certify')

    def is_relevant_buttonpress(self, buttonpress):
        return self.slack_ts == buttonpress.thread_ts

    def listen_for_slack_events(self):
        log.debug("Listening for slack events...")
        for event in automatic_rollbacks.get_slack_events():
            log.debug(f"Got slack event: {event}")
            buttonpress = automatic_rollbacks.event_to_buttonpress(event)
<<<<<<< HEAD
            self.update_slack_thread(f"{buttonpress.username} pressed {buttonpress.action}")
            self.last_action = buttonpress.action

            try:
                self.trigger(f"{buttonpress.action}_button_clicked")
            except (transitions.core.MachineError, AttributeError):
                self.update_slack_thread(f"Error: {traceback.format_exc()}")
=======
            if self.is_relevant_buttonpress(buttonpress):
                self.update_slack_thread(f"{buttonpress.username} pressed {buttonpress.action}")
                self.last_action = buttonpress.action
                if buttonpress.action == "rollback":
                    self.trigger('rollback_button_clicked')
                if buttonpress.action == "forward":
                    self.trigger('rollforward_button_clicked')
            else:
                log.debug("But it was not relevant to this instance of mark-for-deployment")
>>>>>>> 54210992

    def send_manual_rollback_instructions(self):
        if self.old_git_sha != self.commit:
            message = (
                "If you need to roll back manually, run: "
                f"`paasta rollback --service {self.service} --deploy-group {self.deploy_group} "
                f"--commit {self.old_git_sha}`"
            )
            self.update_slack_thread(message)
            paasta_print(message)

    def after_state_change(self):
        self.update_slack()
        super().after_state_change()


class ClusterData:
    """An auxiliary data transfer class.

    Used by _query_clusters(), instances_deployed(),
    _run_cluster_worker(), _run_instance_worker().

    :param cluster: the name of the cluster.
    :param service: the name of the service.
    :param git_sha: git sha marked for deployment.
    :param instances_queue: a thread-safe queue. Should contain all cluster
                            instances that need to be checked.
    :type instances_queue: Queue
    """

    def __init__(self, cluster, service, git_sha, instances_queue):
        self.cluster = cluster
        self.service = service
        self.git_sha = git_sha
        self.instances_queue = instances_queue


def instances_deployed(cluster_data, instances_out, green_light):
    """Create a thread pool to run _run_instance_worker()

    :param cluster_data: an instance of ClusterData.
    :param instances_out: a empty thread-safe queue. I will contain
                          instances that are not deployed yet.
    :type instances_out: Queue
    :param green_light: See the docstring for _query_clusters().
    """
    num_threads = min(5, cluster_data.instances_queue.qsize())

    workers_launched = []
    for _ in range(num_threads):
        worker = Thread(
            target=_run_instance_worker,
            args=(cluster_data, instances_out, green_light),
        )
        worker.start()
        workers_launched.append(worker)

    for worker in workers_launched:
        worker.join()


def _run_instance_worker(cluster_data, instances_out, green_light):
    """Get instances from the instances_in queue and check them one by one.

    If an instance isn't deployed, add it to the instances_out queue
    to re-check it later.

    :param cluster_data: an instance of ClusterData.
    :param instances_out: See the docstring for instances_deployed().
    :param green_light: See the docstring for _query_clusters().
    """

    api = client.get_paasta_api_client(cluster=cluster_data.cluster)
    if not api:
        log.warning("Couldn't reach the PaaSTA api for {}! Assuming it is not "
                    "deployed there yet.".format(cluster_data.cluster))
        while not cluster_data.instances_queue.empty():
            try:
                instance_config = cluster_data.instances_queue.get(block=False)
            except Empty:
                return
            cluster_data.instances_queue.task_done()
            instances_out.put(instance_config)

    while not cluster_data.instances_queue.empty() and green_light.is_set():
        try:
            instance_config = cluster_data.instances_queue.get(block=False)
        except Empty:
            return

        instance = instance_config.get_instance()

        log.debug("Inspecting the deployment status of {}.{} on {}"
                  .format(cluster_data.service, instance, cluster_data.cluster))
        try:
            status = None
            status = api.service.status_instance(
                service=cluster_data.service,
                instance=instance,
            ).result()
        except HTTPError as e:
            if e.response.status_code == 404:
                log.warning("Can't get status for instance {}, service {} in "
                            "cluster {}. This is normally because it is a new "
                            "service that hasn't been deployed by PaaSTA yet"
                            .format(
                                instance, cluster_data.service,
                                cluster_data.cluster,
                            ))
            else:
                log.warning("Error getting service status from PaaSTA API for {}: {}"
                            "{}".format(
                                cluster_data.cluster, e.response.status_code,
                                e.response.text,
                            ))
        except ConnectionError as e:
            log.warning("Error getting service status from PaaSTA API for {}:"
                        "{}".format(cluster_data.cluster, e))

        long_running_status = None
        if status:
            if status.marathon:
                long_running_status = status.marathon
            elif status.kubernetes:
                long_running_status = status.kubernetes
        if not status:
            log.debug("No status for {}.{}, in {}. Not deployed yet."
                      .format(
                          cluster_data.service, instance,
                          cluster_data.cluster,
                      ))
            cluster_data.instances_queue.task_done()
            instances_out.put(instance_config)
        elif not long_running_status:
            log.debug("{}.{} in {} is not a Marathon or Kubernetes job. Marked as deployed."
                      .format(
                          cluster_data.service, instance,
                          cluster_data.cluster,
                      ))
        elif (
            long_running_status.expected_instance_count == 0 or
            long_running_status.desired_state == 'stop'
        ):
            log.debug("{}.{} in {} is marked as stopped. Marked as deployed."
                      .format(
                          cluster_data.service, status.instance,
                          cluster_data.cluster,
                      ))
        else:
            if long_running_status.app_count != 1:
                paasta_print("  {}.{} on {} is still bouncing, {} versions "
                             "running"
                             .format(
                                 cluster_data.service, status.instance,
                                 cluster_data.cluster,
                                 long_running_status.app_count,
                             ))
                cluster_data.instances_queue.task_done()
                instances_out.put(instance_config)
                continue
            if not cluster_data.git_sha.startswith(status.git_sha):
                paasta_print("  {}.{} on {} doesn't have the right sha yet: {}"
                             .format(
                                 cluster_data.service, instance,
                                 cluster_data.cluster, status.git_sha,
                             ))
                cluster_data.instances_queue.task_done()
                instances_out.put(instance_config)
                continue
            if long_running_status.deploy_status not in ['Running', 'Deploying', 'Waiting']:
                paasta_print("  {}.{} on {} isn't running yet: {}"
                             .format(
                                 cluster_data.service, instance,
                                 cluster_data.cluster,
                                 long_running_status.deploy_status,
                             ))
                cluster_data.instances_queue.task_done()
                instances_out.put(instance_config)
                continue

            # The bounce margin factor defines what proportion of instances we need to be "safe",
            # so consider it scaled up "enough" if we have that proportion of instances ready.
            required_instance_count = int(math.ceil(
                instance_config.get_bounce_margin_factor() * long_running_status.expected_instance_count,
            ))
            if required_instance_count > long_running_status.running_instance_count:
                paasta_print("  {}.{} on {} isn't scaled up yet, "
                             "has {} out of {} required instances (out of a total of {})"
                             .format(
                                 cluster_data.service, instance,
                                 cluster_data.cluster,
                                 long_running_status.running_instance_count,
                                 required_instance_count,
                                 long_running_status.expected_instance_count,
                             ))
                cluster_data.instances_queue.task_done()
                instances_out.put(instance_config)
                continue
            paasta_print("Complete: {}.{} on {} looks 100% deployed at {} "
                         "instances on {}"
                         .format(
                             cluster_data.service, instance,
                             cluster_data.cluster,
                             long_running_status.running_instance_count,
                             status.git_sha,
                         ))
            cluster_data.instances_queue.task_done()


def _query_clusters(clusters_data, green_light):
    """Run _run_cluster_worker() in a separate thread for each paasta cluster

    :param clusters_data: a list of ClusterData instances.
    :param green_light: an instance of threading.Event().
                        It is supposed to be cleared when KeyboardInterrupt is
                        received. All running threads should check it
                        periodically and exit when it is cleared.
    """
    workers_launched = []

    for cluster_data in clusters_data:
        if not cluster_data.instances_queue.empty():
            worker = Thread(
                target=_run_cluster_worker,
                args=(cluster_data, green_light),
            )
            worker.start()
            workers_launched.append(worker)

    for worker in workers_launched:
        try:
            while green_light.is_set() and worker.isAlive():
                time.sleep(.2)
        except (KeyboardInterrupt, SystemExit):
            green_light.clear()
            paasta_print('KeyboardInterrupt received. Terminating..')
        worker.join()


def _run_cluster_worker(cluster_data, green_light):
    """Run instances_deployed() for a cluster

    :param cluster_data: an instance of ClusterData.
    :param green_light: See the docstring for _query_clusters().
    """
    instances_out = Queue()
    instances_deployed(
        cluster_data=cluster_data,
        instances_out=instances_out,
        green_light=green_light,
    )
    cluster_data.instances_queue = instances_out
    if cluster_data.instances_queue.empty():
        paasta_print(f"Deploy to {cluster_data.cluster} complete!")


def wait_for_deployment(service, deploy_group, git_sha, soa_dir, timeout, green_light=None, progress=None):
    # Currently only 'marathon' instances are supported for wait_for_deployment because they
    # are the only thing that are worth waiting on.
    service_configs = PaastaServiceConfigLoader(service=service, soa_dir=soa_dir, load_deployments=False)

    total_instances = 0
    clusters_data = []
    api_endpoints = load_system_paasta_config().get_api_endpoints()
    for cluster in service_configs.clusters:
        if cluster not in api_endpoints:
            paasta_print(PaastaColors.red(
                'Cluster %s is NOT in paasta-api endpoints config.' %
                cluster,
            ))
            raise NoSuchCluster

        instances_queue = Queue()
        for instance_config in service_configs.instance_configs(
            cluster=cluster,
            instance_type_class=MarathonServiceConfig,
        ):
            if instance_config.get_deploy_group() == deploy_group:
                instances_queue.put(instance_config)
                total_instances += 1
        for instance_config in service_configs.instance_configs(
            cluster=cluster,
            instance_type_class=KubernetesDeploymentConfig,
        ):
            if instance_config.get_deploy_group() == deploy_group:
                instances_queue.put(instance_config)
                total_instances += 1

        if not instances_queue.empty():
            clusters_data.append(ClusterData(
                cluster=cluster,
                service=service,
                git_sha=git_sha,
                instances_queue=instances_queue,
            ))

    if not clusters_data:
        _log(
            service=service,
            component='deploy',
            line=("Couldn't find any marathon instances for service {} in deploy group {}. Exiting."
                  .format(service, deploy_group)),
            level='event',
        )
        return

    paasta_print("Waiting for deployment of {} for '{}' to complete..."
                 .format(git_sha, deploy_group))

    deadline = time.time() + timeout
    if green_light is None:
        green_light = Event()
    green_light.set()

    with progressbar.ProgressBar(maxval=total_instances) as bar:
        while time.time() < deadline:
            _query_clusters(clusters_data, green_light)
            if not green_light.is_set():
                raise KeyboardInterrupt

            finished_instances = total_instances - sum((
                c.instances_queue.qsize()
                for c in clusters_data
            ))
            bar.update(finished_instances)
            if progress is not None:
                progress.percent = bar.percentage
                progress.waiting_on = {c.cluster: list(c.instances_queue.queue) for c in clusters_data}

            if all((
                cluster.instances_queue.empty()
                for cluster in clusters_data
            )):
                sys.stdout.flush()
                if progress is not None:
                    progress.percent = 100.0
                    progress.waiting_on = None
                return 0
            else:
                time.sleep(min(60, timeout))
            sys.stdout.flush()

    _log(
        service=service,
        component='deploy',
        line=compose_timeout_message(clusters_data, timeout, deploy_group, service, git_sha),
        level='event',
    )
    raise TimeoutError


def compose_timeout_message(clusters_data, timeout, deploy_group, service, git_sha):
    cluster_instances = {}
    for c_d in clusters_data:
        while c_d.instances_queue.qsize() > 0:
            cluster_instances.setdefault(
                c_d.cluster,
                [],
            ).append(c_d.instances_queue.get(block=False).get_instance())
            c_d.instances_queue.task_done()

    paasta_status = []
    paasta_logs = []
    for cluster, instances in sorted(cluster_instances.items()):
        if instances:
            joined_instances = ','.join(instances)
            paasta_status.append('paasta status -c {cluster} -s {service} -i {instances}'
                                 .format(
                                     cluster=cluster, service=service,
                                     instances=joined_instances,
                                 ))
            paasta_logs.append('paasta logs -c {cluster} -s {service} -i {instances} -C deploy -l 1000'
                               .format(
                                   cluster=cluster, service=service,
                                   instances=joined_instances,
                               ))

    return ("\n\nTimed out after {timeout} seconds, waiting for {service} "
            "in {deploy_group} to be deployed by PaaSTA.\n"
            "This probably means the deploy hasn't succeeded. The new service "
            "might not be healthy or one or more clusters could be having issues.\n\n"
            "To debug try running:\n\n"
            "  {status_commands}\n\n  {logs_commands}"
            "\n\nIf the service is known to be slow to start you may wish to "
            "increase the timeout on this step.\n"
            "To wait a little longer run:\n\n"
            "  paasta wait-for-deployment -s {service} -l {deploy_group} -c {git_sha}"
            .format(
                timeout=timeout,
                deploy_group=deploy_group,
                service=service,
                git_sha=git_sha,
                status_commands='\n  '.join(paasta_status),
                logs_commands='\n  '.join(paasta_logs),
            ))


class NoSuchCluster(Exception):
    """To be raised by wait_for_deployment() when a service has a marathon config for
    a cluster that is not listed in /etc/paasta/api_endpoints.json.
    """
    pass<|MERGE_RESOLUTION|>--- conflicted
+++ resolved
@@ -940,25 +940,16 @@
         for event in automatic_rollbacks.get_slack_events():
             log.debug(f"Got slack event: {event}")
             buttonpress = automatic_rollbacks.event_to_buttonpress(event)
-<<<<<<< HEAD
-            self.update_slack_thread(f"{buttonpress.username} pressed {buttonpress.action}")
-            self.last_action = buttonpress.action
-
-            try:
-                self.trigger(f"{buttonpress.action}_button_clicked")
-            except (transitions.core.MachineError, AttributeError):
-                self.update_slack_thread(f"Error: {traceback.format_exc()}")
-=======
             if self.is_relevant_buttonpress(buttonpress):
                 self.update_slack_thread(f"{buttonpress.username} pressed {buttonpress.action}")
                 self.last_action = buttonpress.action
-                if buttonpress.action == "rollback":
-                    self.trigger('rollback_button_clicked')
-                if buttonpress.action == "forward":
-                    self.trigger('rollforward_button_clicked')
+
+                try:
+                    self.trigger(f"{buttonpress.action}_button_clicked")
+                except (transitions.core.MachineError, AttributeError):
+                    self.update_slack_thread(f"Error: {traceback.format_exc()}")
             else:
                 log.debug("But it was not relevant to this instance of mark-for-deployment")
->>>>>>> 54210992
 
     def send_manual_rollback_instructions(self):
         if self.old_git_sha != self.commit:
