#!/usr/bin/env python
# Copyright 2015-2016 Yelp Inc.
#
# Licensed under the Apache License, Version 2.0 (the "License");
# you may not use this file except in compliance with the License.
# You may obtain a copy of the License at
#
#     http://www.apache.org/licenses/LICENSE-2.0
#
# Unless required by applicable law or agreed to in writing, software
# distributed under the License is distributed on an "AS IS" BASIS,
# WITHOUT WARRANTIES OR CONDITIONS OF ANY KIND, either express or implied.
# See the License for the specific language governing permissions and
# limitations under the License.
"""Contains methods used by the paasta client to mark a docker image for
deployment to a cluster.instance.
"""
from __future__ import absolute_import
from __future__ import unicode_literals

import logging

from paasta_tools import remote_git
from paasta_tools.cli.cmds.wait_for_deployment import NoInstancesFound
from paasta_tools.cli.cmds.wait_for_deployment import wait_for_deployment
from paasta_tools.cli.utils import lazy_choices_completer
from paasta_tools.cli.utils import list_deploy_groups
from paasta_tools.cli.utils import list_services
from paasta_tools.cli.utils import validate_full_git_sha
from paasta_tools.cli.utils import validate_given_deploy_groups
from paasta_tools.cli.utils import validate_service_name
from paasta_tools.deployment_utils import get_currently_deployed_sha
from paasta_tools.utils import _log
from paasta_tools.utils import DEFAULT_SOA_DIR
from paasta_tools.utils import format_tag
from paasta_tools.utils import get_git_url
from paasta_tools.utils import get_paasta_tag_from_deploy_group
from paasta_tools.utils import paasta_print
from paasta_tools.utils import PaastaColors
from paasta_tools.utils import TimeoutError


DEFAULT_DEPLOYMENT_TIMEOUT = 3600  # seconds


log = logging.getLogger(__name__)


def add_subparser(subparsers):
    list_parser = subparsers.add_parser(
        'mark-for-deployment',
        help='Mark a docker image for deployment in git',
        description=(
            "'paasta mark-for-deployment' uses Git as the control-plane, to "
            "signal to other PaaSTA components that a particular docker image "
            "is ready to be deployed."
        ),
        epilog=(
            "Note: Access and credentials to the Git repo of a service are required "
            "for this command to work."
        )
    )
    list_parser.add_argument(
        '-u', '--git-url',
        help=(
            'Git url for service -- where magic mark-for-deployment tags are pushed. '
            'Defaults to the normal git URL for the service.'),
        default=None
    )
    list_parser.add_argument(
        '-c', '-k', '--commit',
        help='Git sha to mark for deployment',
        required=True,
        type=validate_full_git_sha,
    )
    list_parser.add_argument(
        '-l', '--deploy-group', '--clusterinstance',
        help='Mark the service ready for deployment in this deploy group (e.g. '
             'cluster1.canary, cluster2.main). --clusterinstance is deprecated and '
             'should be replaced with --deploy-group',
        required=True,
    ).completer = lazy_choices_completer(list_deploy_groups)
    list_parser.add_argument(
        '-s', '--service',
        help='Name of the service which you wish to mark for deployment. Leading '
        '"services-" will be stripped.',
        required=True,
    ).completer = lazy_choices_completer(list_services)
    list_parser.add_argument(
        '--wait-for-deployment',
        help='Set to poll paasta and wait for the deployment to finish, '
             'the default strategy is to mark for deployment and exit straightaway',
        dest='block',
        action='store_true',
        default=False
    )
    list_parser.add_argument(
        '-t', '--timeout',
        dest="timeout",
        type=int,
        default=DEFAULT_DEPLOYMENT_TIMEOUT,
        help=(
            "Time in seconds to wait for paasta to deploy the service. "
            "If the timeout is exceeded we return 1. "
            "Default is %(default)s seconds."
        ),
    )
    list_parser.add_argument(
        '--auto-rollback',
        help='Automatically roll back to the previously deployed sha if the deployment '
             'times out or is canceled (ctrl-c). Only applicable with --wait-for-deployment. '
             'Defaults to false.',
        dest='auto_rollback',
        action='store_true',
        default=False
    )
    list_parser.add_argument(
        '-d', '--soa-dir',
        dest="soa_dir",
        metavar="SOA_DIR",
        default=DEFAULT_SOA_DIR,
        help="define a different soa config directory",
    )
    list_parser.add_argument(
        '-v', '--verbose',
        action='count',
        dest="verbose",
        default=0,
        help="Print out more output."
    )

    list_parser.set_defaults(command=paasta_mark_for_deployment)


def mark_for_deployment(git_url, deploy_group, service, commit):
    """Mark a docker image for deployment"""
    tag = get_paasta_tag_from_deploy_group(identifier=deploy_group, desired_state='deploy')
    remote_tag = format_tag(tag)
    ref_mutator = remote_git.make_force_push_mutate_refs_func(
        targets=[remote_tag],
        sha=commit,
    )
    try:
        remote_git.create_remote_refs(git_url=git_url, ref_mutator=ref_mutator, force=True)
    except Exception as e:
        loglines = ["Failed to mark %s for deployment in deploy group %s!" % (commit, deploy_group)]
        for line in str(e).split('\n'):
            loglines.append(line)
        return_code = 1
    else:
        loglines = ["Marked %s for deployment in deploy group %s" % (commit, deploy_group)]
        return_code = 0

    for logline in loglines:
        _log(
            service=service,
            line=logline,
            component='deploy',
            level='event',
        )
    return return_code


def paasta_mark_for_deployment(args):
    """Wrapping mark_for_deployment"""
    if args.verbose:
        log.setLevel(level=logging.DEBUG)
    else:
        log.setLevel(level=logging.INFO)

    service = args.service
    if service and service.startswith('services-'):
        service = service.split('services-', 1)[1]
    validate_service_name(service, soa_dir=args.soa_dir)

    in_use_deploy_groups = list_deploy_groups(
        service=service,
        soa_dir=args.soa_dir,
    )
    _, invalid_deploy_groups = validate_given_deploy_groups(in_use_deploy_groups, [args.deploy_group])

    if len(invalid_deploy_groups) == 1:
        paasta_print(PaastaColors.red(
            "ERROR: These deploy groups are not currently used anywhere: %s.\n" % (",").join(invalid_deploy_groups)))
        paasta_print(PaastaColors.red(
            "This isn't technically wrong because you can mark-for-deployment before deploying there"))
        paasta_print(PaastaColors.red("but this is probably a typo. Did you mean one of these in-use deploy groups?:"))
        paasta_print(PaastaColors.red("   %s" % (",").join(in_use_deploy_groups)))
        paasta_print()
        paasta_print(PaastaColors.red("Continuing regardless..."))

    if args.git_url is None:
        args.git_url = get_git_url(service=service, soa_dir=args.soa_dir)

    old_git_sha = get_currently_deployed_sha(service=service, deploy_group=args.deploy_group)
    if old_git_sha == args.commit:
        paasta_print("Warning: The sha asked to be deployed already matches what is set to be deployed:")
        paasta_print(old_git_sha)
        paasta_print("Continuing anyway.")

    ret = mark_for_deployment(
        git_url=args.git_url,
        deploy_group=args.deploy_group,
        service=service,
        commit=args.commit,
    )
    if args.block:
        try:
<<<<<<< HEAD
=======
            paasta_print("Waiting for deployment of {0} for '{1}' complete...".format(args.commit, args.deploy_group))
>>>>>>> 5291ef75
            wait_for_deployment(service=service,
                                deploy_group=args.deploy_group,
                                git_sha=args.commit,
                                soa_dir=args.soa_dir,
                                timeout=args.timeout)
            line = "Deployment of {0} for {1} complete".format(args.commit, args.deploy_group)
            _log(
                service=service,
                component='deploy',
                line=line,
                level='event'
            )
        except (KeyboardInterrupt, TimeoutError):
            if args.auto_rollback is True:
                if old_git_sha == args.commit:
                    paasta_print("Error: --auto-rollback was requested, but the previous sha")
                    paasta_print("is the same that was requested with --commit. Can't rollback")
                    paasta_print("automatically.")
                else:
                    paasta_print("Auto-Rollback requested. Marking the previous sha")
                    paasta_print("(%s) for %s as desired." % (args.deploy_group, old_git_sha))
                    mark_for_deployment(
                        git_url=args.git_url,
                        deploy_group=args.deploy_group,
                        service=service,
                        commit=old_git_sha,
                    )
            else:
                paasta_print("Waiting for deployment aborted. PaaSTA will continue to try to deploy this code.")
                paasta_print("If you wish to see the status, run:")
                paasta_print()
                paasta_print("    paasta status -s %s -v" % service)
                paasta_print()
            ret = 1
<<<<<<< HEAD
        except NoInstancesFound:
            return 1
    if old_git_sha is not None and old_git_sha != args.commit:
        print ""
        print "If you wish to roll back, you can run:"
        print ""
        print PaastaColors.bold("    paasta rollback --service %s --deploy-group %s --commit %s " % (
            service, args.deploy_group, old_git_sha))
    return ret
=======
    if old_git_sha is not None and old_git_sha != args.commit and not args.auto_rollback:
        paasta_print()
        paasta_print("If you wish to roll back, you can run:")
        paasta_print()
        paasta_print(PaastaColors.bold("    paasta rollback --service %s --deploy-group %s --commit %s " % (
            service, args.deploy_group, old_git_sha))
        )
    return ret


def instances_deployed(cluster, service, instances, git_sha):
    api = client.get_paasta_api_client(cluster=cluster)
    if not api:
        log.warning("Couldn't reach the PaaSTA api for {}! Assuming it is not deployed there yet.".format(cluster))
        return False
    statuses = []
    for instance in instances:
        log.debug("Inspecting the deployment status of {}.{} on {}".format(service, instance, cluster))
        try:
            status = api.service.status_instance(service=service, instance=instance).result()
            statuses.append(status)
        except HTTPError as e:
            if e.response.status_code == 404:
                log.warning("Can't get status for instance {0}, service {1} in cluster {2}. "
                            "This is normally because it is a new service that hasn't been "
                            "deployed by PaaSTA yet".format(instance, service, cluster))
            else:
                log.warning("Error getting service status from PaaSTA API: {0}: {1}".format(e.response.status_code,
                                                                                            e.response.text))
            statuses.append(None)
        except ConnectionError as e:
            log.warning("Error getting service status from PaaSTA API for {0}: {1}".format(cluster, e))
            statuses.append(None)
    results = []
    for status in statuses:
        if not status:
            log.debug("No status for an unknown instance in {}. Not deployed yet.".format(cluster))
            results.append(False)
        elif not status.marathon:
            log.debug("{}.{} in {} is not a Marathon job. Marked as deployed.".format(
                service, status.instance, cluster))
            results.append(True)
        elif status.marathon.expected_instance_count == 0 or status.marathon.desired_state == 'stop':
            log.debug("{}.{} in {} is marked as stopped. Marked as deployed.".format(
                service, status.instance, cluster))
            results.append(True)
        else:
            if status.marathon.app_count != 1:
                paasta_print("  {}.{} on {} is still bouncing, {} versions running".format(
                    service, status.instance, cluster, status.marathon.app_count))
                results.append(False)
                continue
            if not git_sha.startswith(status.git_sha):
                paasta_print("  {}.{} on {} doesn't have the right sha yet: {}".format(
                    service, status.instance, cluster, status.git_sha))
                results.append(False)
                continue
            if status.marathon.deploy_status != 'Running':
                paasta_print("  {}.{} on {} isn't running yet: {}".format(
                    service, status.instance, cluster, status.marathon.deploy_status))
                results.append(False)
                continue
            if status.marathon.expected_instance_count != status.marathon.running_instance_count:
                paasta_print("  {}.{} on {} isn't scaled up yet, has {} out of {}".format(
                    service, status.instance, cluster, status.marathon.running_instance_count,
                    status.marathon.expected_instance_count))
                results.append(False)
                continue
            paasta_print("Complete: {}.{} on {} looks 100% deployed at {} instances on {}".format(
                service, status.instance, cluster, status.marathon.running_instance_count, status.git_sha))
            results.append(True)

    return sum(results)


def wait_for_deployment(service, deploy_group, git_sha, soa_dir, timeout):
    cluster_map = get_cluster_instance_map_for_service(soa_dir, service, deploy_group)
    if not cluster_map:
        line = "Couldn't find any instances for service {0} in deploy group {1}".format(service, deploy_group)
        _log(
            service=service,
            component='deploy',
            line=line,
            level='event'
        )
        raise NoInstancesFound
    for cluster in cluster_map.values():
        cluster['deployed'] = 0
    try:
        with Timeout(seconds=timeout):
            total_instances = sum([len(v["instances"]) for v in cluster_map.values()])
            with progressbar.ProgressBar(maxval=total_instances) as bar:
                while True:
                    for cluster, instances in cluster_map.items():
                        if cluster_map[cluster]['deployed'] != len(cluster_map[cluster]['instances']):
                            cluster_map[cluster]['deployed'] = instances_deployed(
                                cluster=cluster,
                                service=service,
                                instances=instances['instances'],
                                git_sha=git_sha)
                            if cluster_map[cluster]['deployed'] == len(cluster_map[cluster]['instances']):
                                instance_csv = ", ".join(cluster_map[cluster]['instances'])
                                paasta_print("Deploy to %s complete! (instances: %s)" % (cluster, instance_csv))
                        bar.update(sum([v["deployed"] for v in cluster_map.values()]))
                    if all([cluster['deployed'] == len(cluster["instances"]) for cluster in cluster_map.values()]):
                        break
                    else:
                        time.sleep(10)
    except TimeoutError:
        line = "\n\nTimed out after {0} seconds, waiting for {2} in {1} to be deployed by PaaSTA. \n\n"\
               "This probably means the deploy hasn't suceeded. The new service might not be healthy or one "\
               "or more clusters could be having issues.\n\n"\
               "To debug: try running:\n\n"\
               "    paasta status -s {2} -vv\n"\
               "    paasta logs -s {2}\n\n"\
               "to determine the cause.\n\n"\
               "If the service is known to be slow to start you may wish to increase "\
               "the timeout on this step.".format(timeout, deploy_group, service)
        _log(
            service=service,
            component='deploy',
            line=line,
            level='event'
        )
        raise
    return True


class NoInstancesFound(Exception):
    pass
>>>>>>> 5291ef75
<|MERGE_RESOLUTION|>--- conflicted
+++ resolved
@@ -19,10 +19,14 @@
 from __future__ import unicode_literals
 
 import logging
+import progressbar
+import time
+
+from bravado.exception import HTTPError
+from requests.exceptions import ConnectionError
 
 from paasta_tools import remote_git
-from paasta_tools.cli.cmds.wait_for_deployment import NoInstancesFound
-from paasta_tools.cli.cmds.wait_for_deployment import wait_for_deployment
+from paasta_tools.api import client
 from paasta_tools.cli.utils import lazy_choices_completer
 from paasta_tools.cli.utils import list_deploy_groups
 from paasta_tools.cli.utils import list_services
@@ -30,6 +34,8 @@
 from paasta_tools.cli.utils import validate_given_deploy_groups
 from paasta_tools.cli.utils import validate_service_name
 from paasta_tools.deployment_utils import get_currently_deployed_sha
+from paasta_tools.generate_deployments_for_service \
+    import get_cluster_instance_map_for_service
 from paasta_tools.utils import _log
 from paasta_tools.utils import DEFAULT_SOA_DIR
 from paasta_tools.utils import format_tag
@@ -37,6 +43,7 @@
 from paasta_tools.utils import get_paasta_tag_from_deploy_group
 from paasta_tools.utils import paasta_print
 from paasta_tools.utils import PaastaColors
+from paasta_tools.utils import Timeout
 from paasta_tools.utils import TimeoutError
 
 
@@ -206,10 +213,7 @@
     )
     if args.block:
         try:
-<<<<<<< HEAD
-=======
             paasta_print("Waiting for deployment of {0} for '{1}' complete...".format(args.commit, args.deploy_group))
->>>>>>> 5291ef75
             wait_for_deployment(service=service,
                                 deploy_group=args.deploy_group,
                                 git_sha=args.commit,
@@ -244,17 +248,8 @@
                 paasta_print("    paasta status -s %s -v" % service)
                 paasta_print()
             ret = 1
-<<<<<<< HEAD
         except NoInstancesFound:
             return 1
-    if old_git_sha is not None and old_git_sha != args.commit:
-        print ""
-        print "If you wish to roll back, you can run:"
-        print ""
-        print PaastaColors.bold("    paasta rollback --service %s --deploy-group %s --commit %s " % (
-            service, args.deploy_group, old_git_sha))
-    return ret
-=======
     if old_git_sha is not None and old_git_sha != args.commit and not args.auto_rollback:
         paasta_print()
         paasta_print("If you wish to roll back, you can run:")
@@ -384,5 +379,4 @@
 
 
 class NoInstancesFound(Exception):
-    pass
->>>>>>> 5291ef75
+    pass