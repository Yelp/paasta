--- conflicted
+++ resolved
@@ -66,11 +66,7 @@
 from paasta_tools.cli.utils import validate_short_git_sha
 from paasta_tools.deployment_utils import get_currently_deployed_sha
 from paasta_tools.kubernetes_tools import KubernetesDeploymentConfig
-<<<<<<< HEAD
-=======
 from paasta_tools.long_running_service_tools import LongRunningServiceConfig
-from paasta_tools.marathon_tools import MarathonServiceConfig
->>>>>>> fc89e08f
 from paasta_tools.paasta_service_config_loader import PaastaServiceConfigLoader
 from paasta_tools.paastaapi.models import InstanceStatusKubernetesV2
 from paasta_tools.paastaapi.models import KubernetesPodV2
@@ -1426,42 +1422,6 @@
                 "Couldn't reach the PaaSTA api for {}! Assuming it is not "
                 "deployed there yet.".format(cluster)
             )
-<<<<<<< HEAD
-        except api.api_error as e:
-            if e.status == 404:
-                # TODO(PAASTA-17290): just print the error message so that we
-                # can distinguish between sources of 404s
-                log.warning(
-                    "Can't get status for instance {}, service {} in "
-                    "cluster {}. This is normally because it is a new "
-                    "service that hasn't been deployed by PaaSTA yet".format(
-                        instance, cluster_data.service, cluster_data.cluster
-                    )
-                )
-            else:
-                log.warning(
-                    "Error getting service status from PaaSTA API for "
-                    f"{cluster_data.cluster}: {e.status} {e.reason}"
-                )
-
-        long_running_status = None
-        if status:
-            if status.kubernetes:
-                long_running_status = status.kubernetes
-        if not status:
-            log.debug(
-                "No status for {}.{}, in {}. Not deployed yet.".format(
-                    cluster_data.service, instance, cluster_data.cluster
-                )
-            )
-            cluster_data.instances_queue.task_done()
-            instances_out.put(instance_config)
-        elif not long_running_status:
-            log.debug(
-                "{}.{} in {} is not a Kubernetes job. Marked as deployed.".format(
-                    cluster_data.service, instance, cluster_data.cluster
-                )
-=======
             return False
 
     inst_str = f"{service}.{instance} in {cluster}"
@@ -1485,7 +1445,6 @@
             log.warning(
                 "Error getting service status from PaaSTA API for "
                 f"{cluster}: {e.status} {e.reason}"
->>>>>>> fc89e08f
             )
 
         log.debug(f"No status for {inst_str}. Not deployed yet.")
@@ -1597,32 +1556,9 @@
             )
             raise NoSuchCluster
 
-<<<<<<< HEAD
-        # Currently only kubernetes and cassandra instances are
-        # supported for wait_for_deployment because they are the only thing
-        # that are worth waiting on.
-        instances_queue = Queue()
-        for instance_class in WAIT_FOR_INSTANCE_CLASSES:
-            for instance_config in service_configs.instance_configs(
-                cluster=cluster, instance_type_class=instance_class
-            ):
-                if instance_config.get_deploy_group() == deploy_group:
-                    instances_queue.put(instance_config)
-                    total_instances += 1
-
-        if not instances_queue.empty():
-            clusters_data.append(
-                ClusterData(
-                    cluster=cluster,
-                    service=service,
-                    git_sha=git_sha,
-                    instances_queue=instances_queue,
-                )
-=======
         instance_configs_per_cluster[cluster] = list(
             get_instance_configs_for_service_in_cluster_and_deploy_group(
                 service_configs, cluster, deploy_group
->>>>>>> fc89e08f
             )
         )
 
