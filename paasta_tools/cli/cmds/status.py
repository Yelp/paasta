#!/usr/bin/env python
# Copyright 2015-2016 Yelp Inc.
#
# Licensed under the Apache License, Version 2.0 (the "License");
# you may not use this file except in compliance with the License.
# You may obtain a copy of the License at
#
#     http://www.apache.org/licenses/LICENSE-2.0
#
# Unless required by applicable law or agreed to in writing, software
# distributed under the License is distributed on an "AS IS" BASIS,
# WITHOUT WARRANTIES OR CONDITIONS OF ANY KIND, either express or implied.
# See the License for the specific language governing permissions and
# limitations under the License.
import concurrent.futures
import difflib
import os
import sys
from collections import defaultdict
from datetime import datetime
from distutils.util import strtobool
from itertools import groupby
from typing import Callable
from typing import DefaultDict
from typing import Dict
from typing import Iterable
from typing import List
from typing import Mapping
from typing import Sequence
from typing import Set
from typing import Tuple
from typing import Type

import humanize
from bravado.exception import HTTPError
from service_configuration_lib import read_deploy

from paasta_tools import kubernetes_tools
from paasta_tools.adhoc_tools import AdhocJobConfig
from paasta_tools.api.client import get_paasta_api_client
from paasta_tools.chronos_tools import ChronosJobConfig
from paasta_tools.cli.utils import execute_paasta_serviceinit_on_remote_master
from paasta_tools.cli.utils import figure_out_service_name
from paasta_tools.cli.utils import get_instance_configs_for_service
from paasta_tools.cli.utils import lazy_choices_completer
from paasta_tools.cli.utils import list_deploy_groups
from paasta_tools.flink_tools import FlinkDeploymentConfig
from paasta_tools.flink_tools import get_dashboard_url
from paasta_tools.kubernetes_tools import KubernetesDeploymentConfig
from paasta_tools.kubernetes_tools import KubernetesDeployStatus
from paasta_tools.marathon_serviceinit import bouncing_status_human
from paasta_tools.marathon_serviceinit import desired_state_human
from paasta_tools.marathon_serviceinit import marathon_app_deploy_status_human
from paasta_tools.marathon_serviceinit import status_marathon_job_human
from paasta_tools.marathon_tools import MarathonDeployStatus
from paasta_tools.monitoring_tools import get_team
from paasta_tools.monitoring_tools import list_teams
from paasta_tools.tron_tools import TronActionConfig
from paasta_tools.utils import compose_job_id
from paasta_tools.utils import datetime_from_utc_to_local
from paasta_tools.utils import DEFAULT_SOA_DIR
from paasta_tools.utils import get_soa_cluster_deploy_files
from paasta_tools.utils import InstanceConfig
from paasta_tools.utils import list_all_instances_for_service
from paasta_tools.utils import list_clusters
from paasta_tools.utils import list_services
from paasta_tools.utils import load_deployments_json
from paasta_tools.utils import load_system_paasta_config
from paasta_tools.utils import paasta_print
from paasta_tools.utils import PaastaColors
from paasta_tools.utils import SystemPaastaConfig


HTTP_ONLY_INSTANCE_CONFIG: Sequence[Type[InstanceConfig]] = [
    FlinkDeploymentConfig,
    KubernetesDeploymentConfig,
    AdhocJobConfig,
]
SSH_ONLY_INSTANCE_CONFIG = [ChronosJobConfig]


def add_subparser(subparsers,) -> None:
    status_parser = subparsers.add_parser(
        "status",
        help="Display the status of a PaaSTA service.",
        description=(
            "'paasta status' works by SSH'ing to remote PaaSTA masters and "
            "inspecting the local APIs, and reports on the overal health "
            "of a service."
        ),
        epilog=(
            "Note: This command requires SSH and sudo privileges on the remote PaaSTA "
            "masters."
        ),
    )
    status_parser.add_argument(
        "-v",
        "--verbose",
        action="count",
        dest="verbose",
        default=0,
        help="Print out more output regarding the state of the service. "
        "A second -v will also print the stdout/stderr tail.",
    )
    status_parser.add_argument(
        "-d",
        "--soa-dir",
        dest="soa_dir",
        metavar="SOA_DIR",
        default=DEFAULT_SOA_DIR,
        help="define a different soa config directory",
    )
    add_instance_filter_arguments(status_parser)
    status_parser.set_defaults(command=paasta_status)


def add_instance_filter_arguments(status_parser, verb: str = "inspect") -> None:
    status_parser.add_argument(
        "-s", "--service", help=f"The name of the service you wish to {verb}"
    ).completer = lazy_choices_completer(list_services)
    status_parser.add_argument(
        "-c",
        "--clusters",
        help=f"A comma-separated list of clusters to {verb}. By default, will {verb} all clusters.\n"
        f"For example: --clusters norcal-prod,nova-prod",
    ).completer = lazy_choices_completer(list_clusters)
    status_parser.add_argument(
        "-i",
        "--instances",
        help=f"A comma-separated list of instances to {verb}. By default, will {verb} all instances.\n"
        f"For example: --instances canary,main",
    )  # No completer because we need to know service first and we can't until some other stuff has happened
    status_parser.add_argument(
        "-l",
        "--deploy-group",
        help=(
            f"Name of the deploy group which you want to {verb}. "
            f"If specified together with --instances and/or --clusters, will {verb} common instances only."
        ),
    ).completer = lazy_choices_completer(list_deploy_groups)
    status_parser.add_argument(
        "-o",
        "--owner",
        help=f"Only {verb} instances with this owner specified in soa-configs.",
    ).completer = lazy_choices_completer(list_teams)
    status_parser.add_argument(
        "-r", "--registration", help=f"Only {verb} instances with this registration."
    )


def missing_deployments_message(service: str,) -> str:
    message = (
        f"{service} has no deployments in deployments.json yet.\n  " "Has Jenkins run?"
    )
    return message


def get_deploy_info(deploy_file_path: str,) -> Mapping:
    deploy_info = read_deploy(deploy_file_path)
    if not deploy_info:
        paasta_print("Error encountered with %s" % deploy_file_path)

        exit(1)
    return deploy_info


def get_planned_deployments(service: str, soa_dir: str) -> Iterable[str]:
    for cluster, cluster_deploy_file in get_soa_cluster_deploy_files(
        service=service, soa_dir=soa_dir
    ):
        for instance in get_deploy_info(cluster_deploy_file):
            yield f"{cluster}.{instance}"


def list_deployed_clusters(
    pipeline: Sequence[str], actual_deployments: Sequence[str]
) -> Sequence[str]:
    """Returns a list of clusters that a service is deployed to given
    an input deploy pipeline and the actual deployments"""
    deployed_clusters: List[str] = []
    for namespace in pipeline:
        cluster, instance = namespace.split(".")
        if namespace in actual_deployments:
            if cluster not in deployed_clusters:
                deployed_clusters.append(cluster)
    return deployed_clusters


def get_actual_deployments(service: str, soa_dir: str) -> Mapping[str, str]:
    deployments_json = load_deployments_json(service, soa_dir)
    if not deployments_json:
        paasta_print(
            "Warning: it looks like %s has not been deployed anywhere yet!" % service,
            file=sys.stderr,
        )
    # Create a dictionary of actual $service Jenkins deployments
    actual_deployments = {}
    for key, branch_dict in deployments_json.config_dict.items():
        service, namespace = key.split(":")
        if service == service:
            value = branch_dict["docker_image"]
            sha = value[value.rfind("-") + 1 :]
            actual_deployments[namespace.replace("paasta-", "", 1)] = sha
    return actual_deployments


def paasta_status_on_api_endpoint(
    cluster: str,
    service: str,
    instance: str,
    output: List[str],
    system_paasta_config: SystemPaastaConfig,
    verbose: int,
) -> int:
    client = get_paasta_api_client(cluster, system_paasta_config)
    if not client:
        paasta_print("Cannot get a paasta-api client")
        exit(1)
    swagger_verbose = True if verbose > 0 else False
    try:
<<<<<<< HEAD
        status = client.service.status_instance(service=service, instance=instance, verbose=swagger_verbose).result()
=======
        status = client.service.status_instance(
            service=service, instance=instance
        ).result()
>>>>>>> ecb06d03
    except HTTPError as exc:
        paasta_print(exc.response.text)
        return exc.status_code

    output.append("    instance: %s" % PaastaColors.blue(instance))
    if status.git_sha != "":
        output.append("    Git sha:    %s (desired)" % status.git_sha)

    if status.marathon is not None:
        return print_marathon_status(service, instance, output, status.marathon)
    elif status.kubernetes is not None:
        return print_kubernetes_status(service, instance, output, status.kubernetes)
    elif status.tron is not None:
        return print_tron_status(service, instance, output, status.tron, verbose)
    elif status.adhoc is not None:
        return print_adhoc_status(
            cluster, service, instance, output, status.adhoc, verbose
        )
    elif status.flink is not None:
<<<<<<< HEAD
        return print_flink_status(cluster, service, instance, output, status.flink.get('status'), verbose)
    elif status.chronos is not None:
        return print_chronos_status(output, status.chronos.output)
=======
        return print_flink_status(
            cluster, service, instance, output, status.flink.get("status"), verbose
        )
>>>>>>> ecb06d03
    else:
        paasta_print(
            "Not implemented: Looks like %s is not a Marathon or Kubernetes instance"
            % instance
        )
        return 0


def print_chronos_status(output, status_output):
    for line in status_output.rstrip().split('\n'):
        output.append('    %s' % line)
    return 0


def print_adhoc_status(
    cluster: str,
    service: str,
    instance: str,
    output: List[str],
    status,
    verbose: int = 0,
) -> int:
    output.append(f"    Job: {instance}")
    for run in status:
        output.append(
            "Launch time: %s, run id: %s, framework id: %s"
            % (run["launch_time"], run["run_id"], run["framework_id"])
        )
    if status:
        output.append(
            (
                "    Use `paasta remote-run stop -s {} -c {} -i {} [-R <run id> "
                "    | -F <framework id>]` to stop."
            ).format(service, cluster, instance)
        )
    else:
        output.append("    Nothing found.")

    return 0


def print_marathon_status(
    service: str, instance: str, output: List[str], marathon_status
) -> int:
    if marathon_status.error_message:
        output.append(marathon_status.error_message)
        return 1

    bouncing_status = bouncing_status_human(
        marathon_status.app_count, marathon_status.bounce_method
    )
    desired_state = desired_state_human(
        marathon_status.desired_state, marathon_status.expected_instance_count
    )
    output.append(f"    State:      {bouncing_status} - Desired state: {desired_state}")

    status = MarathonDeployStatus.fromstring(marathon_status.deploy_status)
    if status != MarathonDeployStatus.NotRunning:
        if status == MarathonDeployStatus.Delayed:
            deploy_status = marathon_app_deploy_status_human(
                status, marathon_status.backoff_seconds
            )
        else:
            deploy_status = marathon_app_deploy_status_human(status)
    else:
        deploy_status = "NotRunning"

    output.append(
        "    {}".format(
            status_marathon_job_human(
                service=service,
                instance=instance,
                deploy_status=deploy_status,
                desired_app_id=marathon_status.app_id,
                app_count=marathon_status.app_count,
                running_instances=marathon_status.running_instance_count,
                normal_instance_count=marathon_status.expected_instance_count,
            )
        )
    )
    return 0


def kubernetes_app_deploy_status_human(status, backoff_seconds=None):
    status_string = kubernetes_tools.KubernetesDeployStatus.tostring(status)

    if status == kubernetes_tools.KubernetesDeployStatus.Waiting:
        deploy_status = (
            "%s (new tasks waiting for capacity to become available)"
            % PaastaColors.red(status_string)
        )
    elif status == kubernetes_tools.KubernetesDeployStatus.Deploying:
        deploy_status = PaastaColors.yellow(status_string)
    elif status == kubernetes_tools.KubernetesDeployStatus.Running:
        deploy_status = PaastaColors.bold(status_string)
    else:
        deploy_status = status_string

    return deploy_status


def status_kubernetes_job_human(
    service: str,
    instance: str,
    deploy_status: str,
    desired_app_id: str,
    app_count: int,
    running_instances: int,
    normal_instance_count: int,
) -> str:
    name = PaastaColors.cyan(compose_job_id(service, instance))

    if app_count >= 0:
        if running_instances >= normal_instance_count:
            status = PaastaColors.green("Healthy")
            instance_count = PaastaColors.green(
                "(%d/%d)" % (running_instances, normal_instance_count)
            )
        elif running_instances == 0:
            status = PaastaColors.yellow("Critical")
            instance_count = PaastaColors.red(
                "(%d/%d)" % (running_instances, normal_instance_count)
            )
        else:
            status = PaastaColors.yellow("Warning")
            instance_count = PaastaColors.yellow(
                "(%d/%d)" % (running_instances, normal_instance_count)
            )
        return "Kubernetes:   {} - up with {} instances. Status: {}".format(
            status, instance_count, deploy_status
        )
    else:
        status = PaastaColors.yellow("Warning")
        return "Kubernetes:   {} - {} (app {}) is not configured in Kubernetes yet (waiting for bounce)".format(
            status, name, desired_app_id
        )


def print_flink_status(
    cluster: str, service: str, instance: str, output: List[str], status, verbose: int
) -> int:
    if status is None:
        output.append(PaastaColors.red("    Flink cluster is not available yet"))
        return 1

    if status.state != "running":
        output.append(
            "    State: {state}".format(state=PaastaColors.yellow(status.state))
        )
        output.append(f"    No other information available in non-running state")
        return 0

    dashboard_url = get_dashboard_url(
        cluster=cluster, service=service, instance=instance
    )
    if verbose:
        output.append(
            f"    Flink version: {status.config['flink-version']} {status.config['flink-revision']}"
        )
    else:
        output.append(f"    Flink version: {status.config['flink-version']}")
    output.append(f"    URL: {dashboard_url}/")
    output.append(f"    State: {status.state}")
    output.append(
        "    Jobs:"
        f" {status.overview['jobs-running']} running,"
        f" {status.overview['jobs-finished']} finished,"
        f" {status.overview['jobs-failed']} failed,"
        f" {status.overview['jobs-cancelled']} cancelled"
    )
    output.append(
        "   "
        f" {status.overview['taskmanagers']} taskmanagers,"
        f" {status.overview['slots-available']}/{status.overview['slots-total']} slots available"
    )

    output.append(f"    Jobs:")
    if verbose:
        output.append(
            f"      Job Name                         State       Job ID                           Started"
        )
    else:
        output.append(f"      Job Name                         State       Started")
    # Use only the most recent jobs
    unique_jobs = (
        sorted(jobs, key=lambda j: -j["start-time"])[0]
        for _, jobs in groupby(
            sorted(status.jobs, key=lambda j: j["name"]), lambda j: j["name"]
        )
    )
    for job in unique_jobs:
        job_id = job["jid"]
        if verbose:
            fmt = """      {job_name: <32.32} {state: <11} {job_id} {start_time}
        {dashboard_url}"""
        else:
            fmt = "      {job_name: <32.32} {state: <11} {start_time}"
        start_time = datetime_from_utc_to_local(
            datetime.utcfromtimestamp(int(job["start-time"]) // 1000)
        )
        output.append(
            fmt.format(
                job_id=job_id,
                job_name=job["name"].split(".", 2)[2],
                state=job["state"],
                start_time=f"{str(start_time)} ({humanize.naturaltime(start_time)})",
                dashboard_url=PaastaColors.grey(f"{dashboard_url}/#/jobs/{job_id}"),
            )
        )
        if job_id in status.exceptions:
            exceptions = status.exceptions[job_id]
            root_exception = exceptions["root-exception"]
            if root_exception is not None:
                output.append(f"        Exception: {root_exception}")
                ts = exceptions["timestamp"]
                if ts is not None:
                    exc_ts = datetime_from_utc_to_local(
                        datetime.utcfromtimestamp(int(ts) // 1000)
                    )
                    output.append(
                        f"            {str(exc_ts)} ({humanize.naturaltime(exc_ts)})"
                    )
    return 0


def print_kubernetes_status(
    service: str, instance: str, output: List[str], kubernetes_status
) -> int:
    if kubernetes_status.error_message:
        output.append(kubernetes_status.error_message)
        return 1

    bouncing_status = bouncing_status_human(
        kubernetes_status.app_count, kubernetes_status.bounce_method
    )
    desired_state = desired_state_human(
        kubernetes_status.desired_state, kubernetes_status.expected_instance_count
    )
    output.append(f"    State:      {bouncing_status} - Desired state: {desired_state}")

    status = KubernetesDeployStatus.fromstring(kubernetes_status.deploy_status)
    deploy_status = kubernetes_app_deploy_status_human(status)

    output.append(
        "    {}".format(
            status_kubernetes_job_human(
                service=service,
                instance=instance,
                deploy_status=deploy_status,
                desired_app_id=kubernetes_status.app_id,
                app_count=kubernetes_status.app_count,
                running_instances=kubernetes_status.running_instance_count,
                normal_instance_count=kubernetes_status.expected_instance_count,
            )
        )
    )
    return 0


def print_tron_status(
    service: str, instance: str, output: List[str], tron_status, verbose: int = 0
) -> int:
    output.append(f"    Tron job: {tron_status.job_name}")
    if verbose:
        output.append(f"      Status: {tron_status.job_status}")
        output.append(f"      Schedule: {tron_status.job_schedule}")
    output.append("      Dashboard: {}".format(PaastaColors.blue(tron_status.job_url)))

    output.append(f"    Action: {tron_status.action_name}")
    output.append(f"      Status: {tron_status.action_state}")
    if verbose:
        output.append(f"      Start time: {tron_status.action_start_time}")
    output.append(f"      Command: {tron_status.action_command}")
    if verbose > 1:
        output.append(f"      Raw Command: {tron_status.action_raw_command}")
        output.append(f"      Stdout: \n{tron_status.action_stdout}")
        output.append(f"      Stderr: \n{tron_status.action_stderr}")

    return 0


def report_status_for_cluster(
    service: str,
    cluster: str,
    deploy_pipeline: Sequence[str],
    actual_deployments: Mapping[str, str],
    instance_whitelist: Mapping[str, Type[InstanceConfig]],
    system_paasta_config: SystemPaastaConfig,
    verbose: int = 0,
    use_api_endpoint: bool = False,
) -> Tuple[int, Sequence[str]]:
    """With a given service and cluster, prints the status of the instances
    in that cluster"""
    output = ["", "service: %s" % service, "cluster: %s" % cluster]
    seen_instances = []
    deployed_instances = []
    instances = instance_whitelist.keys()
    http_only_instances = [
        instance
        for instance, instance_config_class in instance_whitelist.items()
        if instance_config_class in HTTP_ONLY_INSTANCE_CONFIG
    ]
    ssh_only_instances = [
        instance
        for instance, instance_config_class in instance_whitelist.items()
        if instance_config_class in SSH_ONLY_INSTANCE_CONFIG
    ]

    tron_jobs = [
<<<<<<< HEAD
        instance for instance, instance_config_class in instance_whitelist.items() if instance_config_class
        == TronActionConfig
=======
        instance
        for instance, instance_config_class in instance_whitelist.items()
        if instance_config_class == TronActionConfig
>>>>>>> ecb06d03
    ]

    for namespace in deploy_pipeline:
        cluster_in_pipeline, instance = namespace.split(".")
        seen_instances.append(instance)

        if cluster_in_pipeline != cluster:
            continue
        if instances and instance not in instances:
            continue

        # Case: service deployed to cluster.instance
        if namespace in actual_deployments:
            deployed_instances.append(instance)

        # Case: flink instances don't use `deployments.json`
        elif instance_whitelist.get(instance) == FlinkDeploymentConfig:
            deployed_instances.append(instance)

        # Case: service NOT deployed to cluster.instance
        else:
            output.append("  instance: %s" % PaastaColors.red(instance))
            output.append("    Git sha:    None (not deployed yet)")

    api_return_code = 0
    ssh_return_code = 0
    if len(deployed_instances) > 0:
        http_only_deployed_instances = [
            deployed_instance
            for deployed_instance in deployed_instances
            if (
<<<<<<< HEAD
                deployed_instance in http_only_instances or
                deployed_instance in ssh_only_instances and use_api_endpoint
=======
                deployed_instance in http_only_instances
                or deployed_instance not in ssh_only_instances
                and use_api_endpoint
>>>>>>> ecb06d03
            )
        ]
        if len(http_only_deployed_instances):
            return_codes = [
                paasta_status_on_api_endpoint(
                    cluster=cluster,
                    service=service,
                    instance=deployed_instance,
                    output=output,
                    system_paasta_config=system_paasta_config,
                    verbose=verbose,
                )
                for deployed_instance in http_only_deployed_instances
            ]
            if any(return_codes):
                api_return_code = 1
        ssh_only_deployed_instances = [
            deployed_instance
            for deployed_instance in deployed_instances
            if (
<<<<<<< HEAD
                deployed_instance not in http_only_deployed_instances
=======
                deployed_instance in ssh_only_instances
                or deployed_instance not in http_only_instances
                and not use_api_endpoint
>>>>>>> ecb06d03
            )
        ]
        if len(ssh_only_deployed_instances):
            ssh_return_code, status = execute_paasta_serviceinit_on_remote_master(
                "status",
                cluster,
                service,
                ",".join(
                    deployed_instance
                    for deployed_instance in ssh_only_deployed_instances
                ),
                system_paasta_config,
                stream=False,
                verbose=verbose,
                ignore_ssh_output=True,
            )
            # Status results are streamed. This print is for possible error messages.
            if status is not None:
                for line in status.rstrip().split("\n"):
                    output.append("    %s" % line)

    if len(tron_jobs) > 0:
        return_codes = [
            paasta_status_on_api_endpoint(
                cluster=cluster,
                service=service,
                instance=tron_job,
                output=output,
                system_paasta_config=system_paasta_config,
                verbose=verbose,
            )
            for tron_job in tron_jobs
        ]
        seen_instances.extend(tron_jobs)

    output.append(
        report_invalid_whitelist_values(instances, seen_instances, "instance")
    )

    if ssh_return_code:
        return_code = ssh_return_code
    elif api_return_code:
        return_code = api_return_code
    else:
        return_code = 0

    return return_code, output


def report_invalid_whitelist_values(
    whitelist: Iterable[str], items: Sequence[str], item_type: str
) -> str:
    """Warns the user if there are entries in ``whitelist`` which don't
    correspond to any item in ``items``. Helps highlight typos.
    """
    return_string = ""
    bogus_entries = []
    if whitelist is None:
        return ""
    for entry in whitelist:
        if entry not in items:
            bogus_entries.append(entry)
    if len(bogus_entries) > 0:
        return_string = (
            "\n" "Warning: This service does not have any %s matching these names:\n%s"
        ) % (item_type, ",".join(bogus_entries))
    return return_string


def verify_instances(
    args_instances: str, service: str, clusters: Sequence[str]
) -> Sequence[str]:
    """Verify that a list of instances specified by user is correct for this service.

    :param args_instances: a list of instances.
    :param service: the service name
    :param cluster: a list of clusters
    :returns: a list of instances specified in args_instances without any exclusions.
    """
    unverified_instances = args_instances.split(",")
    service_instances: Set[str] = list_all_instances_for_service(
        service, clusters=clusters
    )

    misspelled_instances: Sequence[str] = [
        i for i in unverified_instances if i not in service_instances
    ]

    if misspelled_instances:
        suggestions: List[str] = []
        for instance in misspelled_instances:
            matches = difflib.get_close_matches(
                instance, service_instances, n=5, cutoff=0.5
            )
            suggestions.extend(matches)  # type: ignore
        suggestions = list(set(suggestions))

        if clusters:
            message = "{} doesn't have any instances matching {} on {}.".format(
                service,
                ", ".join(sorted(misspelled_instances)),
                ", ".join(sorted(clusters)),
            )
        else:
            message = "{} doesn't have any instances matching {}.".format(
                service, ", ".join(sorted(misspelled_instances))
            )

        paasta_print(PaastaColors.red(message))

        if suggestions:
            paasta_print("Did you mean any of these?")
            for instance in sorted(suggestions):
                paasta_print("  %s" % instance)

    return unverified_instances


def normalize_registrations(
    service: str, registrations: Sequence[str]
) -> Sequence[str]:
    ret = []
    for reg in registrations:
        if "." not in reg:
            ret.append(f"{service}.{reg}")
        else:
            ret.append(reg)
    return ret


def get_filters(args,) -> Sequence[Callable[[InstanceConfig], bool]]:
    """Figures out which filters to apply from an args object, and returns them

    :param args: args object
    :returns: list of functions that take an instance config and returns if the instance conf matches the filter
    """
    filters = []

    if args.service:
        filters.append(lambda conf: conf.get_service() in args.service.split(","))

    if args.clusters:
        filters.append(lambda conf: conf.get_cluster() in args.clusters.split(","))

    if args.instances:
        filters.append(lambda conf: conf.get_instance() in args.instances.split(","))

    if args.deploy_group:
        filters.append(
            lambda conf: conf.get_deploy_group() in args.deploy_group.split(",")
        )

    if args.registration:
        normalized_regs = normalize_registrations(
            service=args.service, registrations=args.registration.split(",")
        )
        filters.append(
            lambda conf: any(
                reg in normalized_regs
                for reg in (
                    conf.get_registrations()
                    if hasattr(conf, "get_registrations")
                    else []
                )
            )
        )

    if args.owner:
        owners = args.owner.split(",")

        filters.append(
            # If the instance owner is None, check the service owner, else check the instance owner
            lambda conf: get_team(
                overrides={}, service=conf.get_service(), soa_dir=args.soa_dir
            )
            in owners
            if conf.get_team() is None
            else conf.get_team() in owners
        )

    return filters


def apply_args_filters(
    args,
) -> Mapping[str, Mapping[str, Mapping[str, Type[InstanceConfig]]]]:
    """
    Take an args object and returns the dict of cluster:service:instances
    Currently, will filter by clusters, instances, services, and deploy_groups
    If no instances are found, will print a message and try to find matching instances
    for each service

    :param args: args object containing attributes to filter by
    :returns: Dict of dicts, in format {cluster_name: {service_name: {instance1, instance2}}}
    """
    clusters_services_instances: DefaultDict[
        str, DefaultDict[str, Dict[str, Type[InstanceConfig]]]
    ] = defaultdict(lambda: defaultdict(dict))

    if args.service is None and args.owner is None:
        args.service = figure_out_service_name(args, soa_dir=args.soa_dir)

    filters = get_filters(args)

    all_services = list_services(soa_dir=args.soa_dir)

    if args.service and args.service not in all_services:
        paasta_print(PaastaColors.red(f'The service "{args.service}" does not exist.'))
        suggestions = difflib.get_close_matches(
            args.service, all_services, n=5, cutoff=0.5
        )
        if suggestions:
            paasta_print(PaastaColors.red(f"Did you mean any of these?"))
            for suggestion in suggestions:
                paasta_print(PaastaColors.red(f"  {suggestion}"))
        return clusters_services_instances

    i_count = 0
    for service in all_services:
        if args.service and service != args.service:
            continue

        for instance_conf in get_instance_configs_for_service(
            service, soa_dir=args.soa_dir
        ):
            if all([f(instance_conf) for f in filters]):
                cluster_service = clusters_services_instances[
                    instance_conf.get_cluster()
                ][service]
                cluster_service[instance_conf.get_instance()] = instance_conf.__class__
                i_count += 1

    if i_count == 0 and args.service and args.instances:
        if args.clusters:
            clusters = args.clusters.split(",")
        else:
            clusters = list_clusters()
        for service in args.service.split(","):
            verify_instances(args.instances, service, clusters)

    return clusters_services_instances


def paasta_status(args,) -> int:
    """Print the status of a Yelp service running on PaaSTA.
    :param args: argparse.Namespace obj created from sys.args by cli"""
    soa_dir = args.soa_dir
    system_paasta_config = load_system_paasta_config()
<<<<<<< HEAD
    if 'USE_API_ENDPOINT' in os.environ:
        use_api_endpoint = bool(strtobool(os.environ['USE_API_ENDPOINT']))
=======

    if "USE_API_ENDPOINT" in os.environ:
        use_api_endpoint = strtobool(os.environ["USE_API_ENDPOINT"])
>>>>>>> ecb06d03
    else:
        use_api_endpoint = False

    return_codes = [0]
    tasks = []
    clusters_services_instances = apply_args_filters(args)
    for cluster, service_instances in clusters_services_instances.items():
        for service, instances in service_instances.items():
            all_flink = all(i == FlinkDeploymentConfig for i in instances.values())
            actual_deployments: Mapping[str, str]
            if all_flink:
                actual_deployments = {}
            else:
                actual_deployments = get_actual_deployments(service, soa_dir)
            if all_flink or actual_deployments:
                deploy_pipeline = list(get_planned_deployments(service, soa_dir))
                tasks.append(
                    (
                        report_status_for_cluster,
                        dict(
                            service=service,
                            cluster=cluster,
                            deploy_pipeline=deploy_pipeline,
                            actual_deployments=actual_deployments,
                            instance_whitelist=instances,
                            system_paasta_config=system_paasta_config,
                            verbose=args.verbose,
                            use_api_endpoint=use_api_endpoint,
                        ),
                    )
                )
            else:
                paasta_print(missing_deployments_message(service))
                return_codes.append(1)

    with concurrent.futures.ThreadPoolExecutor(max_workers=20) as executor:
        tasks = [executor.submit(t[0], **t[1]) for t in tasks]  # type: ignore
        for future in concurrent.futures.as_completed(tasks):  # type: ignore
            return_code, output = future.result()
            paasta_print("\n".join(output))
            return_codes.append(return_code)

    return max(return_codes)<|MERGE_RESOLUTION|>--- conflicted
+++ resolved
@@ -218,13 +218,9 @@
         exit(1)
     swagger_verbose = True if verbose > 0 else False
     try:
-<<<<<<< HEAD
-        status = client.service.status_instance(service=service, instance=instance, verbose=swagger_verbose).result()
-=======
         status = client.service.status_instance(
-            service=service, instance=instance
+            service=service, instance=instance, verbose=swagger_verbose
         ).result()
->>>>>>> ecb06d03
     except HTTPError as exc:
         paasta_print(exc.response.text)
         return exc.status_code
@@ -244,15 +240,11 @@
             cluster, service, instance, output, status.adhoc, verbose
         )
     elif status.flink is not None:
-<<<<<<< HEAD
-        return print_flink_status(cluster, service, instance, output, status.flink.get('status'), verbose)
+        return print_flink_status(
+            cluster, service, instance, output, status.flink.get("status"), verbose
+        )
     elif status.chronos is not None:
         return print_chronos_status(output, status.chronos.output)
-=======
-        return print_flink_status(
-            cluster, service, instance, output, status.flink.get("status"), verbose
-        )
->>>>>>> ecb06d03
     else:
         paasta_print(
             "Not implemented: Looks like %s is not a Marathon or Kubernetes instance"
@@ -262,8 +254,8 @@
 
 
 def print_chronos_status(output, status_output):
-    for line in status_output.rstrip().split('\n'):
-        output.append('    %s' % line)
+    for line in status_output.rstrip().split("\n"):
+        output.append("    %s" % line)
     return 0
 
 
@@ -562,14 +554,9 @@
     ]
 
     tron_jobs = [
-<<<<<<< HEAD
-        instance for instance, instance_config_class in instance_whitelist.items() if instance_config_class
-        == TronActionConfig
-=======
         instance
         for instance, instance_config_class in instance_whitelist.items()
         if instance_config_class == TronActionConfig
->>>>>>> ecb06d03
     ]
 
     for namespace in deploy_pipeline:
@@ -601,14 +588,12 @@
             deployed_instance
             for deployed_instance in deployed_instances
             if (
-<<<<<<< HEAD
-                deployed_instance in http_only_instances or
-                deployed_instance in ssh_only_instances and use_api_endpoint
-=======
                 deployed_instance in http_only_instances
-                or deployed_instance not in ssh_only_instances
+                or deployed_instance in ssh_only_instances
                 and use_api_endpoint
->>>>>>> ecb06d03
+                # deployed_instance in http_only_instances
+                # or deployed_instance not in ssh_only_instances
+                # and use_api_endpoint
             )
         ]
         if len(http_only_deployed_instances):
@@ -629,13 +614,11 @@
             deployed_instance
             for deployed_instance in deployed_instances
             if (
-<<<<<<< HEAD
-                deployed_instance not in http_only_deployed_instances
-=======
-                deployed_instance in ssh_only_instances
-                or deployed_instance not in http_only_instances
-                and not use_api_endpoint
->>>>>>> ecb06d03
+                deployed_instance
+                not in http_only_deployed_instances
+                # deployed_instance in ssh_only_instances
+                # or deployed_instance not in http_only_instances
+                # and not use_api_endpoint
             )
         ]
         if len(ssh_only_deployed_instances):
@@ -884,14 +867,10 @@
     :param args: argparse.Namespace obj created from sys.args by cli"""
     soa_dir = args.soa_dir
     system_paasta_config = load_system_paasta_config()
-<<<<<<< HEAD
-    if 'USE_API_ENDPOINT' in os.environ:
-        use_api_endpoint = bool(strtobool(os.environ['USE_API_ENDPOINT']))
-=======
 
     if "USE_API_ENDPOINT" in os.environ:
-        use_api_endpoint = strtobool(os.environ["USE_API_ENDPOINT"])
->>>>>>> ecb06d03
+        use_api_endpoint = bool(strtobool(os.environ["USE_API_ENDPOINT"]))
+        # use_api_endpoint = strtobool(os.environ["USE_API_ENDPOINT"])
     else:
         use_api_endpoint = False
 
