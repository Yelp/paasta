--- conflicted
+++ resolved
@@ -372,11 +372,7 @@
     return 'paasta_local_run_%s_%s' % (get_username(), randint(1, 999999))
 
 
-<<<<<<< HEAD
-def get_docker_run_cmd(memory, random_port, container_port, container_name, volumes, env, interactive,
-=======
-def get_docker_run_cmd(memory, chosen_port, container_name, volumes, env, interactive,
->>>>>>> 3b569c12
+def get_docker_run_cmd(memory, chosen_port, container_port, container_name, volumes, env, interactive,
                        docker_hash, command, net, docker_params):
     cmd = ['paasta_docker_wrapper', 'run']
     for k, v in env.items():
@@ -384,13 +380,8 @@
     cmd.append('--memory=%dm' % memory)
     for i in docker_params:
         cmd.append('--%s=%s' % (i['key'], i['value']))
-<<<<<<< HEAD
     if net == 'bridge' and container_port is not None:
-        cmd.append('--publish=%d:%d' % (random_port, container_port))
-=======
-    if net == 'bridge':
-        cmd.append('--publish=%d:%d' % (chosen_port, CONTAINER_PORT))
->>>>>>> 3b569c12
+        cmd.append('--publish=%d:%d' % (chosen_port, container_port))
     elif net == 'host':
         cmd.append('--net=host')
     cmd.append('--name=%s' % container_name)
@@ -576,12 +567,8 @@
 
     docker_run_args = dict(
         memory=memory,
-<<<<<<< HEAD
-        random_port=random_port,
+        chosen_port=chosen_port,
         container_port=container_port,
-=======
-        chosen_port=chosen_port,
->>>>>>> 3b569c12
         container_name=container_name,
         volumes=volumes,
         env=environment,
