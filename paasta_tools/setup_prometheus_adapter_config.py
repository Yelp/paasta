#!/usr/bin/env python
# Copyright 2015-2021 Yelp Inc.
# Licensed under the Apache License, Version 2.0 (the "License");
# you may not use this file except in compliance with the License.
# You may obtain a copy of the License at
#
#     http://www.apache.org/licenses/LICENSE-2.0
#
# Unless required by applicable law or agreed to in writing, software
# distributed under the License is distributed on an "AS IS" BASIS,
# WITHOUT WARRANTIES OR CONDITIONS OF ANY KIND, either express or implied.
# See the License for the specific language governing permissions and
# limitations under the License.
"""
Small utility to update the Prometheus adapter's config to match soaconfigs.
"""
import argparse
import logging
import sys
from pathlib import Path
from typing import cast
from typing import Dict
from typing import List
from typing import Optional
<<<<<<< HEAD
from typing import Set
from typing import Tuple
=======
>>>>>>> e4b077da

import ruamel.yaml as yaml
from kubernetes.client import V1ConfigMap
from kubernetes.client import V1DeleteOptions
from kubernetes.client import V1ObjectMeta
from kubernetes.client.rest import ApiException
from mypy_extensions import TypedDict

from paasta_tools.autoscaling.utils import MetricsProviderDict
from paasta_tools.eks_tools import EksDeploymentConfig
from paasta_tools.kubernetes_tools import ensure_namespace
from paasta_tools.kubernetes_tools import get_kubernetes_app_name
from paasta_tools.kubernetes_tools import KubeClient
from paasta_tools.kubernetes_tools import KubernetesDeploymentConfig
from paasta_tools.kubernetes_tools import V1Pod
from paasta_tools.long_running_service_tools import ALL_METRICS_PROVIDERS
from paasta_tools.long_running_service_tools import (
    DEFAULT_ACTIVE_REQUESTS_AUTOSCALING_MOVING_AVERAGE_WINDOW,
)
from paasta_tools.long_running_service_tools import (
    DEFAULT_DESIRED_ACTIVE_REQUESTS_PER_REPLICA,
)
from paasta_tools.long_running_service_tools import (
    DEFAULT_GUNICORN_AUTOSCALING_MOVING_AVERAGE_WINDOW,
)
from paasta_tools.long_running_service_tools import (
    DEFAULT_PISCINA_AUTOSCALING_MOVING_AVERAGE_WINDOW,
)
from paasta_tools.long_running_service_tools import (
    DEFAULT_UWSGI_AUTOSCALING_MOVING_AVERAGE_WINDOW,
)
from paasta_tools.long_running_service_tools import METRICS_PROVIDER_ACTIVE_REQUESTS
from paasta_tools.long_running_service_tools import METRICS_PROVIDER_CPU
from paasta_tools.long_running_service_tools import METRICS_PROVIDER_GUNICORN
from paasta_tools.long_running_service_tools import METRICS_PROVIDER_PISCINA
from paasta_tools.long_running_service_tools import METRICS_PROVIDER_PROMQL
from paasta_tools.long_running_service_tools import METRICS_PROVIDER_UWSGI
from paasta_tools.paasta_service_config_loader import PaastaServiceConfigLoader
from paasta_tools.utils import DEFAULT_SOA_DIR
from paasta_tools.utils import get_services_for_cluster

log = logging.getLogger(__name__)

PROMETHEUS_ADAPTER_CONFIGMAP_NAMESPACE = "custom-metrics"
PROMETHEUS_ADAPTER_POD_NAMESPACE = "custom-metrics"
PROMETHEUS_ADAPTER_CONFIGMAP_NAME = "adapter-config"
PROMETHEUS_ADAPTER_CONFIGMAP_FILENAME = "config.yaml"
PROMETHEUS_ADAPTER_POD_NAME_PREFIX = "custom-metrics-apiserver"
PROMETHEUS_ADAPTER_POD_PHASES_TO_REMOVE = (
    "Running",
    "Pending",
)

DEFAULT_SCRAPE_PERIOD_S = 10
DEFAULT_EXTRAPOLATION_PERIODS = 10
DEFAULT_EXTRAPOLATION_TIME = DEFAULT_SCRAPE_PERIOD_S * DEFAULT_EXTRAPOLATION_PERIODS

K8S_INSTANCE_TYPE_CLASSES = (
    KubernetesDeploymentConfig,
    EksDeploymentConfig,
)


class PrometheusAdapterResourceConfig(TypedDict, total=False):
    """
    Configuration for resource association in the Prometheus adapter.

    NOTE: this dict is not total as there's no existing way in mypy to annotate
    that you only need one of these keys can be populated (and that both can be
    populated if so desired)

    For more information, see:
    https://github.com/kubernetes-sigs/prometheus-adapter/blob/master/docs/config.md#association
    """

    # this should be a Go template string (e.g., "kube_<<.Resource>>") and will be used to
    # extract k8s resources from a label
    template: str
    # if your labels don't have a common prefix (or if you only want to inspect certain labels)
    # you'd want to use an override - these are of the form:
    # {
    #     "$SOME_PROMETHEUS_LABEL": {
    #         "group": "$SOME_K8S_GROUP",
    #         "resource": "$SOME_K8S_RESOURCE",
    #     }
    # }
    overrides: Dict[str, Dict[str, str]]


class PrometheusAdapterRule(TypedDict):
    """
    Typed version of the (minimal) set of Prometheus adapter rule configuration options that we use

    For more information, see:
    https://github.com/kubernetes-sigs/prometheus-adapter/blob/master/docs/config.md
    """

    # used for discovering what resources should be scaled
    seriesQuery: str
    # configuration for how to expose this rule to the HPA
    name: Dict[str, str]
    # used to associate metrics with k8s resources
    resources: PrometheusAdapterResourceConfig
    # the actual query we want to send to Prometheus to use for scaling
    metricsQuery: str


class PrometheusAdapterConfig(TypedDict):
    """
    Typed version of the Prometheus adapter configuration dictionary.
    """

    rules: List[PrometheusAdapterRule]


def parse_args() -> argparse.Namespace:
    parser = argparse.ArgumentParser(
        description="Syncs the Prometheus metric adapter config with soaconfigs.",
    )

    parser.add_argument(
        "-d",
        "--soa-dir",
        dest="soa_dir",
        metavar="SOA_DIR",
        default=Path(DEFAULT_SOA_DIR),
        help="Directory to read service configs from. Default is %(default)s.",
        type=Path,
    )
    # TODO: do we need to be able to pass multiple clusters in?
    parser.add_argument(
        "-c",
        "--cluster",
        dest="cluster",
        help="PaaSTA cluster to generate configs for.",
        required=True,
    )
    parser.add_argument(
        "-v",
        "--verbose",
        action="store_true",
        dest="verbose",
        default=False,
        help="Enable verbose logging.",
    )
    parser.add_argument(
        "--dry-run",
        dest="dry_run",
        action="store_true",
        default=False,
        help="Enable verbose logging.",
    )

    return parser.parse_args()


def _minify_promql(query: str) -> str:
    """
    Given a PromQL query, return the same query with most whitespace collapsed.

    This is useful for allowing us to nicely format queries in code, but minimize the size of our
    queries when they're actually sent to Prometheus by the adapter.
    """
    trimmed_query = []
    # while we could potentially do some regex magic, we want to ensure
    # that we don't mess up any labels (even though they really shouldn't
    # have any whitespace in them in the first place) - thus we just just
    # strip any leading/trailing whitespace and leave everything else alone
    for line in query.split("\n"):
        trimmed_query.append(line.strip())

    return (" ".join(trimmed_query)).strip()


def create_instance_scaling_rule(
    service: str,
    instance_config: KubernetesDeploymentConfig,
    metrics_provider_config: MetricsProviderDict,
    paasta_cluster: str,
) -> Optional[PrometheusAdapterRule]:
    if metrics_provider_config["type"] == METRICS_PROVIDER_CPU:
        log.debug("[{service}] prometheus-based CPU scaling is not supported")
        return None
    if metrics_provider_config["type"] == METRICS_PROVIDER_UWSGI:
        return create_instance_uwsgi_scaling_rule(
            service, instance_config, metrics_provider_config, paasta_cluster
        )
    if metrics_provider_config["type"] == METRICS_PROVIDER_PISCINA:
        return create_instance_piscina_scaling_rule(
            service, instance_config, metrics_provider_config, paasta_cluster
        )
    if metrics_provider_config["type"] == METRICS_PROVIDER_GUNICORN:
        return create_instance_gunicorn_scaling_rule(
            service, instance_config, metrics_provider_config, paasta_cluster
        )
    if metrics_provider_config["type"] == METRICS_PROVIDER_ACTIVE_REQUESTS:
        return create_instance_active_requests_scaling_rule(
            service, instance_config, metrics_provider_config, paasta_cluster
        )
    if metrics_provider_config["type"] == METRICS_PROVIDER_PROMQL:
        return create_instance_arbitrary_promql_scaling_rule(
            service, instance_config, metrics_provider_config, paasta_cluster
        )

    raise ValueError(
        f"unknown metrics provider type: {metrics_provider_config['type']}"
    )


def create_instance_active_requests_scaling_rule(
    service: str,
    instance_config: KubernetesDeploymentConfig,
    metrics_provider_config: MetricsProviderDict,
    paasta_cluster: str,
) -> PrometheusAdapterRule:
    """
    Creates a Prometheus adapter rule config for a given service instance.
    """
    instance = instance_config.instance
    namespace = instance_config.get_namespace()
    desired_active_requests_per_replica = metrics_provider_config.get(
        "desired_active_requests_per_replica",
        DEFAULT_DESIRED_ACTIVE_REQUESTS_PER_REPLICA,
    )
    moving_average_window = metrics_provider_config.get(
        "moving_average_window_seconds",
        DEFAULT_ACTIVE_REQUESTS_AUTOSCALING_MOVING_AVERAGE_WINDOW,
    )
    deployment_name = get_kubernetes_app_name(service=service, instance=instance)

    # In order for autoscaling to work safely while a service migrates from one namespace to another, the HPA needs to
    # make sure that the deployment in the new namespace is scaled up enough to handle _all_ the load.
    # This is because once the new deployment is 100% healthy, cleanup_kubernetes_job will delete the deployment out of
    # the old namespace all at once, suddenly putting all the load onto the deployment in the new namespace.
    # To ensure this, we must:
    #  - DO NOT filter on namespace in worker_filter_terms (which is used when calculating desired_instances).
    #  - DO filter on namespace in replica_filter_terms (which is used to calculate current_replicas).
    # This makes sure that desired_instances includes load from all namespaces, but that the scaling ratio calculated
    # by (desired_instances / current_replicas) is meaningful for each namespace.
    worker_filter_terms = f"paasta_cluster='{paasta_cluster}',paasta_service='{service}',paasta_instance='{instance}'"
    replica_filter_terms = f"paasta_cluster='{paasta_cluster}',deployment='{deployment_name}',namespace='{namespace}'"

    current_replicas = f"""
        sum(
            label_join(
                (
                    kube_deployment_spec_replicas{{{replica_filter_terms}}} >= 0
                    or
                    max_over_time(
                        kube_deployment_spec_replicas{{{replica_filter_terms}}}[{DEFAULT_EXTRAPOLATION_TIME}s]
                    )
                ),
                "kube_deployment", "", "deployment"
            )
        ) by (kube_deployment)
    """

    # Envoy tracks metrics at the smartstack namespace level. In most cases the paasta instance name matches the smartstack namespace.
    # In rare cases, there are custom registration added to instance configs.
    # If there is no custom registration the envoy and instance names match and no need to update the worker_filter_terms.
    # If there is a single custom registration for an instance, we will process the registration value and extract the value to be used.
    # The registrations usually follow the format of {service_name}.{smartstack_name}. Hence we split the string by dot and extract the last token.
    # More than one custom registrations are not supported and config validation takes care of rejecting such configs.
    registrations = instance_config.get_registrations()

    mesh_instance = registrations[0].split(".")[-1] if len(registrations) == 1 else None
    envoy_filter_terms = f"paasta_cluster='{paasta_cluster}',paasta_service='{service}',paasta_instance='{mesh_instance or instance}'"

    # envoy-based metrics have no labels corresponding to the k8s resources that they
    # front, but we can trivially add one in since our deployment names are of the form
    # {service_name}-{instance_name} - which are both things in `worker_filter_terms` so
    # it's safe to unconditionally add.
    # This is necessary as otherwise the HPA/prometheus adapter does not know what these
    # metrics are for.
    total_load = f"""
    (
        sum(
            label_replace(
                paasta_instance:envoy_cluster__egress_cluster_upstream_rq_active{{{envoy_filter_terms}}},
                "kube_deployment", "{deployment_name}", "", ""
            )
        ) by (kube_deployment)
    )
    """
    desired_instances_at_each_point_in_time = f"""
        {total_load} / {desired_active_requests_per_replica}
    """
    desired_instances = f"""
        avg_over_time(
            (
                {desired_instances_at_each_point_in_time}
            )[{moving_average_window}s:]
        )
    """

    # The prometheus HPA adapter needs kube_deployment and kube_namespace labels attached to the metrics its scaling on.
    # The envoy-based metrics have no labels corresponding to the k8s resources, so we can add them in.
    metrics_query = f"""
        label_replace(
            label_replace(
                {desired_instances} / {current_replicas},
                "kube_deployment", "{deployment_name}", "", ""
            ),
            "kube_namespace", "{namespace}", "", ""
        )
    """
    series_query = f"""
        k8s:deployment:pods_status_ready{{{worker_filter_terms}}}
    """

    metric_name = f"{deployment_name}-active-requests-prom"

    return {
        "name": {"as": metric_name},
        "seriesQuery": _minify_promql(series_query),
        "resources": {"template": "kube_<<.Resource>>"},
        "metricsQuery": _minify_promql(metrics_query),
    }


def create_instance_uwsgi_scaling_rule(
    service: str,
    instance_config: KubernetesDeploymentConfig,
    metrics_provider_config: MetricsProviderDict,
    paasta_cluster: str,
) -> PrometheusAdapterRule:
    """
    Creates a Prometheus adapter rule config for a given service instance.
    """
    instance = instance_config.instance
    namespace = instance_config.get_namespace()
    setpoint = metrics_provider_config["setpoint"]
    moving_average_window = metrics_provider_config.get(
        "moving_average_window_seconds", DEFAULT_UWSGI_AUTOSCALING_MOVING_AVERAGE_WINDOW
    )
    deployment_name = get_kubernetes_app_name(service=service, instance=instance)

    # In order for autoscaling to work safely while a service migrates from one namespace to another, the HPA needs to
    # make sure that the deployment in the new namespace is scaled up enough to handle _all_ the load.
    # This is because once the new deployment is 100% healthy, cleanup_kubernetes_job will delete the deployment out of
    # the old namespace all at once, suddenly putting all the load onto the deployment in the new namespace.
    # To ensure this, we must:
    #  - DO NOT filter on namespace in worker_filter_terms (which is used when calculating desired_instances).
    #  - DO filter on namespace in replica_filter_terms (which is used to calculate current_replicas).
    # This makes sure that desired_instances includes load from all namespaces, but that the scaling ratio calculated
    # by (desired_instances / current_replicas) is meaningful for each namespace.
    worker_filter_terms = f"paasta_cluster='{paasta_cluster}',paasta_service='{service}',paasta_instance='{instance}'"
    replica_filter_terms = f"paasta_cluster='{paasta_cluster}',kube_deployment='{deployment_name}',namespace='{namespace}'"

    # k8s:deployment:pods_status_ready is a metric created by summing kube_pod_status_ready
    # over paasta service/instance/cluster. it counts the number of ready pods in a paasta
    # deployment.
    ready_pods = f"""
        (sum(
            k8s:deployment:pods_status_ready{{{worker_filter_terms}}} >= 0
            or
            max_over_time(
                k8s:deployment:pods_status_ready{{{worker_filter_terms}}}[{DEFAULT_EXTRAPOLATION_TIME}s]
            )
        ) by (kube_deployment))
    """
    # as mentioned above: we want to get the overload by counting load across namespces - but we need
    # to divide by the ready pods in the target namespace - which is done by using a namespace filter here
    ready_pods_namespaced = f"""
        (sum(
            k8s:deployment:pods_status_ready{{{replica_filter_terms}}} >= 0
            or
            max_over_time(
                k8s:deployment:pods_status_ready{{{replica_filter_terms}}}[{DEFAULT_EXTRAPOLATION_TIME}s]
            )
        ) by (kube_deployment))
    """
    load_per_instance = f"""
        avg(
            uwsgi_worker_busy{{{worker_filter_terms}}}
        ) by (kube_pod, kube_deployment)
    """
    missing_instances = f"""
        clamp_min(
            {ready_pods} - count({load_per_instance}) by (kube_deployment),
            0
        )
    """
    total_load = f"""
    (
        sum(
            {load_per_instance}
        ) by (kube_deployment)
        +
        {missing_instances}
    )
    """
    desired_instances_at_each_point_in_time = f"""
        {total_load} / {setpoint}
    """
    desired_instances = f"""
        avg_over_time(
            (
                {desired_instances_at_each_point_in_time}
            )[{moving_average_window}s:]
        )
    """

    # our Prometheus query is calculating a desired number of replicas, and then k8s wants that expressed as an average utilization
    # so as long as we divide by the number that k8s ends up multiplying by, we should be able to convince k8s to run any arbitrary
    # number of replicas.
    # k8s happens to multiply by the # of ready pods - so we divide by that rather than by the amount of current replicas (which may
    # include non-ready pods)
    # ref: https://github.com/kubernetes/kubernetes/blob/7ec1a89a509906dad9fd6a4635d7bfc157b47790/pkg/controller/podautoscaler/replica_calculator.go#L278
    metrics_query = f"""
        {desired_instances} / {ready_pods_namespaced}
    """

    metric_name = f"{deployment_name}-uwsgi-prom"

    return {
        "name": {"as": metric_name},
        "seriesQuery": f"uwsgi_worker_busy{{{worker_filter_terms}}}",
        "resources": {"template": "kube_<<.Resource>>"},
        "metricsQuery": _minify_promql(metrics_query),
    }


def create_instance_piscina_scaling_rule(
    service: str,
    instance_config: KubernetesDeploymentConfig,
    metrics_provider_config: MetricsProviderDict,
    paasta_cluster: str,
) -> PrometheusAdapterRule:
    """
    Creates a Prometheus adapter rule config for a given service instance.
    """
    instance = instance_config.instance
    namespace = instance_config.get_namespace()
    setpoint = metrics_provider_config["setpoint"]
    moving_average_window = metrics_provider_config.get(
        "moving_average_window_seconds",
        DEFAULT_PISCINA_AUTOSCALING_MOVING_AVERAGE_WINDOW,
    )
    deployment_name = get_kubernetes_app_name(service=service, instance=instance)

    # In order for autoscaling to work safely while a service migrates from one namespace to another, the HPA needs to
    # make sure that the deployment in the new namespace is scaled up enough to handle _all_ the load.
    # This is because once the new deployment is 100% healthy, cleanup_kubernetes_job will delete the deployment out of
    # the old namespace all at once, suddenly putting all the load onto the deployment in the new namespace.
    # To ensure this, we must:
    #  - DO NOT filter on namespace in worker_filter_terms (which is used when calculating desired_instances).
    #  - DO filter on namespace in replica_filter_terms (which is used to calculate current_replicas).
    # This makes sure that desired_instances includes load from all namespaces, but that the scaling ratio calculated
    # by (desired_instances / current_replicas) is meaningful for each namespace.
    worker_filter_terms = f"paasta_cluster='{paasta_cluster}',paasta_service='{service}',paasta_instance='{instance}'"
    replica_filter_terms = f"paasta_cluster='{paasta_cluster}',deployment='{deployment_name}',namespace='{namespace}'"

    current_replicas = f"""
        sum(
            label_join(
                (
                    kube_deployment_spec_replicas{{{replica_filter_terms}}} >= 0
                    or
                    max_over_time(
                        kube_deployment_spec_replicas{{{replica_filter_terms}}}[{DEFAULT_EXTRAPOLATION_TIME}s]
                    )
                ),
                "kube_deployment", "", "deployment"
            )
        ) by (kube_deployment)
    """
    # k8s:deployment:pods_status_ready is a metric created by summing kube_pod_status_ready
    # over paasta service/instance/cluster. it counts the number of ready pods in a paasta
    # deployment.
    ready_pods = f"""
        (sum(
            k8s:deployment:pods_status_ready{{{worker_filter_terms}}} >= 0
            or
            max_over_time(
                k8s:deployment:pods_status_ready{{{worker_filter_terms}}}[{DEFAULT_EXTRAPOLATION_TIME}s]
            )
        ) by (kube_deployment))
    """
    load_per_instance = f"""
        (piscina_pool_utilization{{{worker_filter_terms}}})
    """
    missing_instances = f"""
        clamp_min(
            {ready_pods} - count({load_per_instance}) by (kube_deployment),
            0
        )
    """
    total_load = f"""
    (
        sum(
            {load_per_instance}
        ) by (kube_deployment)
        +
        {missing_instances}
    )
    """
    desired_instances_at_each_point_in_time = f"""
        {total_load} / {setpoint}
    """
    desired_instances = f"""
        avg_over_time(
            (
                {desired_instances_at_each_point_in_time}
            )[{moving_average_window}s:]
        )
    """
    metrics_query = f"""
        {desired_instances} / {current_replicas}
    """

    return {
        "name": {"as": f"{deployment_name}-piscina-prom"},
        "seriesQuery": f"piscina_pool_utilization{{{worker_filter_terms}}}",
        "resources": {"template": "kube_<<.Resource>>"},
        "metricsQuery": _minify_promql(metrics_query),
    }


def create_instance_gunicorn_scaling_rule(
    service: str,
    instance_config: KubernetesDeploymentConfig,
    metrics_provider_config: MetricsProviderDict,
    paasta_cluster: str,
) -> PrometheusAdapterRule:
    """
    Creates a Prometheus adapter rule config for a given service instance.
    """
    instance = instance_config.instance
    namespace = instance_config.get_namespace()
    setpoint = metrics_provider_config["setpoint"]
    moving_average_window = metrics_provider_config.get(
        "moving_average_window_seconds",
        DEFAULT_GUNICORN_AUTOSCALING_MOVING_AVERAGE_WINDOW,
    )

    deployment_name = get_kubernetes_app_name(service=service, instance=instance)

    # In order for autoscaling to work safely while a service migrates from one namespace to another, the HPA needs to
    # make sure that the deployment in the new namespace is scaled up enough to handle _all_ the load.
    # This is because once the new deployment is 100% healthy, cleanup_kubernetes_job will delete the deployment out of
    # the old namespace all at once, suddenly putting all the load onto the deployment in the new namespace.
    # To ensure this, we must:
    #  - DO NOT filter on namespace in worker_filter_terms (which is used when calculating desired_instances).
    #  - DO filter on namespace in replica_filter_terms (which is used to calculate current_replicas).
    # This makes sure that desired_instances includes load from all namespaces, but that the scaling ratio calculated
    # by (desired_instances / current_replicas) is meaningful for each namespace.
    worker_filter_terms = f"paasta_cluster='{paasta_cluster}',paasta_service='{service}',paasta_instance='{instance}'"
    replica_filter_terms = f"paasta_cluster='{paasta_cluster}',deployment='{deployment_name}',namespace='{namespace}'"

    current_replicas = f"""
        sum(
            label_join(
                (
                    kube_deployment_spec_replicas{{{replica_filter_terms}}} >= 0
                    or
                    max_over_time(
                        kube_deployment_spec_replicas{{{replica_filter_terms}}}[{DEFAULT_EXTRAPOLATION_TIME}s]
                    )
                ),
                "kube_deployment", "", "deployment"
            )
        ) by (kube_deployment)
    """
    # k8s:deployment:pods_status_ready is a metric created by summing kube_pod_status_ready
    # over paasta service/instance/cluster. it counts the number of ready pods in a paasta
    # deployment.
    ready_pods = f"""
        (sum(
            k8s:deployment:pods_status_ready{{{worker_filter_terms}}} >= 0
            or
            max_over_time(
                k8s:deployment:pods_status_ready{{{worker_filter_terms}}}[{DEFAULT_EXTRAPOLATION_TIME}s]
            )
        ) by (kube_deployment))
    """
    load_per_instance = f"""
        avg(
            gunicorn_worker_busy{{{worker_filter_terms}}}
        ) by (kube_pod, kube_deployment)
    """
    missing_instances = f"""
        clamp_min(
            {ready_pods} - count({load_per_instance}) by (kube_deployment),
            0
        )
    """
    total_load = f"""
    (
        sum(
            {load_per_instance}
        ) by (kube_deployment)
        +
        {missing_instances}
    )
    """
    desired_instances_at_each_point_in_time = f"""
        {total_load} / {setpoint}
    """
    desired_instances = f"""
        avg_over_time(
            (
                {desired_instances_at_each_point_in_time}
            )[{moving_average_window}s:]
        )
    """
    metrics_query = f"""
        {desired_instances} / {current_replicas}
    """

    metric_name = f"{deployment_name}-gunicorn-prom"

    return {
        "name": {"as": metric_name},
        "seriesQuery": f"gunicorn_worker_busy{{{worker_filter_terms}}}",
        "resources": {"template": "kube_<<.Resource>>"},
        "metricsQuery": _minify_promql(metrics_query),
    }


def create_instance_arbitrary_promql_scaling_rule(
    service: str,
    instance_config: KubernetesDeploymentConfig,
    metrics_provider_config: MetricsProviderDict,
    paasta_cluster: str,
) -> PrometheusAdapterRule:
    instance = instance_config.instance
    namespace = instance_config.get_namespace()
    prometheus_adapter_config = metrics_provider_config["prometheus_adapter_config"]
    deployment_name = get_kubernetes_app_name(service=service, instance=instance)

    if "seriesQuery" in prometheus_adapter_config:
        # If the user specifies seriesQuery, don't wrap their metricsQuery, under the assumption that they may not want
        # us to mess with their labels.
        series_query = prometheus_adapter_config["seriesQuery"]
        metrics_query = prometheus_adapter_config["metricsQuery"]
    else:
        # If the user doesn't specify seriesQuery, assume they want to just write some promql that returns a number.
        # Set up series_query to match the default `resources`
        series_query = f"""
            kube_deployment_labels{{
                deployment='{deployment_name}',
                paasta_cluster='{paasta_cluster}',
                namespace='{namespace}'
            }}
        """
        # Wrap their promql with label_replace() calls that add `deployment` / `namespace` labels which match the default `resources`.
        metrics_query = f"""
            label_replace(
                label_replace(
                    {prometheus_adapter_config["metricsQuery"]},
                    'deployment',
                    '{deployment_name}',
                    '',
                    ''
                ),
                'namespace',
                '{namespace}',
                '',
                ''
            )
        """

    return {
        "name": {
            "as": f"{deployment_name}-arbitrary-promql",
        },
        "seriesQuery": _minify_promql(series_query),
        "metricsQuery": _minify_promql(metrics_query),
        "resources": prometheus_adapter_config.get(
            "resources",
            {
                "overrides": {
                    "namespace": {"resource": "namespace"},
                    "deployment": {"group": "apps", "resource": "deployments"},
                },
            },
        ),
    }


def get_rules_for_service_instance(
    service_name: str,
    instance_config: KubernetesDeploymentConfig,
    paasta_cluster: str,
) -> List[PrometheusAdapterRule]:
    """
    Returns a list of Prometheus Adapter rules for a given service instance. For now, this
    will always be a 0 or 1-element list - but when we support scaling on multiple metrics
    we will return N rules for a given service instance.
    """
    rules: List[PrometheusAdapterRule] = []

    for metrics_provider_type in ALL_METRICS_PROVIDERS:
        metrics_provider_config = instance_config.get_autoscaling_metrics_provider(
            metrics_provider_type
        )
        if metrics_provider_config is None:
            log.debug(
                f"Skipping {service_name}.{instance_config.instance} - no Prometheus-based autoscaling configured for {metrics_provider_type}"
            )
            continue

        rule = create_instance_scaling_rule(
            service=service_name,
            instance_config=instance_config,
            metrics_provider_config=metrics_provider_config,
            paasta_cluster=paasta_cluster,
        )
        if rule is not None:
            rules.append(rule)

    return rules


def create_prometheus_adapter_config(
    paasta_cluster: str,
    soa_dir: Path,
    services: Optional[Set[str]] = None,
) -> PrometheusAdapterConfig:
    """
    Given a paasta cluster and a soaconfigs directory, create the necessary Prometheus adapter
    config to autoscale services.
    Currently supports the following metrics providers:
        * uwsgi
    """
    rules: List[PrometheusAdapterRule] = []
    # get_services_for_cluster() returns a list of (service, instance) tuples, but this
    # is not great for us: if we were to iterate over that we'd end up getting duplicates
    # for every service as PaastaServiceConfigLoader does not expose a way to get configs
    # for a single instance by name. instead, we get the unique set of service names and then
    # let PaastaServiceConfigLoader iterate over instances for us later
    if services is None:
        services = {
            service_name
            for service_name, _ in get_services_for_cluster(
                cluster=paasta_cluster, instance_type="kubernetes", soa_dir=str(soa_dir)
            )
        }
        services.update(
            {
                service_name
                for service_name, _ in get_services_for_cluster(
                    cluster=paasta_cluster, instance_type="eks", soa_dir=str(soa_dir)
                )
            }
        )
    for service_name in services:
        config_loader = PaastaServiceConfigLoader(
            service=service_name, soa_dir=str(soa_dir)
        )
        for instance_type_class in K8S_INSTANCE_TYPE_CLASSES:
            for instance_config in config_loader.instance_configs(
                cluster=paasta_cluster,
                instance_type_class=instance_type_class,
            ):
                rules.extend(
                    get_rules_for_service_instance(
                        service_name=service_name,
                        instance_config=instance_config,
                        paasta_cluster=paasta_cluster,
                    )
                )

    return {
        # we sort our rules so that we can easily compare between two different configmaps
        # as otherwise we'd need to do fancy order-independent comparisons between the two
        # sets of rules later due to the fact that we're not iterating in a deterministic
        # way and can add rules in any arbitrary order
        "rules": sorted(rules, key=lambda rule: rule["name"]["as"]),
    }


def format_prometheus_adapter_configmap(
    config: PrometheusAdapterConfig,
) -> V1ConfigMap:
    return V1ConfigMap(
        api_version="apps/v1beta1",
        kind="ConfigMap",
        metadata=V1ObjectMeta(
            name=PROMETHEUS_ADAPTER_CONFIGMAP_NAME,
            namespace=PROMETHEUS_ADAPTER_CONFIGMAP_NAMESPACE,
        ),
        data={
            PROMETHEUS_ADAPTER_CONFIGMAP_FILENAME: yaml.dump(
                config,
                default_flow_style=False,
                explicit_start=True,
                width=sys.maxsize,
            )
        },
    )


def update_prometheus_adapter_configmap(
    kube_client: KubeClient, config: PrometheusAdapterConfig
) -> None:
    kube_client.core.replace_namespaced_config_map(
        name=PROMETHEUS_ADAPTER_CONFIGMAP_NAME,
        namespace=PROMETHEUS_ADAPTER_CONFIGMAP_NAMESPACE,
        body=format_prometheus_adapter_configmap(config),
    )


def create_prometheus_adapter_configmap(
    kube_client: KubeClient, config: PrometheusAdapterConfig
) -> None:
    kube_client.core.create_namespaced_config_map(
        namespace=PROMETHEUS_ADAPTER_CONFIGMAP_NAMESPACE,
        body=format_prometheus_adapter_configmap(config),
    )


def get_prometheus_adapter_configmap(
    kube_client: KubeClient,
) -> Optional[PrometheusAdapterConfig]:
    try:
        config = cast(
            # we cast since mypy infers the wrong type since the k8s clientlib is untyped
            V1ConfigMap,
            kube_client.core.read_namespaced_config_map(
                name=PROMETHEUS_ADAPTER_CONFIGMAP_NAME,
                namespace=PROMETHEUS_ADAPTER_CONFIGMAP_NAMESPACE,
            ),
        )
    except ApiException as e:
        if e.status == 404:
            return None
        else:
            raise

    if not config:
        return None

    return yaml.safe_load(config.data[PROMETHEUS_ADAPTER_CONFIGMAP_FILENAME])


def restart_prometheus_adapter(kube_client: KubeClient) -> None:
    log.info("Attempting to remove existing adapter pod(s).")
    all_pods = cast(
        # once again, we cast since the kubernetes python api isn't typed
        List[V1Pod],
        kube_client.core.list_namespaced_pod(
            namespace=PROMETHEUS_ADAPTER_POD_NAMESPACE
        ).items,
    )
    # there should only ever be one pod actually up, but we might as well enforce that here
    # just in case there are more
    pods_to_delete = [
        pod
        for pod in all_pods
        if pod.metadata.name.startswith(PROMETHEUS_ADAPTER_POD_NAME_PREFIX)
        and pod.status.phase in PROMETHEUS_ADAPTER_POD_PHASES_TO_REMOVE
    ]
    log.debug("Found the following pods to delete: %s", pods_to_delete)

    for pod in pods_to_delete:
        log.debug("Attempting to remove %s.", pod.metadata.name)
        kube_client.core.delete_namespaced_pod(
            name=pod.metadata.name,
            namespace=pod.metadata.namespace,
            body=V1DeleteOptions(),
            # background propagation with no grace period is equivalent to doing a force-delete from kubectl
            grace_period_seconds=0,
            propagation_policy="Background",
        )
        log.debug("Removed %s.", pod.metadata.name)

    log.info("Adapter restarted successfully")


def main() -> int:
    args = parse_args()
    if args.verbose:
        logging.basicConfig(level=logging.DEBUG)
    else:
        logging.basicConfig(level=logging.INFO)

    log.info("Generating adapter config from soaconfigs.")
    config = create_prometheus_adapter_config(
        paasta_cluster=args.cluster,
        soa_dir=args.soa_dir,
    )
    log.info("Generated adapter config from soaconfigs.")
    if args.dry_run:
        log.info(
            "Generated the following config:\n%s",
            yaml.dump(
                config, default_flow_style=False, explicit_start=True, width=sys.maxsize
            ),
        )
        return 0  # everything after this point requires creds/updates state
    else:
        log.debug(
            "Generated the following config:\n%s",
            yaml.dump(
                config, default_flow_style=False, explicit_start=True, width=sys.maxsize
            ),
        )

    if not config["rules"]:
        log.error("Got empty rule configuration - refusing to continue.")
        return 0

    kube_client = KubeClient()
    if not args.dry_run:
        ensure_namespace(kube_client, namespace=PROMETHEUS_ADAPTER_CONFIGMAP_NAMESPACE)

    existing_config = get_prometheus_adapter_configmap(kube_client=kube_client)
    if existing_config and existing_config != config:
        log.info("Existing config differs from soaconfigs - updating.")
        log.debug("Existing data: %s", existing_config)
        log.debug("Desired data: %s", config)
        update_prometheus_adapter_configmap(kube_client=kube_client, config=config)
        log.info("Updated adapter config.")
    elif existing_config:
        log.info("Existing config matches soaconfigs - exiting.")
        return 0
    else:
        log.info("No existing config - creating.")
        create_prometheus_adapter_configmap(kube_client=kube_client, config=config)
        log.info("Created adapter config.")

    # the prometheus adapter doesn't currently have a good way to reload on config changes
    # so we do the next best thing: restart the pod so that it picks up the new config.
    # see: https://github.com/DirectXMan12/k8s-prometheus-adapter/issues/104
    restart_prometheus_adapter(kube_client=kube_client)

    return 0


if __name__ == "__main__":
    sys.exit(main())<|MERGE_RESOLUTION|>--- conflicted
+++ resolved
@@ -22,11 +22,7 @@
 from typing import Dict
 from typing import List
 from typing import Optional
-<<<<<<< HEAD
 from typing import Set
-from typing import Tuple
-=======
->>>>>>> e4b077da
 
 import ruamel.yaml as yaml
 from kubernetes.client import V1ConfigMap
