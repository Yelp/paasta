--- conflicted
+++ resolved
@@ -17,8 +17,4 @@
 # setup phase, the dependencies may not exist on disk yet.
 #
 # Don't bump version manually. See `make release` docs in ./Makefile
-<<<<<<< HEAD
-__version__ = "0.96.4"
-=======
-__version__ = "0.96.6"
->>>>>>> 4da4518b
+__version__ = "0.96.6"