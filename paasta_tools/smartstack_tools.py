--- conflicted
+++ resolved
@@ -15,11 +15,8 @@
 import collections
 import csv
 import logging
-<<<<<<< HEAD
 import random
 import socket
-=======
->>>>>>> fcba5cd6
 from typing import Any
 from typing import cast
 from typing import Collection
