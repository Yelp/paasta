--- conflicted
+++ resolved
@@ -77,13 +77,8 @@
 
 
 def check_kubernetes_pod_replication(
-<<<<<<< HEAD
     instance_config: Union[KubernetesDeploymentConfig, EksDeploymentConfig],
-    all_tasks_or_pods: Sequence[V1Pod],
-=======
-    instance_config: KubernetesDeploymentConfig,
     all_pods: Sequence[V1Pod],
->>>>>>> fcba5cd6
     replication_checker: KubeSmartstackEnvoyReplicationChecker,
     dry_run: bool = False,
 ) -> Optional[bool]:
