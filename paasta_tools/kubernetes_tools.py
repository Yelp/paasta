--- conflicted
+++ resolved
@@ -2327,12 +2327,10 @@
                 raw_selectors=self.config_dict.get("node_selectors", {}),
             )
         )
-<<<<<<< HEAD
         if global_node_affinities is not None:
             requirements.extend(
                 raw_selectors_to_requirements(
                     raw_selectors=global_node_affinities,
-=======
 
         preferred_terms = []
         for node_selectors_prefered_config_dict in self.config_dict.get(
@@ -2355,7 +2353,6 @@
                             )
                         ]
                     ),
->>>>>>> 6925a7d6
                 )
             )
 
