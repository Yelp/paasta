--- conflicted
+++ resolved
@@ -2626,7 +2626,6 @@
         )
 
 
-<<<<<<< HEAD
 def list_all_matching_deployments(
     kube_client: KubeClient, label_selector: str = ""
 ) -> Sequence[KubeDeployment]:
@@ -2638,10 +2637,6 @@
 
 def list_all_deployments(
     kube_client: KubeClient, label_selector: str = "", namespace: str = "paasta"
-=======
-def list_all_deployments(
-    kube_client: KubeClient, namespace: str = "paasta"
->>>>>>> 1986bf15
 ) -> Sequence[KubeDeployment]:
     return list_deployments(kube_client=kube_client, namespace=namespace)
 
