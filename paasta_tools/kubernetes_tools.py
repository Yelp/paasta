--- conflicted
+++ resolved
@@ -1765,11 +1765,8 @@
                 paasta_prefixed("autoscaled"): str(
                     self.is_autoscaling_enabled()
                 ).lower(),
-<<<<<<< HEAD
                 paasta_prefixed("paasta.yelp.com/pool"): self.get_pool(),
-=======
                 paasta_prefixed("managed"): "true",
->>>>>>> 28177b4a
             },
         )
 
