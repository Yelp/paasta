# Copyright 2015-2017 Yelp Inc.
#
# Licensed under the Apache License, Version 2.0 (the "License");
# you may not use this file except in compliance with the License.
# You may obtain a copy of the License at
#
#     http://www.apache.org/licenses/LICENSE-2.0
#
# Unless required by applicable law or agreed to in writing, software
# distributed under the License is distributed on an "AS IS" BASIS,
# WITHOUT WARRANTIES OR CONDITIONS OF ANY KIND, either express or implied.
# See the License for the specific language governing permissions and
# limitations under the License.
import contextlib
import copy
import datetime
import difflib
import errno
import fcntl
import getpass
import glob
import hashlib
import io
import json
import logging
import math
import os
import pwd
import queue
import re
import shlex
import signal
import socket
import ssl
import sys
import tempfile
import threading
import time
import warnings
from collections import OrderedDict
from enum import Enum
from fnmatch import fnmatch
from functools import lru_cache
from functools import wraps
from subprocess import PIPE
from subprocess import Popen
from subprocess import STDOUT
from types import FrameType
from typing import Any
from typing import Callable
from typing import cast
from typing import Collection
from typing import ContextManager
from typing import Dict
from typing import FrozenSet
from typing import IO
from typing import Iterable
from typing import Iterator
from typing import List
from typing import Literal
from typing import Mapping
from typing import NamedTuple
from typing import Optional
from typing import Sequence
from typing import Set
from typing import TextIO
from typing import Tuple
from typing import Type
from typing import TypeVar
from typing import Union

import choice
import dateutil.tz
import ldap3
import requests_cache
import service_configuration_lib
import yaml
from docker import Client
from docker.utils import kwargs_from_env
from kazoo.client import KazooClient
from mypy_extensions import TypedDict
from service_configuration_lib import read_extra_service_information
from service_configuration_lib import read_service_configuration

import paasta_tools.cli.fsm


# DO NOT CHANGE SPACER, UNLESS YOU'RE PREPARED TO CHANGE ALL INSTANCES
# OF IT IN OTHER LIBRARIES (i.e. service_configuration_lib).
# It's used to compose a job's full ID from its name and instance
SPACER = "."
INFRA_ZK_PATH = "/nail/etc/zookeeper_discovery/infrastructure/"
PATH_TO_SYSTEM_PAASTA_CONFIG_DIR = os.environ.get(
    "PAASTA_SYSTEM_CONFIG_DIR", "/etc/paasta/"
)
DEFAULT_SOA_DIR = service_configuration_lib.DEFAULT_SOA_DIR
DEFAULT_VAULT_TOKEN_FILE = "/root/.vault_token"
AUTO_SOACONFIG_SUBDIR = "autotuned_defaults"
DEFAULT_DOCKERCFG_LOCATION = "file:///root/.dockercfg"
DEPLOY_PIPELINE_NON_DEPLOY_STEPS = (
    "itest",
    "itest-and-push-to-registry",
    "security-check",
    "push-to-registry",
)
# Default values for _log
ANY_CLUSTER = "N/A"
ANY_INSTANCE = "N/A"
DEFAULT_LOGLEVEL = "event"
no_escape = re.compile(r"\x1B\[[0-9;]*[mK]")

# instead of the convention of using underscores in this scribe channel name,
# the audit log uses dashes to prevent collisions with a service that might be
# named 'audit_log'
AUDIT_LOG_STREAM = "stream_paasta-audit-log"

DEFAULT_SYNAPSE_HAPROXY_URL_FORMAT = (
    "http://{host:s}:{port:d}/;csv;norefresh;scope={scope:s}"
)

DEFAULT_CPU_PERIOD = 100000
DEFAULT_CPU_BURST_ADD = 1

DEFAULT_SOA_CONFIGS_GIT_URL = "sysgit.yelpcorp.com"

log = logging.getLogger(__name__)
log.addHandler(logging.NullHandler())

INSTANCE_TYPES = (
    "paasta_native",
    "adhoc",
    "kubernetes",
    "eks",
    "tron",
    "flink",
    "flinkeks",
    "cassandracluster",
    "kafkacluster",
    "vitesscluster",
    "monkrelays",
    "nrtsearchservice",
    "nrtsearchserviceeks",
)

PAASTA_K8S_INSTANCE_TYPES = {
    "kubernetes",
    "eks",
}

INSTANCE_TYPE_TO_K8S_NAMESPACE = {
    "marathon": "paasta",
    "adhoc": "paasta",
    "tron": "tron",
    "flink": "paasta-flinks",
    "flinkeks": "paasta-flinks",
    "cassandracluster": "paasta-cassandraclusters",
    "kafkacluster": "paasta-kafkaclusters",
    "vitesscluster": "paasta-vitessclusters",
    "nrtsearchservice": "paasta-nrtsearchservices",
    "nrtsearchserviceeks": "paasta-nrtsearchservices",
}

SHARED_SECRETS_K8S_NAMESPACES = {"paasta-spark", "paasta-cassandraclusters"}

CAPS_DROP = [
    "SETPCAP",
    "MKNOD",
    "AUDIT_WRITE",
    "CHOWN",
    "NET_RAW",
    "DAC_OVERRIDE",
    "FOWNER",
    "FSETID",
    "KILL",
    "SETGID",
    "SETUID",
    "NET_BIND_SERVICE",
    "SYS_CHROOT",
    "SETFCAP",
]


class RollbackTypes(Enum):
    AUTOMATIC_SLO_ROLLBACK = "automatic_slo_rollback"
    AUTOMATIC_METRIC_ROLLBACK = "automatic_metric_rollback"
    USER_INITIATED_ROLLBACK = "user_initiated_rollback"


class TimeCacheEntry(TypedDict):
    data: Any
    fetch_time: float


_CacheRetT = TypeVar("_CacheRetT")


class time_cache:
    def __init__(self, ttl: float = 0) -> None:
        self.configs: Dict[Tuple, TimeCacheEntry] = {}
        self.ttl = ttl

    def __call__(self, f: Callable[..., _CacheRetT]) -> Callable[..., _CacheRetT]:
        def cache(*args: Any, **kwargs: Any) -> _CacheRetT:
            if "ttl" in kwargs:
                ttl = kwargs["ttl"]
                del kwargs["ttl"]
            else:
                ttl = self.ttl
            key = args
            for item in kwargs.items():
                key += item
            if (
                (not ttl)
                or (key not in self.configs)
                or (time.time() - self.configs[key]["fetch_time"] > ttl)
            ):
                self.configs[key] = {
                    "data": f(*args, **kwargs),
                    "fetch_time": time.time(),
                }
            return self.configs[key]["data"]

        return cache


_SortDictsT = TypeVar("_SortDictsT", bound=Mapping)


def sort_dicts(dcts: Iterable[_SortDictsT]) -> List[_SortDictsT]:
    def key(dct: _SortDictsT) -> Tuple:
        return tuple(sorted(dct.items()))

    return sorted(dcts, key=key)


class InvalidInstanceConfig(Exception):
    pass


DeployBlacklist = List[Tuple[str, str]]
DeployWhitelist = Optional[Tuple[str, List[str]]]
# The actual config files will have lists, since tuples are not expressible in base YAML, so we define different types
# here to represent that. The getter functions will convert to the safe versions above.
UnsafeDeployBlacklist = Optional[Sequence[Sequence[str]]]
UnsafeDeployWhitelist = Optional[Sequence[Union[str, Sequence[str]]]]


Constraint = Sequence[str]

# e.g. ['GROUP_BY', 'habitat', 2]. Tron doesn't like that so we'll convert to Constraint later.
UnstringifiedConstraint = Sequence[Union[str, int, float]]

SecurityConfigDict = Dict  # Todo: define me.


class VolumeWithMode(TypedDict):
    mode: str


class DockerVolume(VolumeWithMode):
    hostPath: str
    containerPath: str


class AwsEbsVolume(VolumeWithMode):
    volume_id: str
    fs_type: str
    partition: int
    container_path: str


class PersistentVolume(VolumeWithMode):
    size: int
    container_path: str
    storage_class_name: str


class SecretVolumeItem(TypedDict, total=False):
    key: str
    path: str
    mode: Union[str, int]


class SecretVolume(TypedDict, total=False):
    secret_name: str
    container_path: str
    default_mode: Union[str, int]
    items: List[SecretVolumeItem]


class ProjectedSAVolume(TypedDict, total=False):
    container_path: str
    audience: str
    expiration_seconds: int


class TronSecretVolume(SecretVolume, total=False):
    secret_volume_name: str


class MonitoringDict(TypedDict, total=False):
    alert_after: Union[str, float]
    check_every: str
    check_oom_events: bool
    component: str
    description: str
    notification_email: Union[str, bool]
    page: bool
    priority: str
    project: str
    realert_every: float
    runbook: str
    slack_channels: Union[str, List[str]]
    tags: List[str]
    team: str
    ticket: bool
    tip: str


class InstanceConfigDict(TypedDict, total=False):
    deploy_group: str
    mem: float
    cpus: float
    disk: float
    cmd: str
    namespace: str
    args: List[str]
    cfs_period_us: float
    cpu_burst_add: float
    cap_add: List
    env: Dict[str, str]
    monitoring: MonitoringDict
    deploy_blacklist: UnsafeDeployBlacklist
    deploy_whitelist: UnsafeDeployWhitelist
    pool: str
    persistent_volumes: List[PersistentVolume]
    role: str
    extra_volumes: List[DockerVolume]
    aws_ebs_volumes: List[AwsEbsVolume]
    secret_volumes: List[SecretVolume]
    projected_sa_volumes: List[ProjectedSAVolume]
    security: SecurityConfigDict
    dependencies_reference: str
    dependencies: Dict[str, Dict]
    constraints: List[UnstringifiedConstraint]
    extra_constraints: List[UnstringifiedConstraint]
    net: str
    extra_docker_args: Dict[str, str]
    gpus: int
    branch: str
    iam_role: str
    iam_role_provider: str
    service: str


class BranchDictV1(TypedDict, total=False):
    docker_image: str
    desired_state: str
    force_bounce: Optional[str]


class BranchDictV2(TypedDict):
    git_sha: str
    docker_image: str
    image_version: Optional[str]
    desired_state: str
    force_bounce: Optional[str]


class DockerParameter(TypedDict):
    key: str
    value: str


KubeContainerResourceRequest = TypedDict(
    "KubeContainerResourceRequest",
    {
        "cpu": float,
        "memory": str,
        "ephemeral-storage": str,
    },
    total=False,
)


def safe_deploy_blacklist(input: UnsafeDeployBlacklist) -> DeployBlacklist:
    return [(t, l) for t, l in input]


def safe_deploy_whitelist(input: UnsafeDeployWhitelist) -> DeployWhitelist:
    try:
        location_type, allowed_values = input
        return cast(str, location_type), cast(List[str], allowed_values)
    except TypeError:
        return None


# For mypy typing
InstanceConfig_T = TypeVar("InstanceConfig_T", bound="InstanceConfig")


class InstanceConfig:
    config_filename_prefix: str

    def __init__(
        self,
        cluster: str,
        instance: str,
        service: str,
        config_dict: InstanceConfigDict,
        branch_dict: Optional[BranchDictV2],
        soa_dir: str = DEFAULT_SOA_DIR,
    ) -> None:
        self.config_dict = config_dict
        self.branch_dict = branch_dict
        self.cluster = cluster
        self.instance = instance
        self.service = service
        self.soa_dir = soa_dir
        self._job_id = compose_job_id(service, instance)
        config_interpolation_keys = ("deploy_group",)
        interpolation_facts = self.__get_interpolation_facts()
        for key in config_interpolation_keys:
            if (
                key in self.config_dict
                and self.config_dict[key] is not None  # type: ignore
            ):
                self.config_dict[key] = self.config_dict[key].format(  # type: ignore
                    **interpolation_facts
                )

    def __repr__(self) -> str:
        return "{!s}({!r}, {!r}, {!r}, {!r}, {!r}, {!r})".format(
            self.__class__.__name__,
            self.service,
            self.instance,
            self.cluster,
            self.config_dict,
            self.branch_dict,
            self.soa_dir,
        )

    def __get_interpolation_facts(self) -> Dict[str, str]:
        return {
            "cluster": self.cluster,
            "instance": self.instance,
            "service": self.service,
        }

    def get_cluster(self) -> str:
        return self.cluster

    def get_namespace(self) -> str:
        """Get namespace from config, default to the value from INSTANCE_TYPE_TO_K8S_NAMESPACE for this instance type, 'paasta' if that isn't defined."""
        return self.config_dict.get(
            "namespace",
            INSTANCE_TYPE_TO_K8S_NAMESPACE.get(self.get_instance_type(), "paasta"),
        )

    def get_instance(self) -> str:
        return self.instance

    def get_service(self) -> str:
        return self.service

    @property
    def job_id(self) -> str:
        return self._job_id

    def get_docker_registry(
        self, system_paasta_config: Optional["SystemPaastaConfig"] = None
    ) -> str:
        return get_service_docker_registry(
            self.service, self.soa_dir, system_config=system_paasta_config
        )

    def get_branch(self) -> str:
        return get_paasta_branch(
            cluster=self.get_cluster(), instance=self.get_instance()
        )

    def get_deploy_group(self) -> str:
        return self.config_dict.get("deploy_group", self.get_branch())

    def get_team(self) -> str:
        return self.config_dict.get("monitoring", {}).get("team", None)

    def get_mem(self) -> float:
        """Gets the memory required from the service's configuration.

        Defaults to 4096 (4G) if no value specified in the config.

        :returns: The amount of memory specified by the config, 4096 if not specified"""
        mem = self.config_dict.get("mem", 4096)
        return mem

    def get_mem_swap(self) -> str:
        """Gets the memory-swap value. This value is passed to the docker
        container to ensure that the total memory limit (memory + swap) is the
        same value as the 'mem' key in soa-configs. Note - this value *has* to
        be >= to the mem key, so we always round up to the closest MB and add
        additional 64MB for the docker executor (See PAASTA-12450).
        """
        mem = self.get_mem()
        mem_swap = int(math.ceil(mem + 64))
        return "%sm" % mem_swap

    def get_cpus(self) -> float:
        """Gets the number of cpus required from the service's configuration.

        Defaults to 1 cpu if no value specified in the config.

        :returns: The number of cpus specified in the config, 1 if not specified"""
        cpus = self.config_dict.get("cpus", 1)
        return cpus

    def get_cpu_burst_add(self) -> float:
        """Returns the number of additional cpus a container is allowed to use.
        Defaults to DEFAULT_CPU_BURST_ADD"""
        return self.config_dict.get("cpu_burst_add", DEFAULT_CPU_BURST_ADD)

    def get_cpu_period(self) -> float:
        """The --cpu-period option to be passed to docker
        Comes from the cfs_period_us configuration option

        :returns: The number to be passed to the --cpu-period docker flag"""
        return self.config_dict.get("cfs_period_us", DEFAULT_CPU_PERIOD)

    def get_cpu_quota(self) -> float:
        """Gets the --cpu-quota option to be passed to docker

        Calculation: (cpus + cpus_burst_add) * cfs_period_us

        :returns: The number to be passed to the --cpu-quota docker flag"""
        cpu_burst_add = self.get_cpu_burst_add()
        return (self.get_cpus() + cpu_burst_add) * self.get_cpu_period()

    def get_extra_docker_args(self) -> Dict[str, str]:
        return self.config_dict.get("extra_docker_args", {})

    def get_cap_add(self) -> Iterable[DockerParameter]:
        """Get the --cap-add options to be passed to docker
        Generated from the cap_add configuration option, which is a list of
        capabilities.

        Example configuration: {'cap_add': ['IPC_LOCK', 'SYS_PTRACE']}

        :returns: A generator of cap_add options to be passed as --cap-add flags"""
        for value in self.config_dict.get("cap_add", []):
            yield {"key": "cap-add", "value": f"{value}"}

    def get_cap_drop(self) -> Iterable[DockerParameter]:
        """Generates --cap-drop options to be passed to docker by default, which
        makes them not able to perform special privilege escalation stuff
        https://docs.docker.com/engine/reference/run/#runtime-privilege-and-linux-capabilities
        """
        for cap in CAPS_DROP:
            yield {"key": "cap-drop", "value": cap}

    def get_cap_args(self) -> Iterable[DockerParameter]:
        """Generate all --cap-add/--cap-drop parameters, ensuring not to have overlapping settings"""
        cap_adds = list(self.get_cap_add())
        if cap_adds and is_using_unprivileged_containers():
            log.warning(
                "Unprivileged containerizer detected, adding capabilities will not work properly"
            )
        yield from cap_adds
        added_caps = [cap["value"] for cap in cap_adds]
        for cap in self.get_cap_drop():
            if cap["value"] not in added_caps:
                yield cap

    def format_docker_parameters(
        self,
        with_labels: bool = True,
        system_paasta_config: Optional["SystemPaastaConfig"] = None,
    ) -> List[DockerParameter]:
        """Formats extra flags for running docker.  Will be added in the format
        `["--%s=%s" % (e['key'], e['value']) for e in list]` to the `docker run` command
        Note: values must be strings

        :param with_labels: Whether to build docker parameters with or without labels
        :returns: A list of parameters to be added to docker run"""
        parameters: List[DockerParameter] = [
            {"key": "memory-swap", "value": self.get_mem_swap()},
            {"key": "cpu-period", "value": "%s" % int(self.get_cpu_period())},
            {"key": "cpu-quota", "value": "%s" % int(self.get_cpu_quota())},
        ]
        if self.use_docker_disk_quota(system_paasta_config=system_paasta_config):
            parameters.append(
                {
                    "key": "storage-opt",
                    "value": f"size={int(self.get_disk() * 1024 * 1024)}",
                }
            )
        if with_labels:
            parameters.extend(
                [
                    {"key": "label", "value": "paasta_service=%s" % self.service},
                    {"key": "label", "value": "paasta_instance=%s" % self.instance},
                ]
            )
        extra_docker_args = self.get_extra_docker_args()
        if extra_docker_args:
            for key, value in extra_docker_args.items():
                parameters.extend([{"key": key, "value": value}])
        parameters.extend(self.get_docker_init())
        parameters.extend(self.get_cap_args())
        return parameters

    def use_docker_disk_quota(
        self, system_paasta_config: Optional["SystemPaastaConfig"] = None
    ) -> bool:
        if system_paasta_config is None:
            system_paasta_config = load_system_paasta_config()
        return system_paasta_config.get_enforce_disk_quota()

    def get_docker_init(self) -> Iterable[DockerParameter]:
        return [{"key": "init", "value": "true"}]

    def get_disk(self, default: float = 1024) -> float:
        """Gets the amount of disk space in MiB required from the service's configuration.

        Defaults to 1024 (1GiB) if no value is specified in the config.

        :returns: The amount of disk space specified by the config, 1024 MiB if not specified"""
        disk = self.config_dict.get("disk", default)
        return disk

    def get_gpus(self) -> Optional[int]:
        """Gets the number of gpus required from the service's configuration.

        Default to None if no value is specified in the config.

        :returns: The number of gpus specified by the config, 0 if not specified"""
        gpus = self.config_dict.get("gpus", None)
        return gpus

    def get_container_type(self) -> Optional[str]:
        """Get Mesos containerizer type.

        Default to DOCKER if gpus are not used.

        :returns: Mesos containerizer type, DOCKER or MESOS"""
        if self.get_gpus() is not None:
            container_type = "MESOS"
        else:
            container_type = "DOCKER"
        return container_type

    def get_cmd(self) -> Optional[Union[str, List[str]]]:
        """Get the docker cmd specified in the service's configuration.

        Defaults to None if not specified in the config.

        :returns: A string specified in the config, None if not specified"""
        return self.config_dict.get("cmd", None)

    def get_instance_type(self) -> Optional[str]:
        return getattr(self, "config_filename_prefix", None)

    def get_env_dictionary(
        self, system_paasta_config: Optional["SystemPaastaConfig"] = None
    ) -> Dict[str, str]:
        """A dictionary of key/value pairs that represent environment variables
        to be injected to the container environment"""
        env = {
            "PAASTA_SERVICE": self.service,
            "PAASTA_INSTANCE": self.instance,
            "PAASTA_CLUSTER": self.cluster,
            "PAASTA_DEPLOY_GROUP": self.get_deploy_group(),
            "PAASTA_DOCKER_IMAGE": self.get_docker_image(),
            "PAASTA_RESOURCE_CPUS": str(self.get_cpus()),
            "PAASTA_RESOURCE_MEM": str(self.get_mem()),
            "PAASTA_RESOURCE_DISK": str(self.get_disk()),
        }
        if self.get_gpus() is not None:
            env["PAASTA_RESOURCE_GPUS"] = str(self.get_gpus())
        try:
            env["PAASTA_GIT_SHA"] = get_git_sha_from_dockerurl(
                self.get_docker_url(system_paasta_config=system_paasta_config)
            )
        except Exception:
            pass
        image_version = self.get_image_version()
        if image_version is not None:
            env["PAASTA_IMAGE_VERSION"] = image_version
        team = self.get_team()
        if team:
            env["PAASTA_MONITORING_TEAM"] = team
        instance_type = self.get_instance_type()
        if instance_type:
            env["PAASTA_INSTANCE_TYPE"] = instance_type
        user_env = self.config_dict.get("env", {})
        env.update(user_env)
        return {str(k): str(v) for (k, v) in env.items()}

    def get_env(
        self, system_paasta_config: Optional["SystemPaastaConfig"] = None
    ) -> Dict[str, str]:
        """Basic get_env that simply returns the basic env, other classes
        might need to override this getter for more implementation-specific
        env getting"""
        return self.get_env_dictionary(system_paasta_config=system_paasta_config)

    def get_args(self) -> Optional[List[str]]:
        """Get the docker args specified in the service's configuration.

        If not specified in the config and if cmd is not specified, defaults to an empty array.
        If not specified in the config but cmd is specified, defaults to null.
        If specified in the config and if cmd is also specified, throws an exception. Only one may be specified.

        :param service_config: The service instance's configuration dictionary
        :returns: An array of args specified in the config,
            ``[]`` if not specified and if cmd is not specified,
            otherwise None if not specified but cmd is specified"""
        if self.get_cmd() is None:
            return self.config_dict.get("args", [])
        else:
            args = self.config_dict.get("args", None)
            if args is None:
                return args
            else:
                # TODO validation stuff like this should be moved into a check_*
                raise InvalidInstanceConfig(
                    "Instance configuration can specify cmd or args, but not both."
                )

    def get_monitoring(self) -> MonitoringDict:
        """Get monitoring overrides defined for the given instance"""
        return self.config_dict.get("monitoring", {})

    def get_deploy_constraints(
        self,
        blacklist: DeployBlacklist,
        whitelist: DeployWhitelist,
        system_deploy_blacklist: DeployBlacklist,
        system_deploy_whitelist: DeployWhitelist,
    ) -> List[Constraint]:
        """Return the combination of deploy_blacklist and deploy_whitelist
        as a list of constraints.
        """
        return (
            deploy_blacklist_to_constraints(blacklist)
            + deploy_whitelist_to_constraints(whitelist)
            + deploy_blacklist_to_constraints(system_deploy_blacklist)
            + deploy_whitelist_to_constraints(system_deploy_whitelist)
        )

    def get_deploy_blacklist(self) -> DeployBlacklist:
        """The deploy blacklist is a list of lists, where the lists indicate
        which locations the service should not be deployed"""
        return safe_deploy_blacklist(self.config_dict.get("deploy_blacklist", []))

    def get_deploy_whitelist(self) -> DeployWhitelist:
        """The deploy whitelist is a tuple of (location_type, [allowed value, allowed value, ...]).
        To have tasks scheduled on it, a host must be covered by the deploy whitelist (if present) and not excluded by
        the deploy blacklist."""

        return safe_deploy_whitelist(self.config_dict.get("deploy_whitelist"))

    def get_docker_image(self) -> str:
        """Get the docker image name (with tag) for a given service branch from
        a generated deployments.json file."""
        if self.branch_dict is not None:
            return self.branch_dict["docker_image"]
        else:
            return ""

    def get_image_version(self) -> Optional[str]:
        """Get additional information identifying the Docker image from a
        generated deployments.json file."""
        if self.branch_dict is not None and "image_version" in self.branch_dict:
            return self.branch_dict["image_version"]
        else:
            return None

    def get_docker_url(
        self, system_paasta_config: Optional["SystemPaastaConfig"] = None
    ) -> str:
        """Compose the docker url.
        :returns: '<registry_uri>/<docker_image>'
        """
        registry_uri = self.get_docker_registry(
            system_paasta_config=system_paasta_config
        )
        docker_image = self.get_docker_image()
        if not docker_image:
            raise NoDockerImageError(
                "Docker url not available because there is no docker_image"
            )
        docker_url = f"{registry_uri}/{docker_image}"
        return docker_url

    def get_desired_state(self) -> str:
        """Get the desired state (either 'start' or 'stop') for a given service
        branch from a generated deployments.json file."""
        if self.branch_dict is not None:
            return self.branch_dict["desired_state"]
        else:
            return "start"

    def get_force_bounce(self) -> Optional[str]:
        """Get the force_bounce token for a given service branch from a generated
        deployments.json file. This is a token that, when changed, indicates that
        the instance should be recreated and bounced, even if no other
        parameters have changed. This may be None or a string, generally a
        timestamp.
        """
        if self.branch_dict is not None:
            return self.branch_dict["force_bounce"]
        else:
            return None

    def check_cpus(self) -> Tuple[bool, str]:
        cpus = self.get_cpus()
        if cpus is not None:
            if not isinstance(cpus, (float, int)):
                return (
                    False,
                    'The specified cpus value "%s" is not a valid float or int.' % cpus,
                )
        return True, ""

    def check_mem(self) -> Tuple[bool, str]:
        mem = self.get_mem()
        if mem is not None:
            if not isinstance(mem, (float, int)):
                return (
                    False,
                    'The specified mem value "%s" is not a valid float or int.' % mem,
                )
        return True, ""

    def check_disk(self) -> Tuple[bool, str]:
        disk = self.get_disk()
        if disk is not None:
            if not isinstance(disk, (float, int)):
                return (
                    False,
                    'The specified disk value "%s" is not a valid float or int.' % disk,
                )
        return True, ""

    def check_security(self) -> Tuple[bool, str]:
        security = self.config_dict.get("security")
        if security is None:
            return True, ""

        outbound_firewall = security.get("outbound_firewall")

        if outbound_firewall is None:
            return True, ""

        if outbound_firewall is not None and outbound_firewall not in (
            "block",
            "monitor",
        ):
            return (
                False,
                'Unrecognized outbound_firewall value "%s"' % outbound_firewall,
            )

        unknown_keys = set(security.keys()) - {
            "outbound_firewall",
        }
        if unknown_keys:
            return (
                False,
                'Unrecognized items in security dict of service config: "%s"'
                % ",".join(unknown_keys),
            )

        return True, ""

    def check_dependencies_reference(self) -> Tuple[bool, str]:
        dependencies_reference = self.config_dict.get("dependencies_reference")
        if dependencies_reference is None:
            return True, ""

        dependencies = self.config_dict.get("dependencies")
        if dependencies is None:
            return (
                False,
                'dependencies_reference "%s" declared but no dependencies found'
                % dependencies_reference,
            )

        if dependencies_reference not in dependencies:
            return (
                False,
                'dependencies_reference "%s" not found in dependencies dictionary'
                % dependencies_reference,
            )

        return True, ""

    def check(self, param: str) -> Tuple[bool, str]:
        check_methods = {
            "cpus": self.check_cpus,
            "mem": self.check_mem,
            "security": self.check_security,
            "dependencies_reference": self.check_dependencies_reference,
            "deploy_group": self.check_deploy_group,
        }
        check_method = check_methods.get(param)
        if check_method is not None:
            return check_method()
        else:
            return (
                False,
                'Your service config specifies "%s", an unsupported parameter.' % param,
            )

    def validate(
        self,
        params: Optional[List[str]] = None,
    ) -> List[str]:
        if params is None:
            params = [
                "cpus",
                "mem",
                "security",
                "dependencies_reference",
                "deploy_group",
            ]
        error_msgs = []
        for param in params:
            check_passed, check_msg = self.check(param)
            if not check_passed:
                error_msgs.append(check_msg)
        return error_msgs

    def check_deploy_group(self) -> Tuple[bool, str]:
        deploy_group = self.get_deploy_group()
        if deploy_group is not None:
            pipeline_deploy_groups = get_pipeline_deploy_groups(
                service=self.service, soa_dir=self.soa_dir
            )
            if deploy_group not in pipeline_deploy_groups:
                return (
                    False,
                    f"{self.service}.{self.instance} uses deploy_group {deploy_group}, but {deploy_group} is not deployed to in deploy.yaml",
                )  # noqa: E501
        return True, ""

    def get_extra_volumes(self) -> List[DockerVolume]:
        """Extra volumes are a specially formatted list of dictionaries that should
        be bind mounted in a container The format of the dictionaries should
        conform to the `Mesos container volumes spec
        <https://mesosphere.github.io/marathon/docs/native-docker.html>`_"""
        return self.config_dict.get("extra_volumes", [])

    def get_aws_ebs_volumes(self) -> List[AwsEbsVolume]:
        return self.config_dict.get("aws_ebs_volumes", [])

    def get_secret_volumes(self) -> List[SecretVolume]:
        return self.config_dict.get("secret_volumes", [])

    def get_projected_sa_volumes(self) -> List[ProjectedSAVolume]:
        return self.config_dict.get("projected_sa_volumes", [])

    def get_iam_role(self) -> str:
        return self.config_dict.get("iam_role", "")

    def get_iam_role_provider(self) -> str:
        return self.config_dict.get("iam_role_provider", "aws")

    def get_role(self) -> Optional[str]:
        """Which mesos role of nodes this job should run on."""
        return self.config_dict.get("role")

    def get_pool(self) -> str:
        """Which pool of nodes this job should run on. This can be used to mitigate noisy neighbors, by putting
        particularly noisy or noise-sensitive jobs into different pools.

        This is implemented with an attribute "pool" on each mesos slave and by adding a constraint or node selector.

        Eventually this may be implemented with Mesos roles, once a framework can register under multiple roles.

        :returns: the "pool" attribute in your config dict, or the string "default" if not specified."""
        return self.config_dict.get("pool", "default")

    def get_pool_constraints(self) -> List[Constraint]:
        pool = self.get_pool()
        return [["pool", "LIKE", pool]]

    def get_constraints(self) -> Optional[List[Constraint]]:
        return stringify_constraints(self.config_dict.get("constraints", None))

    def get_extra_constraints(self) -> List[Constraint]:
        return stringify_constraints(self.config_dict.get("extra_constraints", []))

    def get_net(self) -> str:
        """
        :returns: the docker networking mode the container should be started with.
        """
        return self.config_dict.get("net", "bridge")

    def get_volumes(self, system_volumes: Sequence[DockerVolume]) -> List[DockerVolume]:
        volumes = list(system_volumes) + list(self.get_extra_volumes())
        return _reorder_docker_volumes(volumes)

    def get_persistent_volumes(self) -> Sequence[PersistentVolume]:
        return self.config_dict.get("persistent_volumes", [])

    def get_dependencies_reference(self) -> Optional[str]:
        """Get the reference to an entry in dependencies.yaml

        Defaults to None if not specified in the config.

        :returns: A string specified in the config, None if not specified"""
        return self.config_dict.get("dependencies_reference")

    def get_dependencies(self) -> Optional[Dict]:
        """Get the contents of the dependencies_dict pointed to by the dependency_reference or
        'main' if no dependency_reference exists

        Defaults to None if not specified in the config.

        :returns: A list of dictionaries specified in the dependencies_dict, None if not specified"""
        dependencies = self.config_dict.get("dependencies")
        if not dependencies:
            return None
        dependency_ref = self.get_dependencies_reference() or "main"
        return dependencies.get(dependency_ref)

    def get_outbound_firewall(self) -> Optional[str]:
        """Return 'block', 'monitor', or None as configured in security->outbound_firewall

        Defaults to None if not specified in the config

        :returns: A string specified in the config, None if not specified"""
        security = self.config_dict.get("security")
        if not security:
            return None
        return security.get("outbound_firewall")

    def __eq__(self, other: Any) -> bool:
        if isinstance(other, type(self)):
            return (
                self.config_dict == other.config_dict
                and self.branch_dict == other.branch_dict
                and self.cluster == other.cluster
                and self.instance == other.instance
                and self.service == other.service
            )
        else:
            return False


def stringify_constraint(usc: UnstringifiedConstraint) -> Constraint:
    return [str(x) for x in usc]


def stringify_constraints(
    uscs: Optional[List[UnstringifiedConstraint]],
) -> List[Constraint]:
    if uscs is None:
        return None
    return [stringify_constraint(usc) for usc in uscs]


@time_cache(ttl=60)
def validate_service_instance(
    service: str, instance: str, cluster: str, soa_dir: str
) -> str:
    possibilities: List[str] = []
    for instance_type in INSTANCE_TYPES:
        sis = get_service_instance_list(
            service=service,
            cluster=cluster,
            instance_type=instance_type,
            soa_dir=soa_dir,
        )
        if (service, instance) in sis:
            return instance_type
        possibilities.extend(si[1] for si in sis)
    else:
        suggestions = suggest_possibilities(word=instance, possibilities=possibilities)
        raise NoConfigurationForServiceError(
            f"Error: {compose_job_id(service, instance)} doesn't look like it has been configured "
            f"to run on the {cluster} cluster.{suggestions}"
        )


_ComposeRetT = TypeVar("_ComposeRetT")
_ComposeInnerRetT = TypeVar("_ComposeInnerRetT")


def compose(
    func_one: Callable[[_ComposeInnerRetT], _ComposeRetT],
    func_two: Callable[..., _ComposeInnerRetT],
) -> Callable[..., _ComposeRetT]:
    def composed(*args: Any, **kwargs: Any) -> _ComposeRetT:
        return func_one(func_two(*args, **kwargs))

    return composed


class PaastaColors:

    """Collection of static variables and methods to assist in coloring text."""

    # ANSI color codes
    BLUE = "\033[34m"
    BOLD = "\033[1m"
    CYAN = "\033[36m"
    DEFAULT = "\033[0m"
    GREEN = "\033[32m"
    GREY = "\033[38;5;242m"
    MAGENTA = "\033[35m"
    RED = "\033[31m"
    YELLOW = "\033[33m"

    @staticmethod
    def bold(text: str) -> str:
        """Return bolded text.

        :param text: a string
        :return: text color coded with ANSI bold
        """
        return PaastaColors.color_text(PaastaColors.BOLD, text)

    @staticmethod
    def blue(text: str) -> str:
        """Return text that can be printed blue.

        :param text: a string
        :return: text color coded with ANSI blue
        """
        return PaastaColors.color_text(PaastaColors.BLUE, text)

    @staticmethod
    def green(text: str) -> str:
        """Return text that can be printed green.

        :param text: a string
        :return: text color coded with ANSI green"""
        return PaastaColors.color_text(PaastaColors.GREEN, text)

    @staticmethod
    def red(text: str) -> str:
        """Return text that can be printed red.

        :param text: a string
        :return: text color coded with ANSI red"""
        return PaastaColors.color_text(PaastaColors.RED, text)

    @staticmethod
    def magenta(text: str) -> str:
        """Return text that can be printed magenta.

        :param text: a string
        :return: text color coded with ANSI magenta"""
        return PaastaColors.color_text(PaastaColors.MAGENTA, text)

    @staticmethod
    def color_text(color: str, text: str) -> str:
        """Return text that can be printed color.

        :param color: ANSI color code
        :param text: a string
        :return: a string with ANSI color encoding"""

        if os.getenv("NO_COLOR", "0") == "1":
            return text

        # any time text returns to default, we want to insert our color.
        replaced = text.replace(PaastaColors.DEFAULT, PaastaColors.DEFAULT + color)
        # then wrap the beginning and end in our color/default.
        return color + replaced + PaastaColors.DEFAULT

    @staticmethod
    def cyan(text: str) -> str:
        """Return text that can be printed cyan.

        :param text: a string
        :return: text color coded with ANSI cyan"""
        return PaastaColors.color_text(PaastaColors.CYAN, text)

    @staticmethod
    def yellow(text: str) -> str:
        """Return text that can be printed yellow.

        :param text: a string
        :return: text color coded with ANSI yellow"""
        return PaastaColors.color_text(PaastaColors.YELLOW, text)

    @staticmethod
    def grey(text: str) -> str:
        return PaastaColors.color_text(PaastaColors.GREY, text)

    @staticmethod
    def default(text: str) -> str:
        return PaastaColors.color_text(PaastaColors.DEFAULT, text)


LOG_COMPONENTS: Mapping[str, Mapping[str, Any]] = OrderedDict(
    [
        (
            "build",
            {
                "color": PaastaColors.blue,
                "help": (
                    "Logs for pre-deployment steps, such as itests, "
                    "image building, and security checks."
                ),
                "source_env": "devc",
            },
        ),
        (
            "deploy",
            {
                "color": PaastaColors.cyan,
                "help": (
                    "Logs for deployment steps and actions, such as "
                    "bouncing, start/stop/restart, and instance cleanup."
                ),
                "additional_source_envs": ["devc"],
            },
        ),
        (
            "monitoring",
            {
                "color": PaastaColors.green,
                "help": "Logs from Sensu checks for the service",
            },
        ),
        (
            "app_output",
            {
                "color": compose(PaastaColors.yellow, PaastaColors.bold),
                "help": (
                    "Stderr and stdout from a service's running processes. "
                    "Alias for both the stdout and stderr components."
                ),
            },
        ),
        (
            "stdout",
            {
                "color": PaastaColors.yellow,
                "help": "Stdout from a service's running processes.",
            },
        ),
        (
            "stderr",
            {
                "color": PaastaColors.yellow,
                "help": "Stderr from a service's running processes.",
            },
        ),
        (
            "security",
            {
                "color": PaastaColors.red,
                "help": "Logs from security-related services such as firewall monitoring",
            },
        ),
        ("oom", {"color": PaastaColors.red, "help": "Kernel OOM events."}),
        (
            "task_lifecycle",
            {
                "color": PaastaColors.bold,
                "help": "Logs that tell you about task startup, failures, healthchecks, etc.",
            },
        ),
        # I'm leaving these planned components here since they provide some hints
        # about where we want to go. See PAASTA-78.
        #
        # But I'm commenting them out so they don't delude users into believing we
        # can expose logs that we cannot actually expose. See PAASTA-927.
        #
        # ('app_request', {
        #     'color': PaastaColors.bold,
        #     'help': 'The request log for the service. Defaults to "service_NAME_requests"',
        #     'command': 'scribe_reader -e ENV -f service_example_happyhour_requests',
        # }),
        # ('app_errors', {
        #     'color': PaastaColors.red,
        #     'help': 'Application error log, defaults to "stream_service_NAME_errors"',
        #     'command': 'scribe_reader -e ENV -f stream_service_SERVICE_errors',
        # }),
        # ('lb_requests', {
        #     'color': PaastaColors.bold,
        #     'help': 'All requests from Smartstack haproxy',
        #     'command': 'NA - TODO: SRV-1130',
        # }),
        # ('lb_errors', {
        #     'color': PaastaColors.red,
        #     'help': 'Logs from Smartstack haproxy that have 400-500 error codes',
        #     'command': 'scribereader -e ENV -f stream_service_errors | grep SERVICE.instance',
        # }),
    ]
)


class NoSuchLogComponent(Exception):
    pass


def validate_log_component(component: str) -> bool:
    if component in LOG_COMPONENTS.keys():
        return True
    else:
        raise NoSuchLogComponent


def get_git_url(service: str, soa_dir: str = DEFAULT_SOA_DIR) -> str:
    """Get the git url for a service. Assumes that the service's
    repo matches its name, and that it lives in services- i.e.
    if this is called with the string 'test', the returned
    url will be git@github.yelpcorp.com:services/test.

    :param service: The service name to get a URL for
    :returns: A git url to the service's repository"""
    general_config = service_configuration_lib.read_service_configuration(
        service, soa_dir=soa_dir
    )
    # TODO: PAASTA-16927: get this from system config `.git_config`
    default_location = format_git_url(
        "git", "github.yelpcorp.com", f"services/{service}"
    )
    return general_config.get("git_url", default_location)


def format_git_url(git_user: str, git_server: str, repo_name: str) -> str:
    return f"{git_user}@{git_server}:{repo_name}"


def get_service_docker_registry(
    service: str,
    soa_dir: str = DEFAULT_SOA_DIR,
    system_config: Optional["SystemPaastaConfig"] = None,
) -> str:
    if service is None:
        raise NotImplementedError('"None" is not a valid service')
    service_configuration = service_configuration_lib.read_service_configuration(
        service, soa_dir
    )
    try:
        return service_configuration["docker_registry"]
    except KeyError:
        if not system_config:
            system_config = load_system_paasta_config()
        return system_config.get_system_docker_registry()


class NoSuchLogLevel(Exception):
    pass


class LogWriterConfig(TypedDict):
    driver: str
    options: Dict


class LogReaderConfig(TypedDict):
    driver: str
    options: Dict
    components: Optional[List]


# The active log writer.
_log_writer = None
# The map of name -> LogWriter subclasses, used by configure_log.
_log_writer_classes = {}


class LogWriter:
    def __init__(self, **kwargs: Any) -> None:
        pass

    def log(
        self,
        service: str,
        line: str,
        component: str,
        level: str = DEFAULT_LOGLEVEL,
        cluster: str = ANY_CLUSTER,
        instance: str = ANY_INSTANCE,
    ) -> None:
        raise NotImplementedError()

    def log_audit(
        self,
        user: str,
        host: str,
        action: str,
        action_details: dict = None,
        service: str = None,
        cluster: str = ANY_CLUSTER,
        instance: str = ANY_INSTANCE,
    ) -> None:
        raise NotImplementedError()


_LogWriterTypeT = TypeVar("_LogWriterTypeT", bound=Type[LogWriter])


def register_log_writer(name: str) -> Callable[[_LogWriterTypeT], _LogWriterTypeT]:
    """Returns a decorator that registers that log writer class at a given name
    so get_log_writer_class can find it."""

    def outer(log_writer_class: _LogWriterTypeT) -> _LogWriterTypeT:
        _log_writer_classes[name] = log_writer_class
        return log_writer_class

    return outer


def get_log_writer_class(name: str) -> Type[LogWriter]:
    return _log_writer_classes[name]


def list_log_writers() -> Iterable[str]:
    return _log_writer_classes.keys()


def configure_log() -> None:
    """We will log to the yocalhost binded scribe."""
    log_writer_config = load_system_paasta_config().get_log_writer()
    global _log_writer
    LogWriterClass = get_log_writer_class(log_writer_config["driver"])
    _log_writer = LogWriterClass(**log_writer_config.get("options", {}))


def _log(
    service: str,
    line: str,
    component: str,
    level: str = DEFAULT_LOGLEVEL,
    cluster: str = ANY_CLUSTER,
    instance: str = ANY_INSTANCE,
) -> None:
    if _log_writer is None:
        configure_log()
    return _log_writer.log(
        service=service,
        line=line,
        component=component,
        level=level,
        cluster=cluster,
        instance=instance,
    )


def _log_audit(
    action: str,
    action_details: dict = None,
    service: str = None,
    cluster: str = ANY_CLUSTER,
    instance: str = ANY_INSTANCE,
) -> None:
    if _log_writer is None:
        configure_log()

    user = get_username()
    host = get_hostname()

    return _log_writer.log_audit(
        user=user,
        host=host,
        action=action,
        action_details=action_details,
        service=service,
        cluster=cluster,
        instance=instance,
    )


def _now() -> str:
    return datetime.datetime.utcnow().isoformat()


def remove_ansi_escape_sequences(line: str) -> str:
    """Removes ansi escape sequences from the given line."""
    return no_escape.sub("", line)


def format_log_line(
    level: str,
    cluster: str,
    service: str,
    instance: str,
    component: str,
    line: str,
    timestamp: str = None,
) -> str:
    """Accepts a string 'line'.

    Returns an appropriately-formatted dictionary which can be serialized to
    JSON for logging and which contains 'line'.
    """

    validate_log_component(component)
    if not timestamp:
        timestamp = _now()
    line = remove_ansi_escape_sequences(line.strip())
    message = json.dumps(
        {
            "timestamp": timestamp,
            "level": level,
            "cluster": cluster,
            "service": service,
            "instance": instance,
            "component": component,
            "message": line,
        },
        sort_keys=True,
    )
    return message


def format_audit_log_line(
    cluster: str,
    instance: str,
    user: str,
    host: str,
    action: str,
    action_details: dict = None,
    service: str = None,
    timestamp: str = None,
) -> str:
    """Accepts:

        * a string 'user' describing the user that initiated the action
        * a string 'host' describing the server where the user initiated the action
        * a string 'action' describing an action performed by paasta_tools
        * a dict 'action_details' optional information about the action

    Returns an appropriately-formatted dictionary which can be serialized to
    JSON for logging and which contains details about an action performed on
    a service/instance.
    """
    if not timestamp:
        timestamp = _now()
    if not action_details:
        action_details = {}

    message = json.dumps(
        {
            "timestamp": timestamp,
            "cluster": cluster,
            "service": service,
            "instance": instance,
            "user": user,
            "host": host,
            "action": action,
            "action_details": action_details,
        },
        sort_keys=True,
    )
    return message


def get_log_name_for_service(service: str, prefix: str = None) -> str:
    if prefix:
        return f"stream_paasta_{prefix}_{service}"
    return "stream_paasta_%s" % service


try:
    import clog

    # Somehow clog turns on DeprecationWarnings, so we need to disable them
    # again after importing it.
    warnings.filterwarnings("ignore", category=DeprecationWarning)

    class CLogWriter(LogWriter):
        def __init__(self, **kwargs: Any):
            clog.config.configure(**kwargs)

        def log(
            self,
            service: str,
            line: str,
            component: str,
            level: str = DEFAULT_LOGLEVEL,
            cluster: str = ANY_CLUSTER,
            instance: str = ANY_INSTANCE,
        ) -> None:
            """This expects someone (currently the paasta cli main()) to have already
            configured the log object. We'll just write things to it.
            """
            if level == "event":
                print(f"[service {service}] {line}", file=sys.stdout)
            elif level == "debug":
                print(f"[service {service}] {line}", file=sys.stderr)
            else:
                raise NoSuchLogLevel
            log_name = get_log_name_for_service(service)
            formatted_line = format_log_line(
                level, cluster, service, instance, component, line
            )
            clog.log_line(log_name, formatted_line)

        def log_audit(
            self,
            user: str,
            host: str,
            action: str,
            action_details: dict = None,
            service: str = None,
            cluster: str = ANY_CLUSTER,
            instance: str = ANY_INSTANCE,
        ) -> None:
            log_name = AUDIT_LOG_STREAM
            formatted_line = format_audit_log_line(
                user=user,
                host=host,
                action=action,
                action_details=action_details,
                service=service,
                cluster=cluster,
                instance=instance,
            )
            clog.log_line(log_name, formatted_line)

    @register_log_writer("monk")
    class MonkLogWriter(CLogWriter):
        def __init__(
            self,
            monk_host: str = "169.254.255.254",
            monk_port: int = 1473,
            monk_disable: bool = False,
            **kwargs: Any,
        ) -> None:
            super().__init__(
                monk_host=monk_host,
                monk_port=monk_port,
                monk_disable=monk_disable,
            )

    @register_log_writer("scribe")
    class ScribeLogWriter(CLogWriter):
        def __init__(
            self,
            scribe_host: str = "169.254.255.254",
            scribe_port: int = 1463,
            scribe_disable: bool = False,
            **kwargs: Any,
        ) -> None:
            super().__init__(
                scribe_host=scribe_host,
                scribe_port=scribe_port,
                scribe_disable=scribe_disable,
            )

except ImportError:
    warnings.warn("clog is unavailable")


@register_log_writer("null")
class NullLogWriter(LogWriter):
    """A LogWriter class that doesn't do anything. Primarily useful for integration tests where we don't care about
    logs."""

    def __init__(self, **kwargs: Any) -> None:
        pass

    def log(
        self,
        service: str,
        line: str,
        component: str,
        level: str = DEFAULT_LOGLEVEL,
        cluster: str = ANY_CLUSTER,
        instance: str = ANY_INSTANCE,
    ) -> None:
        pass

    def log_audit(
        self,
        user: str,
        host: str,
        action: str,
        action_details: dict = None,
        service: str = None,
        cluster: str = ANY_CLUSTER,
        instance: str = ANY_INSTANCE,
    ) -> None:
        pass


@contextlib.contextmanager
def _empty_context() -> Iterator[None]:
    yield


_AnyIO = Union[io.IOBase, IO]


@register_log_writer("file")
class FileLogWriter(LogWriter):
    def __init__(
        self,
        path_format: str,
        mode: str = "a+",
        line_delimiter: str = "\n",
        flock: bool = False,
    ) -> None:
        self.path_format = path_format
        self.mode = mode
        self.flock = flock
        self.line_delimiter = line_delimiter

    def maybe_flock(self, fd: _AnyIO) -> ContextManager:
        if self.flock:
            # https://github.com/python/typeshed/issues/1548
            return flock(fd)
        else:
            return _empty_context()

    def format_path(
        self, service: str, component: str, level: str, cluster: str, instance: str
    ) -> str:
        return self.path_format.format(
            service=service,
            component=component,
            level=level,
            cluster=cluster,
            instance=instance,
        )

    def _log_message(self, path: str, message: str) -> None:
        # We use io.FileIO here because it guarantees that write() is implemented with a single write syscall,
        # and on Linux, writes to O_APPEND files with a single write syscall are atomic.
        #
        # https://docs.python.org/2/library/io.html#io.FileIO
        # http://article.gmane.org/gmane.linux.kernel/43445

        try:
            with io.FileIO(path, mode=self.mode, closefd=True) as f:
                with self.maybe_flock(f):
                    f.write(message.encode("UTF-8"))
        except IOError as e:
            print(
                "Could not log to {}: {}: {} -- would have logged: {}".format(
                    path, type(e).__name__, str(e), message
                ),
                file=sys.stderr,
            )

    def log(
        self,
        service: str,
        line: str,
        component: str,
        level: str = DEFAULT_LOGLEVEL,
        cluster: str = ANY_CLUSTER,
        instance: str = ANY_INSTANCE,
    ) -> None:
        path = self.format_path(service, component, level, cluster, instance)
        to_write = "{}{}".format(
            format_log_line(level, cluster, service, instance, component, line),
            self.line_delimiter,
        )

        self._log_message(path, to_write)

    def log_audit(
        self,
        user: str,
        host: str,
        action: str,
        action_details: dict = None,
        service: str = None,
        cluster: str = ANY_CLUSTER,
        instance: str = ANY_INSTANCE,
    ) -> None:
        path = self.format_path(AUDIT_LOG_STREAM, "", "", cluster, instance)
        formatted_line = format_audit_log_line(
            user=user,
            host=host,
            action=action,
            action_details=action_details,
            service=service,
            cluster=cluster,
            instance=instance,
        )

        to_write = f"{formatted_line}{self.line_delimiter}"

        self._log_message(path, to_write)


@contextlib.contextmanager
def flock(fd: _AnyIO) -> Iterator[None]:
    try:
        fcntl.flock(fd.fileno(), fcntl.LOCK_EX)
        yield
    finally:
        fcntl.flock(fd.fileno(), fcntl.LOCK_UN)


@contextlib.contextmanager
def timed_flock(fd: _AnyIO, seconds: int = 1) -> Iterator[None]:
    """Attempt to grab an exclusive flock with a timeout. Uses Timeout, so will
    raise a TimeoutError if `seconds` elapses before the flock can be obtained
    """
    # We don't want to wrap the user code in the timeout, just the flock grab
    flock_context = flock(fd)
    with Timeout(seconds=seconds):
        flock_context.__enter__()
    try:
        yield
    finally:
        flock_context.__exit__(*sys.exc_info())


def _timeout(process: Popen) -> None:
    """Helper function for _run. It terminates the process.
    Doesn't raise OSError, if we try to terminate a non-existing
    process as there can be a very small window between poll() and kill()
    """
    if process.poll() is None:
        try:
            # sending SIGKILL to the process
            process.kill()
        except OSError as e:
            # No such process error
            # The process could have been terminated meanwhile
            if e.errno != errno.ESRCH:
                raise


class PaastaNotConfiguredError(Exception):
    pass


class NoConfigurationForServiceError(Exception):
    pass


def get_readable_files_in_glob(glob: str, path: str) -> List[str]:
    """
    Returns a sorted list of files that are readable in an input glob by recursively searching a path
    """
    globbed_files = []
    for root, dirs, files in os.walk(path):
        for f in files:
            fn = os.path.join(root, f)
            if os.path.isfile(fn) and os.access(fn, os.R_OK) and fnmatch(fn, glob):
                globbed_files.append(fn)
    return sorted(globbed_files)


class ClusterAutoscalingResource(TypedDict):
    type: str
    id: str
    region: str
    pool: str
    min_capacity: int
    max_capacity: int


IdToClusterAutoscalingResourcesDict = Dict[str, ClusterAutoscalingResource]


class ResourcePoolSettings(TypedDict):
    target_utilization: float
    drain_timeout: int


PoolToResourcePoolSettingsDict = Dict[str, ResourcePoolSettings]


class LocalRunConfig(TypedDict, total=False):
    default_cluster: str


class RemoteRunConfig(TypedDict, total=False):
    default_role: str


class SparkRunConfig(TypedDict, total=False):
    default_cluster: str
    default_pool: str
    default_spark_driver_iam_role: str


class PaastaNativeConfig(TypedDict, total=False):
    principal: str
    secret: str


ExpectedSlaveAttributes = List[Dict[str, Any]]


class KubeKindDict(TypedDict, total=False):
    singular: str
    plural: str


class KubeCustomResourceDict(TypedDict, total=False):
    version: str
    file_prefix: str
    kube_kind: KubeKindDict
    group: str


class KubeStateMetricsCollectorConfigDict(TypedDict, total=False):
    unaggregated_metrics: List[str]
    summed_metric_to_group_keys: Dict[str, List[str]]
    label_metric_to_label_key: Dict[str, List[str]]
    label_renames: Dict[str, str]


class TopologySpreadConstraintDict(TypedDict, total=False):
    topology_key: str
    when_unsatisfiable: Literal["ScheduleAnyway", "DoNotSchedule"]
    max_skew: int


class SystemPaastaConfigDict(TypedDict, total=False):
    allowed_pools: Dict[str, List[str]]
    api_client_timeout: int
    api_endpoints: Dict[str, str]
    api_profiling_config: Dict
    auth_certificate_ttl: str
    auto_config_instance_types_enabled: Dict[str, bool]
    auto_config_instance_type_aliases: Dict[str, str]
    auto_hostname_unique_size: int
    cluster_fqdn_format: str
    clusters: Sequence[str]
    cluster: str
    cr_owners: Dict[str, str]
    dashboard_links: Dict[str, Dict[str, str]]
    datastore_credentials_vault_env_overrides: Dict[str, str]
    default_push_groups: List
    default_should_use_uwsgi_exporter: bool
    deploy_blacklist: UnsafeDeployBlacklist
    deployd_metrics_provider: str
    deploy_whitelist: UnsafeDeployWhitelist
    disabled_watchers: List
    dockercfg_location: str
    docker_registry: str
    enable_client_cert_auth: bool
    enable_nerve_readiness_check: bool
    enable_envoy_readiness_check: bool
    enforce_disk_quota: bool
    envoy_admin_domain_name: str
    envoy_admin_endpoint_format: str
    envoy_nerve_readiness_check_script: List[str]
    envoy_readiness_check_script: List[str]
    expected_slave_attributes: ExpectedSlaveAttributes
    filter_bogus_mesos_cputime_enabled: bool
    fsm_template: str
    git_config: Dict
    hacheck_sidecar_image_url: str
    hacheck_sidecar_volumes: List[DockerVolume]
    kubernetes_add_registration_labels: bool
    kubernetes_custom_resources: List[KubeCustomResourceDict]
    kubernetes_use_hacheck_sidecar: bool
    ldap_host: str
    ldap_reader_password: str
    ldap_reader_username: str
    ldap_search_base: str
    ldap_search_ou: str
    local_run_config: LocalRunConfig
    log_reader: LogReaderConfig
    log_readers: List[LogReaderConfig]
    log_writer: LogWriterConfig
    mark_for_deployment_max_polling_threads: int
    mark_for_deployment_default_polling_interval: float
    mark_for_deployment_default_diagnosis_interval: float
    mark_for_deployment_default_default_time_before_first_diagnosis: float
    mark_for_deployment_should_ping_for_unhealthy_pods: bool
    mesos_config: Dict
    metrics_provider: str
    monitoring_config: Dict
    nerve_readiness_check_script: List[str]
    nerve_register_k8s_terminating: bool
    paasta_native: PaastaNativeConfig
    paasta_status_version: str
    pdb_max_unavailable: Union[str, int]
    pki_backend: str
    pod_defaults: Dict[str, Any]
    pool_node_affinities: Dict[str, Dict[str, List[str]]]
    topology_spread_constraints: List[TopologySpreadConstraintDict]
    readiness_check_prefix_template: List[str]
    register_k8s_pods: bool
    register_native_services: bool
    remote_run_config: RemoteRunConfig
    resource_pool_settings: PoolToResourcePoolSettingsDict
    secret_provider: str
    security_check_command: str
    sensu_host: str
    sensu_port: int
    service_discovery_providers: Dict[str, Any]
    slack: Dict[str, str]
    spark_run_config: SparkRunConfig
    supported_storage_classes: Sequence[str]
    synapse_haproxy_url_format: str
    synapse_host: str
    synapse_port: int
    taskproc: Dict
    tron: Dict
    gunicorn_exporter_sidecar_image_url: str
    vault_cluster_map: Dict
    vault_environment: str
    volumes: List[DockerVolume]
    zookeeper: str
    tron_k8s_cluster_overrides: Dict[str, str]
    skip_cpu_override_validation: List[str]
    spark_k8s_role: str
    cluster_aliases: Dict[str, str]
    hacheck_match_initial_delay: bool
    spark_ui_port: int
    spark_driver_port: int
    spark_blockmanager_port: int
    skip_cpu_burst_validation: List[str]
    tron_default_pool_override: str
    spark_kubeconfig: str
    kube_clusters: Dict
    spark_use_eks_default: bool
    sidecar_requirements_config: Dict[str, KubeContainerResourceRequest]
    eks_cluster_aliases: Dict[str, str]
    secret_sync_delay_seconds: float
<<<<<<< HEAD
    service_auth_token_settings: ProjectedSAVolume
    always_authenticating_services: List[str]
=======
    use_multiple_log_readers: Optional[List[str]]
>>>>>>> 94394c65


def load_system_paasta_config(
    path: str = PATH_TO_SYSTEM_PAASTA_CONFIG_DIR,
) -> "SystemPaastaConfig":
    """
    Reads Paasta configs in specified directory in lexicographical order and deep merges
    the dictionaries (last file wins).
    """
    if not os.path.isdir(path):
        raise PaastaNotConfiguredError(
            "Could not find system paasta configuration directory: %s" % path
        )

    if not os.access(path, os.R_OK):
        raise PaastaNotConfiguredError(
            "Could not read from system paasta configuration directory: %s" % path
        )

    try:
        file_stats = frozenset(
            {
                (fn, os.stat(fn))
                for fn in get_readable_files_in_glob(glob="*.json", path=path)
            }
        )
        return parse_system_paasta_config(file_stats, path)
    except IOError as e:
        raise PaastaNotConfiguredError(
            f"Could not load system paasta config file {e.filename}: {e.strerror}"
        )


def optionally_load_system_paasta_config(
    path: str = PATH_TO_SYSTEM_PAASTA_CONFIG_DIR,
) -> "SystemPaastaConfig":
    """
    Tries to load the system paasta config, but will return an empty configuration if not available,
    without raising.
    """
    try:
        return load_system_paasta_config(path=path)
    except PaastaNotConfiguredError:
        return SystemPaastaConfig({}, "")


@lru_cache()
def parse_system_paasta_config(
    file_stats: FrozenSet[Tuple[str, os.stat_result]], path: str
) -> "SystemPaastaConfig":
    """Pass in a dictionary of filename -> os.stat_result, and this returns the merged parsed configs"""
    config: SystemPaastaConfigDict = {}
    for filename, _ in file_stats:
        with open(filename) as f:
            config = deep_merge_dictionaries(
                json.load(f), config, allow_duplicate_keys=False
            )
    return SystemPaastaConfig(config, path)


class PoolsNotConfiguredError(Exception):
    pass


def validate_pool(
    cluster: str, pool: str, system_paasta_config: "SystemPaastaConfig"
) -> bool:
    if pool:
        valid_pools = system_paasta_config.get_pools_for_cluster(cluster)
        if not valid_pools:
            raise PoolsNotConfiguredError
        # at this point, we can be sure that `valid_pools` is populated
        return pool in valid_pools
    return True


class SystemPaastaConfig:
    def __init__(self, config: SystemPaastaConfigDict, directory: str) -> None:
        self.directory = directory
        self.config_dict = config

    def __eq__(self, other: Any) -> bool:
        if isinstance(other, SystemPaastaConfig):
            return (
                self.directory == other.directory
                and self.config_dict == other.config_dict
            )
        return False

    def __repr__(self) -> str:
        return f"SystemPaastaConfig({self.config_dict!r}, {self.directory!r})"

    def get_secret_sync_delay_seconds(self) -> float:
        return self.config_dict.get("secret_sync_delay_seconds", 0)

    def get_spark_use_eks_default(self) -> bool:
        return self.config_dict.get("spark_use_eks_default", False)

    def get_sidecar_requirements_config(
        self,
    ) -> Dict[str, KubeContainerResourceRequest]:
        return self.config_dict.get("sidecar_requirements_config", {})

    def get_tron_default_pool_override(self) -> str:
        """Get the default pool override variable defined in this host's cluster config file.

        :returns: The default_pool_override specified in the paasta configuration
        """
        return self.config_dict.get("tron_default_pool_override", "default")

    def get_zk_hosts(self) -> str:
        """Get the zk_hosts defined in this hosts's cluster config file.
        Strips off the zk:// prefix, if it exists, for use with Kazoo.

        :returns: The zk_hosts specified in the paasta configuration
        """
        try:
            hosts = self.config_dict["zookeeper"]
        except KeyError:
            raise PaastaNotConfiguredError(
                "Could not find zookeeper connection string in configuration directory: %s"
                % self.directory
            )

        # how do python strings not have a method for doing this
        if hosts.startswith("zk://"):
            return hosts[len("zk://") :]
        return hosts

    def get_system_docker_registry(self) -> str:
        """Get the docker_registry defined in this host's cluster config file.

        :returns: The docker_registry specified in the paasta configuration
        """
        try:
            return self.config_dict["docker_registry"]
        except KeyError:
            raise PaastaNotConfiguredError(
                "Could not find docker registry in configuration directory: %s"
                % self.directory
            )

    def get_hacheck_sidecar_volumes(self) -> List[DockerVolume]:
        """Get the hacheck sidecar volumes defined in this host's hacheck_sidecar_volumes config file.

        :returns: The list of volumes specified in the paasta configuration
        """
        try:
            volumes = self.config_dict["hacheck_sidecar_volumes"]
        except KeyError:
            raise PaastaNotConfiguredError(
                "Could not find hacheck_sidecar_volumes in configuration directory: %s"
                % self.directory
            )
        return _reorder_docker_volumes(list(volumes))

    def get_volumes(self) -> Sequence[DockerVolume]:
        """Get the volumes defined in this host's volumes config file.

        :returns: The list of volumes specified in the paasta configuration
        """
        try:
            return self.config_dict["volumes"]
        except KeyError:
            raise PaastaNotConfiguredError(
                "Could not find volumes in configuration directory: %s" % self.directory
            )

    def get_cluster(self) -> str:
        """Get the cluster defined in this host's cluster config file.

        :returns: The name of the cluster defined in the paasta configuration
        """
        try:
            return self.config_dict["cluster"]
        except KeyError:
            raise PaastaNotConfiguredError(
                "Could not find cluster in configuration directory: %s" % self.directory
            )

    def get_dashboard_links(self) -> Mapping[str, Mapping[str, str]]:
        return self.config_dict["dashboard_links"]

    def get_cr_owners(self) -> Dict[str, str]:
        return self.config_dict["cr_owners"]

    def get_auto_hostname_unique_size(self) -> int:
        """
        We automatically add a ["hostname", "UNIQUE"] constraint to "small" services running in production clusters.
        If there are less than or equal to this number of instances, we consider it small.
        We fail safe and return -1 to avoid adding the ['hostname', 'UNIQUE'] constraint if this value is not defined

        :returns: The integer size of a small service
        """
        return self.config_dict.get("auto_hostname_unique_size", -1)

    def get_auto_config_instance_types_enabled(self) -> Dict[str, bool]:
        return self.config_dict.get("auto_config_instance_types_enabled", {})

    def get_auto_config_instance_type_aliases(self) -> Dict[str, str]:
        """
        Allow re-using another instance type's autotuned data. This is useful when an instance can be trivially moved around
        type-wise as it allows us to avoid data races/issues with the autotuned recommendations generator/updater.
        """
        return self.config_dict.get("auto_config_instance_type_aliases", {})

    def get_api_client_timeout(self) -> int:
        """
        We've seen the Paasta API get hung up sometimes and the client not realizing this will sit idle forever.
        This will be used to specify the default timeout
        """
        return self.config_dict.get("api_client_timeout", 120)

    def get_api_endpoints(self) -> Mapping[str, str]:
        return self.config_dict["api_endpoints"]

    def get_enable_client_cert_auth(self) -> bool:
        """
        If enabled present a client certificate from ~/.paasta/pki/<cluster>.crt and ~/.paasta/pki/<cluster>.key
        """
        return self.config_dict.get("enable_client_cert_auth", True)

    def get_enable_nerve_readiness_check(self) -> bool:
        """
        If enabled perform readiness checks on nerve
        """
        return self.config_dict.get("enable_nerve_readiness_check", True)

    def get_enable_envoy_readiness_check(self) -> bool:
        """
        If enabled perform readiness checks on envoy
        """
        return self.config_dict.get("enable_envoy_readiness_check", False)

    def get_nerve_readiness_check_script(self) -> List[str]:
        return self.config_dict.get(
            "nerve_readiness_check_script", ["/check_smartstack_up.sh"]
        )

    def get_envoy_readiness_check_script(self) -> List[str]:
        return self.config_dict.get(
            "envoy_readiness_check_script",
            ["/check_proxy_up.sh", "--enable-envoy", "--envoy-check-mode", "eds-dir"],
        )

    def get_envoy_nerve_readiness_check_script(self) -> List[str]:
        return self.config_dict.get(
            "envoy_nerve_readiness_check_script",
            ["/check_proxy_up.sh", "--enable-smartstack", "--enable-envoy"],
        )

    def get_nerve_register_k8s_terminating(self) -> bool:
        return self.config_dict.get("nerve_register_k8s_terminating", True)

    def get_enforce_disk_quota(self) -> bool:
        """
        If enabled, add `--storage-opt size=SIZE` arg to `docker run` calls,
        enforcing the disk quota as a result.

        Please note that this should be enabled only for a suported environment
        (which at the moment is only `overlay2` driver backed by `XFS`
        filesystem mounted with `prjquota` option) otherwise Docker will fail
        to start.
        """
        return self.config_dict.get("enforce_disk_quota", False)

    def get_auth_certificate_ttl(self) -> str:
        """
        How long to request for ttl on auth certificates. Note that this maybe limited
        by policy in Vault
        """
        return self.config_dict.get("auth_certificate_ttl", "11h")

    def get_fsm_template(self) -> str:
        fsm_path = os.path.dirname(paasta_tools.cli.fsm.__file__)
        template_path = os.path.join(fsm_path, "template")
        return self.config_dict.get("fsm_template", template_path)

    def get_log_writer(self) -> LogWriterConfig:
        """Get the log_writer configuration out of global paasta config

        :returns: The log_writer dictionary.
        """
        try:
            return self.config_dict["log_writer"]
        except KeyError:
            raise PaastaNotConfiguredError(
                "Could not find log_writer in configuration directory: %s"
                % self.directory
            )

    def get_log_reader(self) -> LogReaderConfig:
        """Get the log_reader configuration out of global paasta config

        :returns: the log_reader dictionary.
        """
        try:
            return self.config_dict["log_reader"]
        except KeyError:
            raise PaastaNotConfiguredError(
                "Could not find log_reader in configuration directory: %s"
                % self.directory
            )

    def get_log_readers(self) -> List[LogReaderConfig]:
        """Get the log_readers configuration out of global paasta config

        :returns: the log_readers list of dicts.
        """
        try:
            return self.config_dict["log_readers"]
        except KeyError:
            raise PaastaNotConfiguredError(
                "Could not find log_readers in configuration directory: %s"
                % self.directory
            )

    def use_multiple_log_readers(self) -> Optional[List[str]]:
        """
        Get the list of clusters that are using multiple log readers
        """
        return self.config_dict.get("use_multiple_log_readers")

    def get_metrics_provider(self) -> Optional[str]:
        """Get the metrics_provider configuration out of global paasta config

        :returns: A string identifying the metrics_provider
        """
        deployd_metrics_provider = self.config_dict.get("deployd_metrics_provider")
        if deployd_metrics_provider is not None:
            return deployd_metrics_provider
        return self.config_dict.get("metrics_provider")

    def get_sensu_host(self) -> str:
        """Get the host that we should send sensu events to.

        :returns: the sensu_host string, or localhost if not specified.
        """
        return self.config_dict.get("sensu_host", "localhost")

    def get_sensu_port(self) -> int:
        """Get the port that we should send sensu events to.

        :returns: the sensu_port value as an integer, or 3030 if not specified.
        """
        return int(self.config_dict.get("sensu_port", 3030))

    def get_dockercfg_location(self) -> str:
        """Get the location of the dockerfile, as a URI.

        :returns: the URI specified, or file:///root/.dockercfg if not specified.
        """
        return self.config_dict.get("dockercfg_location", DEFAULT_DOCKERCFG_LOCATION)

    def get_synapse_port(self) -> int:
        """Get the port that haproxy-synapse exposes its status on. Defaults to 3212.

        :returns: the haproxy-synapse status port."""
        return int(self.config_dict.get("synapse_port", 3212))

    def get_default_synapse_host(self) -> str:
        """Get the default host we should interrogate for haproxy-synapse state.

        :returns: A hostname that is running haproxy-synapse."""
        return self.config_dict.get("synapse_host", "localhost")

    def get_synapse_haproxy_url_format(self) -> str:
        """Get a format string for the URL to query for haproxy-synapse state. This format string gets two keyword
        arguments, host and port. Defaults to "http://{host:s}:{port:d}/;csv;norefresh".

        :returns: A format string for constructing the URL of haproxy-synapse's status page."""
        return self.config_dict.get(
            "synapse_haproxy_url_format", DEFAULT_SYNAPSE_HAPROXY_URL_FORMAT
        )

    def get_service_discovery_providers(self) -> Dict[str, Any]:
        return self.config_dict.get("service_discovery_providers", {})

    def get_resource_pool_settings(self) -> PoolToResourcePoolSettingsDict:
        return self.config_dict.get("resource_pool_settings", {})

    def get_cluster_fqdn_format(self) -> str:
        """Get a format string that constructs a DNS name pointing at the paasta masters in a cluster. This format
        string gets one parameter: cluster. Defaults to 'paasta-{cluster:s}.yelp'.

        :returns: A format string for constructing the FQDN of the masters in a given cluster."""
        return self.config_dict.get("cluster_fqdn_format", "paasta-{cluster:s}.yelp")

    def get_paasta_status_version(self) -> str:
        """Get paasta status version string (new | old). Defaults to 'old'.

        :returns: A string with the version desired version of paasta status."""
        return self.config_dict.get("paasta_status_version", "old")

    def get_local_run_config(self) -> LocalRunConfig:
        """Get the local-run config

        :returns: The local-run job config dictionary"""
        return self.config_dict.get("local_run_config", {})

    def get_remote_run_config(self) -> RemoteRunConfig:
        """Get the remote-run config

        :returns: The remote-run system_paasta_config dictionary"""
        return self.config_dict.get("remote_run_config", {})

    def get_spark_run_config(self) -> SparkRunConfig:
        """Get the spark-run config

        :returns: The spark-run system_paasta_config dictionary"""
        return self.config_dict.get("spark_run_config", {})

    def get_paasta_native_config(self) -> PaastaNativeConfig:
        return self.config_dict.get("paasta_native", {})

    def get_mesos_cli_config(self) -> Dict:
        """Get the config for mesos-cli

        :returns: The mesos cli config
        """
        return self.config_dict.get("mesos_config", {})

    def get_monitoring_config(self) -> Dict:
        """Get the monitoring config

        :returns: the monitoring config dictionary"""
        return self.config_dict.get("monitoring_config", {})

    def get_deploy_blacklist(self) -> DeployBlacklist:
        """Get global blacklist. This applies to all services
        in the cluster

        :returns: The blacklist
        """
        return safe_deploy_blacklist(self.config_dict.get("deploy_blacklist", []))

    def get_deploy_whitelist(self) -> DeployWhitelist:
        """Get global whitelist. This applies to all services
        in the cluster

        :returns: The whitelist
        """

        return safe_deploy_whitelist(self.config_dict.get("deploy_whitelist"))

    def get_expected_slave_attributes(self) -> ExpectedSlaveAttributes:
        """Return a list of dictionaries, representing the expected combinations of attributes in this cluster. Used for
        calculating the default routing constraints."""
        return self.config_dict.get("expected_slave_attributes")

    def get_security_check_command(self) -> Optional[str]:
        """Get the script to be executed during the security-check build step

        :return: The name of the file
        """
        return self.config_dict.get("security_check_command", None)

    def get_hacheck_sidecar_image_url(self) -> str:
        """Get the docker image URL for the hacheck sidecar container"""
        return self.config_dict.get("hacheck_sidecar_image_url")

    def get_register_k8s_pods(self) -> bool:
        """Enable registration of k8s services in nerve"""
        return self.config_dict.get("register_k8s_pods", False)

    def get_kubernetes_add_registration_labels(self) -> bool:
        return self.config_dict.get("kubernetes_add_registration_labels", False)

    def get_kubernetes_custom_resources(self) -> Sequence[KubeCustomResourceDict]:
        """List of custom resources that should be synced by setup_kubernetes_cr"""
        return self.config_dict.get("kubernetes_custom_resources", [])

    def get_kubernetes_use_hacheck_sidecar(self) -> bool:
        return self.config_dict.get("kubernetes_use_hacheck_sidecar", True)

    def get_register_native_services(self) -> bool:
        """Enable registration of native paasta services in nerve"""
        return self.config_dict.get("register_native_services", False)

    def get_taskproc(self) -> Dict:
        return self.config_dict.get("taskproc", {})

    def get_disabled_watchers(self) -> List:
        return self.config_dict.get("disabled_watchers", [])

    def get_pool_node_affinities(self) -> Dict[str, Dict[str, List[str]]]:
        """Node selectors that will be applied to all Pods in a pool"""
        return self.config_dict.get("pool_node_affinities", {})

    def get_topology_spread_constraints(self) -> List[TopologySpreadConstraintDict]:
        """List of TopologySpreadConstraints that will be applied to all Pods in the cluster"""
        return self.config_dict.get("topology_spread_constraints", [])

    def get_datastore_credentials_vault_overrides(self) -> Dict[str, str]:
        """In order to use different Vault shards, vault-tools allows you to override
        environment variables (CA, token file, and URL). DB credentials are stored in
        a different shard to minimize the impact on the core Vault shard (which has
        size restrictions derived from Zookeeper limitations)."""
        return self.config_dict.get("datastore_credentials_vault_env_overrides", {})

    def get_vault_environment(self) -> Optional[str]:
        """Get the environment name for the vault cluster
        This must match the environment keys in the secret json files
        used by all services in this cluster"""
        return self.config_dict.get("vault_environment")

    def get_vault_cluster_config(self) -> dict:
        """Get a map from paasta_cluster to vault ecosystem. We need
        this because not every ecosystem will have its own vault cluster"""
        return self.config_dict.get("vault_cluster_map", {})

    def get_secret_provider_name(self) -> str:
        """Get the name for the configured secret_provider, used to
        decrypt secrets"""
        return self.config_dict.get("secret_provider", "paasta_tools.secret_providers")

    def get_slack_token(self) -> str:
        """Get a slack token for slack notifications. Returns None if there is
        none available"""
        return self.config_dict.get("slack", {}).get("token", None)

    def get_tron_config(self) -> dict:
        return self.config_dict.get("tron", {})

    def get_clusters(self) -> Sequence[str]:
        return self.config_dict.get("clusters", [])

    def get_supported_storage_classes(self) -> Sequence[str]:
        return self.config_dict.get("supported_storage_classes", [])

    def get_envoy_admin_endpoint_format(self) -> str:
        """Get the format string for Envoy's admin interface."""
        return self.config_dict.get(
            "envoy_admin_endpoint_format", "http://{host:s}:{port:d}/{endpoint:s}"
        )

    def get_envoy_admin_port(self) -> int:
        """Get the port that Envoy's admin interface is listening on
        from /etc/services."""
        return socket.getservbyname(
            self.config_dict.get("envoy_admin_domain_name", "envoy-admin")
        )

    def get_pdb_max_unavailable(self) -> Union[str, int]:
        return self.config_dict.get("pdb_max_unavailable", 0)

    def get_pod_defaults(self) -> Dict[str, Any]:
        return self.config_dict.get("pod_defaults", {})

    def get_ldap_search_base(self) -> str:
        return self.config_dict.get("ldap_search_base", None)

    def get_ldap_search_ou(self) -> str:
        return self.config_dict.get("ldap_search_ou", None)

    def get_ldap_host(self) -> str:
        return self.config_dict.get("ldap_host", None)

    def get_ldap_reader_username(self) -> str:
        return self.config_dict.get("ldap_reader_username", None)

    def get_ldap_reader_password(self) -> str:
        return self.config_dict.get("ldap_reader_password", None)

    def get_default_push_groups(self) -> List:
        return self.config_dict.get("default_push_groups", None)

    def get_git_config(self) -> Dict:
        """Gets git configuration. Includes repo names and their git servers.

        :returns: the git config dict
        """
        return self.config_dict.get(
            "git_config",
            {
                "git_user": "git",
                "repos": {
                    "yelpsoa-configs": {
                        "repo_name": "yelpsoa-configs",
                        "git_server": DEFAULT_SOA_CONFIGS_GIT_URL,
                        "deploy_server": DEFAULT_SOA_CONFIGS_GIT_URL,
                    },
                },
            },
        )

    def get_git_repo_config(self, repo_name: str) -> Dict:
        """Gets the git configuration for a specific repo.

        :returns: the git config dict for a specific repo.
        """
        return self.get_git_config().get("repos", {}).get(repo_name, {})

    def default_should_use_uwsgi_exporter(self) -> bool:
        return self.config_dict.get("default_should_use_uwsgi_exporter", False)

    def get_gunicorn_exporter_sidecar_image_url(self) -> str:
        """Get the docker image URL for the gunicorn_exporter sidecar container"""
        return self.config_dict.get(
            "gunicorn_exporter_sidecar_image_url",
            "docker-paasta.yelpcorp.com:443/gunicorn_exporter-k8s-sidecar:v0.24.0-yelp0",
        )

    def get_mark_for_deployment_max_polling_threads(self) -> int:
        return self.config_dict.get("mark_for_deployment_max_polling_threads", 4)

    def get_mark_for_deployment_default_polling_interval(self) -> float:
        return self.config_dict.get("mark_for_deployment_default_polling_interval", 60)

    def get_mark_for_deployment_default_diagnosis_interval(self) -> float:
        return self.config_dict.get(
            "mark_for_deployment_default_diagnosis_interval", 60
        )

    def get_mark_for_deployment_default_time_before_first_diagnosis(self) -> float:
        return self.config_dict.get(
            "mark_for_deployment_default_default_time_before_first_diagnosis", 300
        )

    def get_mark_for_deployment_should_ping_for_unhealthy_pods(self) -> bool:
        return self.config_dict.get(
            "mark_for_deployment_should_ping_for_unhealthy_pods", True
        )

    def get_spark_k8s_role(self) -> str:
        return self.config_dict.get("spark_k8s_role", "spark")

    def get_spark_driver_port(self) -> int:
        # default value is an arbitrary value
        return self.config_dict.get("spark_driver_port", 33001)

    def get_spark_blockmanager_port(self) -> int:
        # default value is an arbitrary value
        return self.config_dict.get("spark_blockmanager_port", 33002)

    def get_api_profiling_config(self) -> Dict:
        return self.config_dict.get(
            "api_profiling_config",
            {"cprofile_sampling_enabled": False},
        )

    def get_skip_cpu_override_validation_services(self) -> List[str]:
        return self.config_dict.get("skip_cpu_override_validation", [])

    def get_skip_cpu_burst_validation_services(self) -> List[str]:
        return self.config_dict.get("skip_cpu_burst_validation", [])

    def get_cluster_aliases(self) -> Dict[str, str]:
        return self.config_dict.get("cluster_aliases", {})

    def get_eks_cluster_aliases(self) -> Dict[str, str]:
        return self.config_dict.get("eks_cluster_aliases", {})

    def get_cluster_pools(self) -> Dict[str, List[str]]:
        return self.config_dict.get("allowed_pools", {})

    def get_spark_driver_iam_role(self) -> str:
        return self.get_spark_run_config().get("default_spark_driver_iam_role", "")

    def get_spark_executor_iam_role(self) -> str:
        # use the same IAM role as the Spark driver
        return self.get_spark_run_config().get("default_spark_driver_iam_role", "")

    def get_pools_for_cluster(self, cluster: str) -> List[str]:
        return self.get_cluster_pools().get(cluster, [])

    def get_hacheck_match_initial_delay(self) -> bool:
        return self.config_dict.get("hacheck_match_initial_delay", False)

    def get_readiness_check_prefix_template(self) -> List[str]:
        """A prefix that will be added to the beginning of the readiness check command. Meant for e.g. `flock` and
        `timeout`."""
        # We use flock+timeout here to work around issues discovered in PAASTA-17673:
        # In k8s 1.18, probe timeout wasn't respected at all.
        # When we upgraded to k8s 1.20, the timeout started being partially respected - k8s would stop waiting for a
        # response, but wouldn't kill the command within the container (with the dockershim CRI).
        # Flock prevents multiple readiness probes from running at once, using lots of CPU.
        # The generous timeout allows for a slow readiness probe, but ensures that a truly-stuck readiness probe command
        # will eventually be killed so another process can retry.
        # Once we move off dockershim, we'll likely need to increase the readiness probe timeout, but we can then remove
        # this wrapper.
        return self.config_dict.get(
            "readiness_check_prefix_template",
            ["flock", "-n", "/readiness_check_lock", "timeout", "120"],
        )

    def get_tron_k8s_cluster_overrides(self) -> Dict[str, str]:
        """
        Return a mapping of a tron cluster -> compute cluster. Returns an empty dict if there are no overrides set.

        This exists as we have certain Tron masters that are named differently from the compute cluster that should
        actually be used (e.g., we might have tron-XYZ-test-prod, but instead of scheduling on XYZ-test-prod, we'd
        like to schedule jobs on test-prod).

        To control this, we have an optional config item that we'll puppet onto Tron masters that need this type of
        tron master -> compute cluster override which this function will read.
        """
        return self.config_dict.get("tron_k8s_cluster_overrides", {})

    def get_spark_kubeconfig(self) -> str:
        return self.config_dict.get("spark_kubeconfig", "/etc/kubernetes/spark.conf")

    def get_kube_clusters(self) -> Dict:
        return self.config_dict.get("kube_clusters", {})

    def get_service_auth_token_volume_config(self) -> ProjectedSAVolume:
        return self.config_dict.get("service_auth_token_settings", {})

    def get_always_authenticating_services(self) -> List[str]:
        return self.config_dict.get("always_authenticating_services", [])


def _run(
    command: Union[str, List[str]],
    env: Mapping[str, str] = os.environ,
    timeout: float = None,
    log: bool = False,
    stream: bool = False,
    stdin: Any = None,
    stdin_interrupt: bool = False,
    popen_kwargs: Dict = {},
    **kwargs: Any,
) -> Tuple[int, str]:
    """Given a command, run it. Return a tuple of the return code and any
    output.

    :param timeout: If specified, the command will be terminated after timeout
        seconds.
    :param log: If True, the _log will be handled by _run. If set, it is mandatory
        to pass at least a :service: and a :component: parameter. Optionally you
        can pass :cluster:, :instance: and :loglevel: parameters for logging.
    We wanted to use plumbum instead of rolling our own thing with
    subprocess.Popen but were blocked by
    https://github.com/tomerfiliba/plumbum/issues/162 and our local BASH_FUNC
    magic.
    """
    output: List[str] = []
    if log:
        service = kwargs["service"]
        component = kwargs["component"]
        cluster = kwargs.get("cluster", ANY_CLUSTER)
        instance = kwargs.get("instance", ANY_INSTANCE)
        loglevel = kwargs.get("loglevel", DEFAULT_LOGLEVEL)
    try:
        if not isinstance(command, list):
            command = shlex.split(command)
        popen_kwargs["stdout"] = PIPE
        popen_kwargs["stderr"] = STDOUT
        popen_kwargs["stdin"] = stdin
        popen_kwargs["env"] = env
        process = Popen(command, **popen_kwargs)

        if stdin_interrupt:

            def signal_handler(signum: int, frame: FrameType) -> None:
                process.stdin.write("\n".encode("utf-8"))
                process.stdin.flush()
                process.wait()

            signal.signal(signal.SIGINT, signal_handler)
            signal.signal(signal.SIGTERM, signal_handler)

        # start the timer if we specified a timeout
        if timeout:
            proctimer = threading.Timer(timeout, _timeout, [process])
            proctimer.start()

        outfn: Any = print if stream else output.append
        for linebytes in iter(process.stdout.readline, b""):
            line = linebytes.decode("utf-8", errors="replace").rstrip("\n")
            outfn(line)

            if log:
                _log(
                    service=service,
                    line=line,
                    component=component,
                    level=loglevel,
                    cluster=cluster,
                    instance=instance,
                )
        # when finished, get the exit code
        process.wait()
        returncode = process.returncode
    except OSError as e:
        if log:
            _log(
                service=service,
                line=e.strerror.rstrip("\n"),
                component=component,
                level=loglevel,
                cluster=cluster,
                instance=instance,
            )
        output.append(e.strerror.rstrip("\n"))
        returncode = e.errno
    except (KeyboardInterrupt, SystemExit):
        # need to clean up the timing thread here
        if timeout:
            proctimer.cancel()
        raise
    else:
        # Stop the timer
        if timeout:
            proctimer.cancel()
    if returncode == -9:
        output.append(f"Command '{command}' timed out (longer than {timeout}s)")
    return returncode, "\n".join(output)


def get_umask() -> int:
    """Get the current umask for this process. NOT THREAD SAFE."""
    old_umask = os.umask(0o0022)
    os.umask(old_umask)
    return old_umask


def get_user_agent() -> str:
    base_name = os.path.basename(sys.argv[0])
    if base_name == "gunicorn":
        return f"{sys.argv[-1]} {paasta_tools.__version__}"
    elif len(sys.argv) >= 1:
        return f"{base_name} {paasta_tools.__version__}"
    else:
        return f"PaaSTA Tools {paasta_tools.__version__}"


@contextlib.contextmanager
def atomic_file_write(target_path: str) -> Iterator[IO]:
    dirname = os.path.dirname(target_path)
    basename = os.path.basename(target_path)

    if target_path == "-":
        yield sys.stdout
    else:
        with tempfile.NamedTemporaryFile(
            dir=dirname, prefix=(".%s-" % basename), delete=False, mode="w"
        ) as f:
            temp_target_path = f.name
            yield f

        mode = 0o0666 & (~get_umask())
        os.chmod(temp_target_path, mode)
        os.rename(temp_target_path, target_path)


class InvalidJobNameError(Exception):
    pass


def compose_job_id(
    name: str,
    instance: str,
    git_hash: Optional[str] = None,
    config_hash: Optional[str] = None,
    spacer: str = SPACER,
) -> str:
    """Compose a job/app id by concatenating its name, instance, git hash, and config hash.

    :param name: The name of the service
    :param instance: The instance of the service
    :param git_hash: The git_hash portion of the job_id. If git_hash is set,
                     config_hash must also be set.
    :param config_hash: The config_hash portion of the job_id. If config_hash
                        is set, git_hash must also be set.
    :returns: <name><SPACER><instance> if no tag, or <name><SPACER><instance><SPACER><hashes>...
              if extra hash inputs are provided.

    """
    composed = f"{name}{spacer}{instance}"
    if git_hash and config_hash:
        composed = f"{composed}{spacer}{git_hash}{spacer}{config_hash}"
    elif git_hash or config_hash:
        raise InvalidJobNameError(
            "invalid job id because git_hash (%s) and config_hash (%s) must "
            "both be defined or neither can be defined" % (git_hash, config_hash)
        )
    return composed


def decompose_job_id(job_id: str, spacer: str = SPACER) -> Tuple[str, str, str, str]:
    """Break a composed job id into its constituent (service name, instance,
    git hash, config hash) by splitting with ``spacer``.

    :param job_id: The composed id of the job/app
    :returns: A tuple (service name, instance, git hash, config hash) that
        comprise the job_id
    """
    decomposed = job_id.split(spacer)
    if len(decomposed) == 2:
        git_hash = None
        config_hash = None
    elif len(decomposed) == 4:
        git_hash = decomposed[2]
        config_hash = decomposed[3]
    else:
        raise InvalidJobNameError("invalid job id %s" % job_id)
    return (decomposed[0], decomposed[1], git_hash, config_hash)


def build_docker_image_name(service: str) -> str:
    """docker-paasta.yelpcorp.com:443 is the URL for the Registry where PaaSTA
    will look for your images.

    :returns: a sanitized-for-Jenkins (s,/,-,g) version of the
    service's path in git. E.g. For github.yelpcorp.com:services/foo the
    docker image name is docker_registry/services-foo.
    """
    docker_registry_url = get_service_docker_registry(service)
    name = f"{docker_registry_url}/services-{service}"
    return name


def build_docker_tag(
    service: str, upstream_git_commit: str, image_version: Optional[str] = None
) -> str:
    """Builds the DOCKER_TAG string

    upstream_git_commit is the SHA that we're building. Usually this is the
    tip of origin/master.
    """
    tag = "{}:paasta-{}".format(build_docker_image_name(service), upstream_git_commit)
    if image_version is not None:
        tag += f"-{image_version}"
    return tag


def check_docker_image(
    service: str,
    commit: str,
    image_version: Optional[str] = None,
) -> bool:
    """Checks whether the given image for :service: with :tag: exists.

    :raises: ValueError if more than one docker image with :tag: found.
    :returns: True if there is exactly one matching image found.
    """
    docker_client = get_docker_client()
    image_name = build_docker_image_name(service)
    docker_tag = build_docker_tag(service, commit, image_version)
    images = docker_client.images(name=image_name)
    # image['RepoTags'] may be None
    # Fixed upstream but only in docker-py 2.
    # https://github.com/docker/docker-py/issues/1401
    result = [image for image in images if docker_tag in (image["RepoTags"] or [])]
    if len(result) > 1:
        raise ValueError(
            f"More than one docker image found with tag {docker_tag}\n{result}"
        )
    return len(result) == 1


def datetime_from_utc_to_local(utc_datetime: datetime.datetime) -> datetime.datetime:
    return datetime_convert_timezone(
        utc_datetime, dateutil.tz.tzutc(), dateutil.tz.tzlocal()
    )


def datetime_convert_timezone(
    dt: datetime.datetime, from_zone: datetime.tzinfo, to_zone: datetime.tzinfo
) -> datetime.datetime:
    dt = dt.replace(tzinfo=from_zone)
    converted_datetime = dt.astimezone(to_zone)
    converted_datetime = converted_datetime.replace(tzinfo=None)
    return converted_datetime


def get_username() -> str:
    """Returns the current username in a portable way. Will use the SUDO_USER
    environment variable if present.
    http://stackoverflow.com/a/2899055
    """
    return os.environ.get("SUDO_USER", pwd.getpwuid(os.getuid())[0])


def get_hostname() -> str:
    """Returns the fully-qualified domain name of the server this code is
    running on.
    """
    return socket.getfqdn()


def get_files_of_type_in_dir(
    file_type: str,
    service: str = None,
    soa_dir: str = DEFAULT_SOA_DIR,
) -> List[str]:
    """Recursively search path if type of file exists.

    :param file_type: a string of a type of a file (kubernetes, slo, etc.)
    :param service: a string of a service
    :param soa_dir: a string of a path to a soa_configs directory
    :return: a list
    """
    # TODO: Only use INSTANCE_TYPES as input by making file_type Literal
    service = "**" if service is None else service
    soa_dir = DEFAULT_SOA_DIR if soa_dir is None else soa_dir
    file_type += "-*.yaml"
    return [
        file_path
        for file_path in glob.glob(
            os.path.join(soa_dir, service, file_type),
            recursive=True,
        )
    ]


def get_soa_cluster_deploy_files(
    service: str = None, soa_dir: str = DEFAULT_SOA_DIR, instance_type: str = None
) -> Iterator[Tuple[str, str]]:
    if service is None:
        service = "*"
    service_path = os.path.join(soa_dir, service)

    valid_clusters = "|".join(load_system_paasta_config().get_clusters())

    if instance_type in INSTANCE_TYPES:
        instance_types = instance_type
    else:
        instance_types = "|".join(INSTANCE_TYPES)

    search_re = r"/.*/(" + instance_types + r")-(" + valid_clusters + r")\.yaml$"

    for yaml_file in glob.glob("%s/*.yaml" % service_path):
        try:
            with open(yaml_file):
                cluster_re_match = re.search(search_re, yaml_file)
                if cluster_re_match is not None:
                    cluster = cluster_re_match.group(2)
                    yield (cluster, yaml_file)
        except IOError as err:
            print(f"Error opening {yaml_file}: {err}")


def list_clusters(
    service: str = None, soa_dir: str = DEFAULT_SOA_DIR, instance_type: str = None
) -> List[str]:
    """Returns a sorted list of clusters a service is configured to deploy to,
    or all clusters if ``service`` is not specified.

    Includes every cluster that has a ``kubernetes-*.yaml`` or ``tron-*.yaml`` file associated with it.

    :param service: The service name. If unspecified, clusters running any service will be included.
    :returns: A sorted list of cluster names
    """
    clusters = set()
    for cluster, _ in get_soa_cluster_deploy_files(
        service=service, soa_dir=soa_dir, instance_type=instance_type
    ):
        clusters.add(cluster)
    return sorted(clusters)


def list_all_instances_for_service(
    service: str,
    clusters: Iterable[str] = None,
    instance_type: str = None,
    soa_dir: str = DEFAULT_SOA_DIR,
    cache: bool = True,
) -> Set[str]:
    instances = set()
    if not clusters:
        clusters = list_clusters(service, soa_dir=soa_dir)
    for cluster in clusters:
        if cache:
            si_list = get_service_instance_list(
                service, cluster, instance_type, soa_dir=soa_dir
            )
        else:
            si_list = get_service_instance_list_no_cache(
                service, cluster, instance_type, soa_dir=soa_dir
            )
        for service_instance in si_list:
            instances.add(service_instance[1])
    return instances


def filter_templates_from_config(config: Dict) -> Dict[str, Any]:
    config = {
        key: value for key, value in config.items() if not key.startswith("_")
    }  # filter templates
    return config or {}


def read_service_instance_names(
    service: str, instance_type: str, cluster: str, soa_dir: str
) -> Collection[Tuple[str, str]]:
    instance_list = []
    conf_file = f"{instance_type}-{cluster}"
    config = service_configuration_lib.read_extra_service_information(
        service,
        conf_file,
        soa_dir=soa_dir,
        deepcopy=False,
    )
    config = filter_templates_from_config(config)
    if instance_type == "tron":
        for job_name, job in config.items():
            action_names = list(job.get("actions", {}).keys())
            for name in action_names:
                instance = f"{job_name}.{name}"
                instance_list.append((service, instance))
    else:
        for instance in config:
            instance_list.append((service, instance))
    return instance_list


def get_production_deploy_group(service: str, soa_dir: str = DEFAULT_SOA_DIR) -> str:
    service_configuration = read_service_configuration(service, soa_dir)
    return service_configuration.get("deploy", {}).get("production_deploy_group", None)


def get_pipeline_config(service: str, soa_dir: str = DEFAULT_SOA_DIR) -> List[Dict]:
    service_configuration = read_service_configuration(service, soa_dir)
    return service_configuration.get("deploy", {}).get("pipeline", [])


def is_secrets_for_teams_enabled(service: str, soa_dir: str = DEFAULT_SOA_DIR) -> bool:
    service_yaml_contents = read_extra_service_information(service, "service", soa_dir)
    return service_yaml_contents.get("secrets_for_owner_team", False)


def get_pipeline_deploy_group_configs(
    service: str, soa_dir: str = DEFAULT_SOA_DIR
) -> List[Dict]:
    pipeline_steps = []
    for step in get_pipeline_config(service, soa_dir):
        # added support for parallel steps in a deploy.yaml
        # parallel steps would break previous functionality as steps arent
        # expected to be nested in a parallel block
        if step.get("parallel"):
            for parallel_step in step.get("parallel"):
                if parallel_step.get("step"):
                    pipeline_steps.append(parallel_step)
        else:
            pipeline_steps.append(step)
    return [step for step in pipeline_steps if is_deploy_step(step["step"])]


def get_pipeline_deploy_groups(
    service: str, soa_dir: str = DEFAULT_SOA_DIR
) -> List[str]:
    deploy_group_configs = get_pipeline_deploy_group_configs(service, soa_dir)
    return [step["step"] for step in deploy_group_configs]


def get_service_instance_list_no_cache(
    service: str,
    cluster: Optional[str] = None,
    instance_type: str = None,
    soa_dir: str = DEFAULT_SOA_DIR,
) -> List[Tuple[str, str]]:
    """Enumerate the instances defined for a service as a list of tuples.

    :param service: The service name
    :param cluster: The cluster to read the configuration for
    :param instance_type: The type of instances to examine: 'kubernetes', 'tron', or None (default) for both
    :param soa_dir: The SOA config directory to read from
    :returns: A list of tuples of (name, instance) for each instance defined for the service name
    """

    instance_types: Tuple[str, ...]
    if not cluster:
        cluster = load_system_paasta_config().get_cluster()
    if instance_type in INSTANCE_TYPES:
        instance_types = (instance_type,)
    else:
        instance_types = INSTANCE_TYPES

    instance_list: List[Tuple[str, str]] = []
    for srv_instance_type in instance_types:
        instance_list.extend(
            read_service_instance_names(
                service=service,
                instance_type=srv_instance_type,
                cluster=cluster,
                soa_dir=soa_dir,
            )
        )
    log.debug("Enumerated the following instances: %s", instance_list)
    return instance_list


@time_cache(ttl=5)
def get_service_instance_list(
    service: str,
    cluster: Optional[str] = None,
    instance_type: str = None,
    soa_dir: str = DEFAULT_SOA_DIR,
) -> List[Tuple[str, str]]:
    """Enumerate the instances defined for a service as a list of tuples.

    :param service: The service name
    :param cluster: The cluster to read the configuration for
    :param instance_type: The type of instances to examine: 'kubernetes', 'tron', or None (default) for both
    :param soa_dir: The SOA config directory to read from
    :returns: A list of tuples of (name, instance) for each instance defined for the service name
    """
    return get_service_instance_list_no_cache(
        service=service, cluster=cluster, instance_type=instance_type, soa_dir=soa_dir
    )


def get_services_for_cluster(
    cluster: str = None, instance_type: str = None, soa_dir: str = DEFAULT_SOA_DIR
) -> List[Tuple[str, str]]:
    """Retrieve all services and instances defined to run in a cluster.

    :param cluster: The cluster to read the configuration for
    :param instance_type: The type of instances to examine: 'kubernetes', 'tron', or None (default) for both
    :param soa_dir: The SOA config directory to read from
    :returns: A list of tuples of (service, instance)
    """

    if not cluster:
        cluster = load_system_paasta_config().get_cluster()
    rootdir = os.path.abspath(soa_dir)
    log.debug(
        "Retrieving all service instance names from %s for cluster %s", rootdir, cluster
    )
    instance_list: List[Tuple[str, str]] = []
    for srv_dir in os.listdir(rootdir):
        instance_list.extend(
            get_service_instance_list(srv_dir, cluster, instance_type, soa_dir)
        )
    return instance_list


def load_service_instance_configs(
    service: str,
    instance_type: str,
    cluster: str,
    soa_dir: str = DEFAULT_SOA_DIR,
) -> Dict[str, InstanceConfigDict]:
    conf_file = f"{instance_type}-{cluster}"
    user_configs = service_configuration_lib.read_extra_service_information(
        service,
        conf_file,
        soa_dir=soa_dir,
        deepcopy=False,
    )
    user_configs = filter_templates_from_config(user_configs)
    auto_configs = load_service_instance_auto_configs(
        service, instance_type, cluster, soa_dir
    )
    merged = {}
    for instance_name, user_config in user_configs.items():
        auto_config = auto_configs.get(instance_name, {})
        merged[instance_name] = deep_merge_dictionaries(
            overrides=user_config,
            defaults=auto_config,
        )
    return merged


def load_service_instance_config(
    service: str,
    instance: str,
    instance_type: str,
    cluster: str,
    soa_dir: str = DEFAULT_SOA_DIR,
) -> InstanceConfigDict:
    if instance.startswith("_"):
        raise InvalidJobNameError(
            f"Unable to load {instance_type} config for {service}.{instance} as instance name starts with '_'"
        )
    conf_file = f"{instance_type}-{cluster}"

    # We pass deepcopy=False here and then do our own deepcopy of the subset of the data we actually care about. Without
    # this optimization, any code that calls load_service_instance_config for every instance in a yaml file is ~O(n^2).
    user_config = copy.deepcopy(
        service_configuration_lib.read_extra_service_information(
            service, conf_file, soa_dir=soa_dir, deepcopy=False
        ).get(instance)
    )
    if user_config is None:
        raise NoConfigurationForServiceError(
            f"{instance} not found in config file {soa_dir}/{service}/{conf_file}.yaml."
        )

    auto_config = load_service_instance_auto_configs(
        service, instance_type, cluster, soa_dir
    ).get(instance, {})
    return deep_merge_dictionaries(
        overrides=user_config,
        defaults=auto_config,
    )


def load_service_instance_auto_configs(
    service: str,
    instance_type: str,
    cluster: str,
    soa_dir: str = DEFAULT_SOA_DIR,
) -> Dict[str, Dict[str, Any]]:
    enabled_types = load_system_paasta_config().get_auto_config_instance_types_enabled()
    # this looks a little funky: but what we're generally trying to do here is ensure that
    # certain types of instances can be moved between instance types without having to worry
    # about any sort of data races (or data weirdness) in autotune.
    # instead, what we do is map certain instance types to whatever we've picked as the "canonical"
    # instance type in autotune and always merge from there.
    realized_type = (
        load_system_paasta_config()
        .get_auto_config_instance_type_aliases()
        .get(instance_type, instance_type)
    )
    conf_file = f"{realized_type}-{cluster}"
    if enabled_types.get(realized_type):
        return service_configuration_lib.read_extra_service_information(
            service,
            f"{AUTO_SOACONFIG_SUBDIR}/{conf_file}",
            soa_dir=soa_dir,
            deepcopy=False,
        )
    else:
        return {}


def get_docker_host() -> str:
    return os.environ.get("DOCKER_HOST", "unix://var/run/docker.sock")


def get_docker_client() -> Client:
    client_opts = kwargs_from_env(assert_hostname=False)
    if "base_url" in client_opts:
        return Client(**client_opts)
    else:
        return Client(base_url=get_docker_host(), **client_opts)


def get_running_mesos_docker_containers() -> List[Dict]:
    client = get_docker_client()
    running_containers = client.containers()
    return [
        container
        for container in running_containers
        if "mesos-" in container["Names"][0]
    ]


class TimeoutError(Exception):
    pass


class Timeout:
    # From http://stackoverflow.com/questions/2281850/timeout-function-if-it-takes-too-long-to-finish

    def __init__(self, seconds: int = 1, error_message: str = "Timeout") -> None:
        self.seconds = seconds
        self.error_message = error_message

    def handle_timeout(self, signum: int, frame: FrameType) -> None:
        raise TimeoutError(self.error_message)

    def __enter__(self) -> None:
        self.old_handler = signal.signal(signal.SIGALRM, self.handle_timeout)
        signal.alarm(self.seconds)

    def __exit__(self, type: Any, value: Any, traceback: Any) -> None:
        signal.alarm(0)
        signal.signal(signal.SIGALRM, self.old_handler)


def print_with_indent(line: str, indent: int = 2) -> None:
    """Print a line with a given indent level"""
    print(" " * indent + line)


class NoDeploymentsAvailable(Exception):
    pass


class DeploymentVersion(NamedTuple):
    sha: str
    image_version: Optional[str]

    def __repr__(self) -> str:
        # Represented as commit if no image_version, standard tuple repr otherwise
        return (
            f"DeploymentVersion(sha={self.sha}, image_version={self.image_version})"
            if self.image_version
            else self.sha
        )

    def short_sha_repr(self, sha_len: int = 8) -> str:
        # Same as __repr__ but allows us to print the shortned commit sha.
        short_sha = self.sha[:sha_len]
        return (
            f"DeploymentVersion(sha={short_sha}, image_version={self.image_version})"
            if self.image_version
            else short_sha
        )

    def json(self) -> str:
        return json.dumps(self._asdict())


DeploymentsJsonV1Dict = Dict[str, BranchDictV1]

DeployGroup = str
BranchName = str


class _DeploymentsJsonV2ControlsDict(TypedDict, total=False):
    force_bounce: Optional[str]
    desired_state: str


class _DeploymentsJsonV2DeploymentsDict(TypedDict):
    docker_image: str
    git_sha: str
    image_version: Optional[str]


class DeploymentsJsonV2Dict(TypedDict):
    deployments: Dict[DeployGroup, _DeploymentsJsonV2DeploymentsDict]
    controls: Dict[BranchName, _DeploymentsJsonV2ControlsDict]


class DeploymentsJsonDict(TypedDict):
    v1: DeploymentsJsonV1Dict
    v2: DeploymentsJsonV2Dict


class DeploymentsJsonV1:
    def __init__(self, config_dict: DeploymentsJsonV1Dict) -> None:
        self.config_dict = config_dict

    def get_branch_dict(self, service: str, branch: str) -> BranchDictV1:
        full_branch = f"{service}:paasta-{branch}"
        return self.config_dict.get(full_branch, {})

    def __eq__(self, other: Any) -> bool:
        return (
            isinstance(other, DeploymentsJsonV1)
            and other.config_dict == self.config_dict
        )


class DeploymentsJsonV2:
    def __init__(self, service: str, config_dict: DeploymentsJsonV2Dict) -> None:
        self.config_dict = config_dict
        self.service = service

    def get_branch_dict(
        self, service: str, branch: str, deploy_group: str
    ) -> BranchDictV2:
        full_branch = f"{service}:{branch}"
        branch_dict: BranchDictV2 = {
            "docker_image": self.get_docker_image_for_deploy_group(deploy_group),
            "git_sha": self.get_git_sha_for_deploy_group(deploy_group),
            "image_version": self.get_image_version_for_deploy_group(deploy_group),
            "desired_state": self.get_desired_state_for_branch(full_branch),
            "force_bounce": self.get_force_bounce_for_branch(full_branch),
        }
        return branch_dict

    def get_deploy_groups(self) -> Collection[str]:
        return self.config_dict["deployments"].keys()

    def get_docker_image_for_deploy_group(self, deploy_group: str) -> str:
        try:
            deploy_group_config = self.config_dict["deployments"][deploy_group]
        except KeyError:
            e = f"{self.service} not deployed to {deploy_group}. Has mark-for-deployment been run?"
            raise NoDeploymentsAvailable(e)
        try:
            return deploy_group_config["docker_image"]
        except KeyError:
            e = f"The configuration for service {self.service} in deploy group {deploy_group} does not contain 'docker_image' metadata."
            raise KeyError(e)

    def get_git_sha_for_deploy_group(self, deploy_group: str) -> str:
        try:
            deploy_group_config = self.config_dict["deployments"][deploy_group]
        except KeyError:
            e = f"{self.service} not deployed to {deploy_group}. Has mark-for-deployment been run?"
            raise NoDeploymentsAvailable(e)
        try:
            return deploy_group_config["git_sha"]
        except KeyError:
            e = f"The configuration for service {self.service} in deploy group {deploy_group} does not contain 'git_sha' metadata."
            raise KeyError(e)

    def get_image_version_for_deploy_group(self, deploy_group: str) -> Optional[str]:
        try:
            deploy_group_config = self.config_dict["deployments"][deploy_group]
        except KeyError:
            e = f"{self.service} not deployed to {deploy_group}. Has mark-for-deployment been run?"
            raise NoDeploymentsAvailable(e)
        try:
            # TODO: Once these changes have propagated image_version should
            # always be present in the deployments.json file, so remove the
            # .get() call.
            return deploy_group_config.get("image_version", None)
        except KeyError:
            e = f"The configuration for service {self.service} in deploy group {deploy_group} does not contain 'image_version' metadata."
            raise KeyError(e)

    def get_deployment_version_for_deploy_group(
        self, deploy_group: str
    ) -> DeploymentVersion:
        return DeploymentVersion(
            sha=self.get_git_sha_for_deploy_group(deploy_group),
            image_version=self.get_image_version_for_deploy_group(deploy_group),
        )

    def get_desired_state_for_branch(self, control_branch: str) -> str:
        try:
            return self.config_dict["controls"][control_branch].get(
                "desired_state", "start"
            )
        except KeyError:
            e = f"{self.service} not configured for {control_branch}. Has mark-for-deployment been run?"
            raise NoDeploymentsAvailable(e)

    def get_force_bounce_for_branch(self, control_branch: str) -> str:
        try:
            return self.config_dict["controls"][control_branch].get(
                "force_bounce", None
            )
        except KeyError:
            e = f"{self.service} not configured for {control_branch}. Has mark-for-deployment been run?"
            raise NoDeploymentsAvailable(e)


def load_deployments_json(service: str, soa_dir: str = DEFAULT_SOA_DIR) -> Any:
    deployment_file = os.path.join(soa_dir, service, "deployments.json")
    if os.path.isfile(deployment_file):
        with open(deployment_file) as f:
            config_dict = json.load(f)
            return (
                DeploymentsJsonV1(config_dict["v1"])
                if "v1" in config_dict
                else DeploymentsJsonV2(service=service, config_dict=config_dict["v2"])
            )
    else:
        e = f"{deployment_file} was not found. 'generate_deployments_for_service --service {service}' must be run first"
        raise NoDeploymentsAvailable(e)


def load_v2_deployments_json(
    service: str, soa_dir: str = DEFAULT_SOA_DIR
) -> DeploymentsJsonV2:
    deployment_file = os.path.join(soa_dir, service, "deployments.json")
    if os.path.isfile(deployment_file):
        with open(deployment_file) as f:
            return DeploymentsJsonV2(service=service, config_dict=json.load(f)["v2"])
    else:
        e = f"{deployment_file} was not found. 'generate_deployments_for_service --service {service}' must be run first"
        raise NoDeploymentsAvailable(e)


def get_paasta_branch(cluster: str, instance: str) -> str:
    return SPACER.join((cluster, instance))


def parse_timestamp(tstamp: str) -> datetime.datetime:
    return datetime.datetime.strptime(tstamp, "%Y%m%dT%H%M%S")


def format_timestamp(dt: datetime.datetime = None) -> str:
    if dt is None:
        dt = datetime.datetime.utcnow()
    return dt.strftime("%Y%m%dT%H%M%S")


def get_paasta_tag_from_deploy_group(
    identifier: str, desired_state: str, image_version: Optional[str] = None
) -> str:
    timestamp = format_timestamp(datetime.datetime.utcnow())
    if image_version:
        return f"paasta-{identifier}+{image_version}-{timestamp}-{desired_state}"
    else:
        return f"paasta-{identifier}-{timestamp}-{desired_state}"


def get_paasta_tag(cluster: str, instance: str, desired_state: str) -> str:
    timestamp = format_timestamp(datetime.datetime.utcnow())
    return f"paasta-{cluster}.{instance}-{timestamp}-{desired_state}"


def format_tag(tag: str) -> str:
    return "refs/tags/%s" % tag


def get_latest_deployment_tag(
    refs: Dict[str, str], deploy_group: str
) -> Tuple[str, str, Optional[str]]:
    """Gets the latest deployment tag and sha for the specified deploy_group

    :param refs: A dictionary mapping git refs to shas
    :param deploy_group: The deployment group to return a deploy tag for

    :returns: A tuple of the form (ref, sha, image_version) where ref is the
              actual deployment tag (with the most recent timestamp), sha is
              the sha it points at and image_version provides additional
              version information about the image
    """
    most_recent_dtime = None
    most_recent_ref = None
    most_recent_sha = None
    most_recent_image_version = None
    pattern = re.compile(
        r"^refs/tags/paasta-%s(?:\+(?P<image_version>.*)){0,1}-(?P<dtime>\d{8}T\d{6})-deploy$"
        % deploy_group
    )

    for ref_name, sha in refs.items():
        match = pattern.match(ref_name)
        if match:
            gd = match.groupdict()
            dtime = gd["dtime"]
            if most_recent_dtime is None or dtime > most_recent_dtime:
                most_recent_dtime = dtime
                most_recent_ref = ref_name
                most_recent_sha = sha
                most_recent_image_version = gd["image_version"]
    return most_recent_ref, most_recent_sha, most_recent_image_version


def build_image_identifier(
    git_sha: str, sha_len: Optional[int] = None, image_version: Optional[str] = None
) -> str:
    image = git_sha
    if sha_len is not None:
        image = image[:sha_len]
    if image_version is not None:
        image += f"-{image_version}"

    return image


class NoDockerImageError(Exception):
    pass


def get_config_hash(config: Any, force_bounce: str = None) -> str:
    """Create an MD5 hash of the configuration dictionary to be sent to
    Kubernetes. Or anything really, so long as str(config) works. Returns
    the first 8 characters so things are not really long.

    :param config: The configuration to hash
    :param force_bounce: a timestamp (in the form of a string) that is appended before hashing
                         that can be used to force a hash change
    :returns: A MD5 hash of str(config)
    """
    hasher = hashlib.md5()
    hasher.update(
        json.dumps(config, sort_keys=True).encode("UTF-8")
        + (force_bounce or "").encode("UTF-8")
    )
    return "config%s" % hasher.hexdigest()[:8]


def get_git_sha_from_dockerurl(docker_url: str, long: bool = False) -> str:
    """We encode the sha of the code that built a docker image *in* the docker
    url. This function takes that url as input and outputs the sha.
    """
    if ":paasta-" in docker_url:
        deployment_version = get_deployment_version_from_dockerurl(docker_url)
        git_sha = deployment_version.sha if deployment_version else ""
    # Fall back to the old behavior if the docker_url does not follow the
    # expected pattern
    else:
        parts = docker_url.split("/")
        parts = parts[-1].split("-")
        git_sha = parts[-1]

    return git_sha if long else git_sha[:8]


def get_image_version_from_dockerurl(docker_url: str) -> Optional[str]:
    """We can optionally encode additional metadata about the docker image *in*
    the docker url. This function takes that url as input and outputs the sha.
    """
    deployment_version = get_deployment_version_from_dockerurl(docker_url)
    return deployment_version.image_version if deployment_version else None


def get_deployment_version_from_dockerurl(docker_url: str) -> DeploymentVersion:
    regex_match = re.match(
        r".*:paasta-(?P<git_sha>[A-Za-z0-9]+)(-(?P<image_version>.+))?", docker_url
    )

    return (
        DeploymentVersion(
            sha=regex_match.group("git_sha"),
            image_version=regex_match.group("image_version"),
        )
        if regex_match is not None
        else None
    )


def get_code_sha_from_dockerurl(docker_url: str) -> str:
    """code_sha is hash extracted from docker url prefixed with "git", short
    hash is used because it's embedded in mesos task names and there's length
    limit.
    """
    try:
        git_sha = get_git_sha_from_dockerurl(docker_url, long=False)
        return "git%s" % git_sha
    except Exception:
        return "gitUNKNOWN"


def is_under_replicated(
    num_available: int, expected_count: int, crit_threshold: int
) -> Tuple[bool, float]:
    """Calculates if something is under replicated

    :param num_available: How many things are up
    :param expected_count: How many things you think should be up
    :param crit_threshold: Int from 0-100
    :returns: Tuple of (bool, ratio)
    """
    if expected_count == 0:
        ratio = 100.0
    else:
        ratio = (num_available / float(expected_count)) * 100

    if ratio < int(crit_threshold):
        return (True, ratio)
    else:
        return (False, ratio)


def deploy_blacklist_to_constraints(
    deploy_blacklist: DeployBlacklist,
) -> List[Constraint]:
    """Converts a blacklist of locations into tron appropriate constraints.

    :param blacklist: List of lists of locations to blacklist
    :returns: List of lists of constraints
    """
    constraints: List[Constraint] = []
    for blacklisted_location in deploy_blacklist:
        constraints.append([blacklisted_location[0], "UNLIKE", blacklisted_location[1]])

    return constraints


def deploy_whitelist_to_constraints(
    deploy_whitelist: DeployWhitelist,
) -> List[Constraint]:
    """Converts a whitelist of locations into tron appropriate constraints

    :param deploy_whitelist: List of lists of locations to whitelist
    :returns: List of lists of constraints
    """
    if deploy_whitelist is not None:
        (region_type, regions) = deploy_whitelist
        regionstr = "|".join(regions)

        return [[region_type, "LIKE", regionstr]]
    return []


def terminal_len(text: str) -> int:
    """Return the number of characters that text will take up on a terminal."""
    return len(remove_ansi_escape_sequences(text))


def format_table(
    rows: Iterable[Union[str, Sequence[str]]], min_spacing: int = 2
) -> List[str]:
    """Formats a table for use on the command line.

    :param rows: List of rows, each of which can either be a tuple of strings containing the row's values, or a string
                 to be inserted verbatim. Each row (except literal strings) should be the same number of elements as
                 all the others.
    :returns: A string containing rows formatted as a table.
    """

    list_rows = [r for r in rows if not isinstance(r, str)]

    # If all of the rows are strings, we have nothing to do, so short-circuit.
    if not list_rows:
        return cast(List[str], rows)

    widths = []
    for i in range(len(list_rows[0])):
        widths.append(max(terminal_len(r[i]) for r in list_rows))

    expanded_rows = []
    for row in rows:
        if isinstance(row, str):
            expanded_rows.append([row])
        else:
            expanded_row = []
            for i, cell in enumerate(row):
                if i == len(row) - 1:
                    padding = ""
                else:
                    padding = " " * (widths[i] - terminal_len(cell))
                expanded_row.append(cell + padding)
            expanded_rows.append(expanded_row)

    return [(" " * min_spacing).join(r) for r in expanded_rows]


_DeepMergeT = TypeVar("_DeepMergeT", bound=Any)


class DuplicateKeyError(Exception):
    pass


def deep_merge_dictionaries(
    overrides: _DeepMergeT, defaults: _DeepMergeT, allow_duplicate_keys: bool = True
) -> _DeepMergeT:
    """
    Merges two dictionaries.
    """
    result = copy.deepcopy(defaults)
    stack: List[Tuple[Dict, Dict]] = [(overrides, result)]
    while stack:
        source_dict, result_dict = stack.pop()
        for key, value in source_dict.items():
            try:
                child = result_dict[key]
            except KeyError:
                result_dict[key] = value
            else:
                if isinstance(value, dict) and isinstance(child, dict):
                    stack.append((value, child))
                else:
                    if allow_duplicate_keys:
                        result_dict[key] = value
                    else:
                        raise DuplicateKeyError(
                            f"defaults and overrides both have key {key}"
                        )
    return result


class ZookeeperPool:
    """
    A context manager that shares the same KazooClient with its children. The first nested context manager
    creates and deletes the client and shares it with any of its children. This allows to place a context
    manager over a large number of zookeeper calls without opening and closing a connection each time.
    GIL makes this 'safe'.
    """

    counter: int = 0
    zk: KazooClient = None

    @classmethod
    def __enter__(cls) -> KazooClient:
        if cls.zk is None:
            cls.zk = KazooClient(
                hosts=load_system_paasta_config().get_zk_hosts(), read_only=True
            )
            cls.zk.start()
        cls.counter = cls.counter + 1
        return cls.zk

    @classmethod
    def __exit__(cls, *args: Any, **kwargs: Any) -> None:
        cls.counter = cls.counter - 1
        if cls.counter == 0:
            cls.zk.stop()
            cls.zk.close()
            cls.zk = None


def calculate_tail_lines(verbose_level: int) -> int:
    if verbose_level <= 1:
        return 0
    else:
        return 10 ** (verbose_level - 1)


def is_deploy_step(step: str) -> bool:
    """
    Returns true if the given step deploys to an instancename
    Returns false if the step is a predefined step-type, e.g. itest or command-*
    """
    return not (
        (step in DEPLOY_PIPELINE_NON_DEPLOY_STEPS) or (step.startswith("command-"))
    )


_UseRequestsCacheFuncT = TypeVar("_UseRequestsCacheFuncT", bound=Callable)


def use_requests_cache(
    cache_name: str, backend: str = "memory", **kwargs: Any
) -> Callable[[_UseRequestsCacheFuncT], _UseRequestsCacheFuncT]:
    def wrap(fun: _UseRequestsCacheFuncT) -> _UseRequestsCacheFuncT:
        def fun_with_cache(*args: Any, **kwargs: Any) -> Any:
            requests_cache.install_cache(cache_name, backend=backend, **kwargs)
            result = fun(*args, **kwargs)
            requests_cache.uninstall_cache()
            return result

        return cast(_UseRequestsCacheFuncT, fun_with_cache)

    return wrap


def long_job_id_to_short_job_id(long_job_id: str) -> str:
    service, instance, _, __ = decompose_job_id(long_job_id)
    return compose_job_id(service, instance)


def mean(iterable: Collection[float]) -> float:
    """
    Returns the average value of an iterable
    """
    return sum(iterable) / len(iterable)


def prompt_pick_one(sequence: Collection[str], choosing: str) -> str:
    if not sys.stdin.isatty():
        print(
            "No {choosing} specified and no TTY present to ask."
            "Please specify a {choosing} using the cli.".format(choosing=choosing),
            file=sys.stderr,
        )
        sys.exit(1)

    if not sequence:
        print(
            f"PaaSTA needs to pick a {choosing} but none were found.", file=sys.stderr
        )
        sys.exit(1)

    global_actions = [str("quit")]
    choices = [(item, item) for item in sequence]

    if len(choices) == 1:
        return choices[0][0]

    chooser = choice.Menu(choices=choices, global_actions=global_actions)
    chooser.title = (
        'Please pick a {choosing} from the choices below (or "quit" to quit):'.format(
            choosing=str(choosing)
        )
    )
    try:
        result = chooser.ask()
    except (KeyboardInterrupt, EOFError):
        print("")
        sys.exit(1)

    if isinstance(result, tuple) and result[1] == str("quit"):
        sys.exit(1)
    else:
        return result


def to_bytes(obj: Any) -> bytes:
    if isinstance(obj, bytes):
        return obj
    elif isinstance(obj, str):
        return obj.encode("UTF-8")
    else:
        return str(obj).encode("UTF-8")


_TimeoutFuncRetType = TypeVar("_TimeoutFuncRetType")


def timeout(
    seconds: int = 10,
    error_message: str = os.strerror(errno.ETIME),
    use_signals: bool = True,
) -> Callable[[Callable[..., _TimeoutFuncRetType]], Callable[..., _TimeoutFuncRetType]]:
    if use_signals:

        def decorate(
            func: Callable[..., _TimeoutFuncRetType]
        ) -> Callable[..., _TimeoutFuncRetType]:
            def _handle_timeout(signum: int, frame: FrameType) -> None:
                raise TimeoutError(error_message)

            def wrapper(*args: Any, **kwargs: Any) -> _TimeoutFuncRetType:
                signal.signal(signal.SIGALRM, _handle_timeout)
                signal.alarm(seconds)
                try:
                    result = func(*args, **kwargs)
                finally:
                    signal.alarm(0)
                return result

            return wraps(func)(wrapper)

    else:

        def decorate(
            func: Callable[..., _TimeoutFuncRetType]
        ) -> Callable[..., _TimeoutFuncRetType]:
            # https://github.com/python/mypy/issues/797
            return _Timeout(func, seconds, error_message)  # type: ignore

    return decorate


class _Timeout:
    def __init__(
        self,
        function: Callable[..., _TimeoutFuncRetType],
        seconds: float,
        error_message: str,
    ) -> None:
        self.seconds = seconds
        self.control: queue.Queue[
            Tuple[bool, Union[_TimeoutFuncRetType, Tuple]]
        ] = queue.Queue()
        self.function = function
        self.error_message = error_message

    def run(self, *args: Any, **kwargs: Any) -> None:
        # Try and put the result of the function into the q
        # if an exception occurs then we put the exc_info instead
        # so that it can be raised in the main thread.
        try:
            self.control.put((True, self.function(*args, **kwargs)))
        except Exception:
            self.control.put((False, sys.exc_info()))

    def __call__(self, *args: Any, **kwargs: Any) -> _TimeoutFuncRetType:
        self.func_thread = threading.Thread(target=self.run, args=args, kwargs=kwargs)
        self.func_thread.daemon = True
        self.timeout = self.seconds + time.time()
        self.func_thread.start()
        return self.get_and_raise()

    def get_and_raise(self) -> _TimeoutFuncRetType:
        while not self.timeout < time.time():
            time.sleep(0.01)
            if not self.func_thread.is_alive():
                ret = self.control.get()
                if ret[0]:
                    return cast(_TimeoutFuncRetType, ret[1])
                else:
                    _, e, tb = cast(Tuple, ret[1])
                    raise e.with_traceback(tb)
        raise TimeoutError(self.error_message)


def suggest_possibilities(
    word: str, possibilities: Iterable[str], max_suggestions: int = 3
) -> str:
    suggestions = cast(
        List[str],
        difflib.get_close_matches(
            word=word, possibilities=set(possibilities), n=max_suggestions
        ),
    )
    if len(suggestions) == 1:
        return f"\nDid you mean: {suggestions[0]}?"
    elif len(suggestions) >= 1:
        return f"\nDid you mean one of: {', '.join(suggestions)}?"
    else:
        return ""


def list_services(soa_dir: str = DEFAULT_SOA_DIR) -> Sequence[str]:
    """Returns a sorted list of all services"""
    return sorted(os.listdir(os.path.abspath(soa_dir)))


def get_possible_launched_by_user_variable_from_env() -> str:
    return os.getenv("SUDO_USER") or getpass.getuser()


def load_all_configs(
    cluster: str, file_prefix: str, soa_dir: str
) -> Mapping[str, Mapping[str, Any]]:
    config_dicts = {}
    for service in os.listdir(soa_dir):
        config_dicts[service] = load_service_instance_configs(
            service, file_prefix, cluster, soa_dir
        )
    return config_dicts


def ldap_user_search(
    cn: str,
    search_base: str,
    search_ou: str,
    ldap_host: str,
    username: str,
    password: str,
) -> Set[str]:
    """Connects to LDAP and raises a subclass of LDAPOperationResult when it fails"""
    tls_config = ldap3.Tls(
        validate=ssl.CERT_REQUIRED, ca_certs_file="/etc/ssl/certs/ca-certificates.crt"
    )
    server = ldap3.Server(ldap_host, use_ssl=True, tls=tls_config)
    conn = ldap3.Connection(
        server, user=username, password=password, raise_exceptions=True
    )
    conn.bind()

    search_filter = f"(&(memberOf=CN={cn},{search_ou})(!(userAccountControl=514)))"
    entries = conn.extend.standard.paged_search(
        search_base=search_base,
        search_scope=ldap3.SUBTREE,
        search_filter=search_filter,
        attributes=["sAMAccountName"],
        paged_size=1000,
        time_limit=10,
    )
    return {entry["attributes"]["sAMAccountName"] for entry in entries}


def _reorder_docker_volumes(volumes: List[DockerVolume]) -> List[DockerVolume]:
    deduped = {
        v["containerPath"].rstrip("/") + v["hostPath"].rstrip("/"): v for v in volumes
    }.values()
    return sort_dicts(deduped)


def get_k8s_url_for_cluster(cluster: str) -> Optional[str]:
    """
    Annoyingly, there's two layers of aliases: one to figure out what
    k8s server url to use (this one) and another to figure out what
    soaconfigs filename to use ;_;

    This exists so that we can map something like `--cluster pnw-devc`
    into spark-pnw-devc's k8s apiserver url without needing to update
    any soaconfigs/alter folk's muscle memory.

    Ideally we can get rid of this entirely once spark-run reads soaconfigs
    in a manner more closely aligned to what we do with other paasta workloads
    (i.e., have it automatically determine where to run based on soaconfigs
    filenames - and not rely on explicit config)
    """
    realized_cluster = (
        load_system_paasta_config().get_eks_cluster_aliases().get(cluster, cluster)
    )
    return (
        load_system_paasta_config()
        .get_kube_clusters()
        .get(realized_cluster, {})
        .get("server")
    )


@lru_cache(maxsize=1)
def is_using_unprivileged_containers() -> bool:
    return "podman" in os.getenv("DOCKER_HOST", "")


def maybe_load_previous_config(
    filename: str, config_loader: Callable[[TextIO], dict]
) -> Optional[dict]:
    """Try to load configuration file

    :param str filename: path to load from
    :param Callable[[TextIO], dict] config_loader: parser for the configuration
    :return: configuration data, None if loading fails
    """
    try:
        with open(filename, "r") as fp:
            previous_config = config_loader(fp)
            return previous_config
    except Exception:
        pass
    return None


def write_json_configuration_file(filename: str, configuration: dict) -> None:
    """Atomically write configuration to JSON file

    :param str filename: path to write to
    :param dict configuration: configuration data
    """
    with atomic_file_write(filename) as fp:
        json.dump(
            obj=configuration,
            fp=fp,
            indent=2,
            sort_keys=True,
            separators=(",", ": "),
        )


def write_yaml_configuration_file(
    filename: str, configuration: dict, check_existing: bool = True
) -> None:
    """Atomically write configuration to YAML file

    :param str filename: path to write to
    :param dict configuration: configuration data
    :param bool check_existing: if existing file already matches config, do not overwrite
    """
    if check_existing:
        previous_config = maybe_load_previous_config(filename, yaml.safe_load)
        if previous_config and previous_config == configuration:
            return

    with atomic_file_write(filename) as fp:
        fp.write(
            "# This file is automatically generated by paasta_tools.\n"
            "# It was automatically generated at {now} on {host}.\n".format(
                host=socket.getfqdn(), now=datetime.datetime.now().isoformat()
            )
        )
        yaml.safe_dump(
            configuration,
            fp,
            indent=2,
            explicit_start=True,
            default_flow_style=False,
            allow_unicode=False,
        )<|MERGE_RESOLUTION|>--- conflicted
+++ resolved
@@ -2019,12 +2019,9 @@
     sidecar_requirements_config: Dict[str, KubeContainerResourceRequest]
     eks_cluster_aliases: Dict[str, str]
     secret_sync_delay_seconds: float
-<<<<<<< HEAD
+    use_multiple_log_readers: Optional[List[str]]
     service_auth_token_settings: ProjectedSAVolume
     always_authenticating_services: List[str]
-=======
-    use_multiple_log_readers: Optional[List[str]]
->>>>>>> 94394c65
 
 
 def load_system_paasta_config(
