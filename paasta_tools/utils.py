# Copyright 2015-2017 Yelp Inc.
#
# Licensed under the Apache License, Version 2.0 (the "License");
# you may not use this file except in compliance with the License.
# You may obtain a copy of the License at
#
#     http://www.apache.org/licenses/LICENSE-2.0
#
# Unless required by applicable law or agreed to in writing, software
# distributed under the License is distributed on an "AS IS" BASIS,
# WITHOUT WARRANTIES OR CONDITIONS OF ANY KIND, either express or implied.
# See the License for the specific language governing permissions and
# limitations under the License.
import contextlib
import copy
import datetime
import difflib
import errno
import fcntl
import getpass
import glob
import hashlib
import io
import json
import logging
import math
import os
import pwd
import queue
import re
import shlex
import signal
import socket
import ssl
import sys
import tempfile
import threading
import time
import warnings
from collections import OrderedDict
from enum import Enum
from fnmatch import fnmatch
from functools import lru_cache
from functools import wraps
from subprocess import PIPE
from subprocess import Popen
from subprocess import STDOUT
from types import FrameType
from typing import Any
from typing import Callable
from typing import cast
from typing import Collection
from typing import ContextManager
from typing import Dict
from typing import FrozenSet
from typing import IO
from typing import Iterable
from typing import Iterator
from typing import List
from typing import Mapping
from typing import Optional
from typing import Sequence
from typing import Set
from typing import Tuple
from typing import Type
from typing import TypeVar
from typing import Union

import choice
import dateutil.tz
import ldap3
import requests_cache
import service_configuration_lib
from docker import Client
from docker.utils import kwargs_from_env
from kazoo.client import KazooClient
from mypy_extensions import TypedDict
from service_configuration_lib import read_service_configuration

import paasta_tools.cli.fsm


# DO NOT CHANGE SPACER, UNLESS YOU'RE PREPARED TO CHANGE ALL INSTANCES
# OF IT IN OTHER LIBRARIES (i.e. service_configuration_lib).
# It's used to compose a job's full ID from its name and instance
SPACER = "."
INFRA_ZK_PATH = "/nail/etc/zookeeper_discovery/infrastructure/"
PATH_TO_SYSTEM_PAASTA_CONFIG_DIR = os.environ.get(
    "PAASTA_SYSTEM_CONFIG_DIR", "/etc/paasta/"
)
DEFAULT_SOA_DIR = service_configuration_lib.DEFAULT_SOA_DIR
AUTO_SOACONFIG_SUBDIR = "autotuned_defaults"
DEFAULT_DOCKERCFG_LOCATION = "file:///root/.dockercfg"
DEPLOY_PIPELINE_NON_DEPLOY_STEPS = (
    "itest",
    "itest-and-push-to-registry",
    "security-check",
    "performance-check",
    "push-to-registry",
)
# Default values for _log
ANY_CLUSTER = "N/A"
ANY_INSTANCE = "N/A"
DEFAULT_LOGLEVEL = "event"
no_escape = re.compile(r"\x1B\[[0-9;]*[mK]")

# instead of the convention of using underscores in this scribe channel name,
# the audit log uses dashes to prevent collisions with a service that might be
# named 'audit_log'
AUDIT_LOG_STREAM = "stream_paasta-audit-log"

DEFAULT_SYNAPSE_HAPROXY_URL_FORMAT = (
    "http://{host:s}:{port:d}/;csv;norefresh;scope={scope:s}"
)

DEFAULT_CPU_PERIOD = 100000
DEFAULT_CPU_BURST_ADD = 1

DEFAULT_SOA_CONFIGS_GIT_URL = "sysgit.yelpcorp.com"

log = logging.getLogger(__name__)
log.addHandler(logging.NullHandler())

INSTANCE_TYPES = (
    "paasta_native",
    "adhoc",
    "kubernetes",
    "tron",
    "flink",
    "cassandracluster",
    "kafkacluster",
    "monkrelaycluster",
    "nrtsearchservice",
)

CAPS_DROP = [
    "SETPCAP",
    "MKNOD",
    "AUDIT_WRITE",
    "CHOWN",
    "NET_RAW",
    "DAC_OVERRIDE",
    "FOWNER",
    "FSETID",
    "KILL",
    "SETGID",
    "SETUID",
    "NET_BIND_SERVICE",
    "SYS_CHROOT",
    "SETFCAP",
]


class RollbackTypes(Enum):
    AUTOMATIC_SLO_ROLLBACK = "automatic_slo_rollback"
    USER_INITIATED_ROLLBACK = "user_initiated_rollback"


class TimeCacheEntry(TypedDict):
    data: Any
    fetch_time: float


_CacheRetT = TypeVar("_CacheRetT")


class time_cache:
    def __init__(self, ttl: float = 0) -> None:
        self.configs: Dict[Tuple, TimeCacheEntry] = {}
        self.ttl = ttl

    def __call__(self, f: Callable[..., _CacheRetT]) -> Callable[..., _CacheRetT]:
        def cache(*args: Any, **kwargs: Any) -> _CacheRetT:
            if "ttl" in kwargs:
                ttl = kwargs["ttl"]
                del kwargs["ttl"]
            else:
                ttl = self.ttl
            key = args
            for item in kwargs.items():
                key += item
            if (
                (not ttl)
                or (key not in self.configs)
                or (time.time() - self.configs[key]["fetch_time"] > ttl)
            ):
                self.configs[key] = {
                    "data": f(*args, **kwargs),
                    "fetch_time": time.time(),
                }
            return self.configs[key]["data"]

        return cache


_SortDictsT = TypeVar("_SortDictsT", bound=Mapping)


def sort_dicts(dcts: Iterable[_SortDictsT]) -> List[_SortDictsT]:
    def key(dct: _SortDictsT) -> Tuple:
        return tuple(sorted(dct.items()))

    return sorted(dcts, key=key)


class InvalidInstanceConfig(Exception):
    pass


DeployBlacklist = List[Tuple[str, str]]
DeployWhitelist = Optional[Tuple[str, List[str]]]
# The actual config files will have lists, since tuples are not expressible in base YAML, so we define different types
# here to represent that. The getter functions will convert to the safe versions above.
UnsafeDeployBlacklist = Optional[Sequence[Sequence[str]]]
UnsafeDeployWhitelist = Optional[Sequence[Union[str, Sequence[str]]]]


Constraint = Sequence[str]

# e.g. ['GROUP_BY', 'habitat', 2]. Tron doesn't like that so we'll convert to Constraint later.
UnstringifiedConstraint = Sequence[Union[str, int, float]]

SecurityConfigDict = Dict  # Todo: define me.


class VolumeWithMode(TypedDict):
    mode: str


class DockerVolume(VolumeWithMode):
    hostPath: str
    containerPath: str


class AwsEbsVolume(VolumeWithMode):
    volume_id: str
    fs_type: str
    partition: int
    container_path: str


class PersistentVolume(VolumeWithMode):
    size: int
    container_path: str
    storage_class_name: str


class SecretVolumeItem(TypedDict, total=False):
    key: str
    path: str
    mode: Union[str, int]


class SecretVolume(TypedDict, total=False):
    secret_name: str
    container_path: str
    default_mode: Union[str, int]
    items: List[SecretVolumeItem]


class MonitoringDict(TypedDict, total=False):
    alert_after: Union[str, float]
    check_every: str
    check_oom_events: bool
    component: str
    description: str
    notification_email: Union[str, bool]
    page: bool
    priority: str
    project: str
    realert_every: float
    runbook: str
    slack_channels: Union[str, List[str]]
    tags: List[str]
    team: str
    ticket: bool
    tip: str


class InstanceConfigDict(TypedDict, total=False):
    deploy_group: str
    mem: float
    cpus: float
    disk: float
    cmd: str
    args: List[str]
    cfs_period_us: float
    cpu_burst_add: float
    cap_add: List
    env: Dict[str, str]
    monitoring: MonitoringDict
    deploy_blacklist: UnsafeDeployBlacklist
    deploy_whitelist: UnsafeDeployWhitelist
    pool: str
    persistent_volumes: List[PersistentVolume]
    role: str
    extra_volumes: List[DockerVolume]
    aws_ebs_volumes: List[AwsEbsVolume]
    secret_volumes: List[SecretVolume]
    security: SecurityConfigDict
    dependencies_reference: str
    dependencies: Dict[str, Dict]
    constraints: List[UnstringifiedConstraint]
    extra_constraints: List[UnstringifiedConstraint]
    net: str
    extra_docker_args: Dict[str, str]
    gpus: int
    branch: str


class BranchDictV1(TypedDict, total=False):
    docker_image: str
    desired_state: str
    force_bounce: Optional[str]


class BranchDictV2(TypedDict):
    git_sha: str
    docker_image: str
    desired_state: str
    force_bounce: Optional[str]


class DockerParameter(TypedDict):
    key: str
    value: str


def safe_deploy_blacklist(input: UnsafeDeployBlacklist) -> DeployBlacklist:
    return [(t, l) for t, l in input]


def safe_deploy_whitelist(input: UnsafeDeployWhitelist) -> DeployWhitelist:
    try:
        location_type, allowed_values = input
        return cast(str, location_type), cast(List[str], allowed_values)
    except TypeError:
        return None


# For mypy typing
InstanceConfig_T = TypeVar("InstanceConfig_T", bound="InstanceConfig")


class InstanceConfig:
    config_filename_prefix: str

    def __init__(
        self,
        cluster: str,
        instance: str,
        service: str,
        config_dict: InstanceConfigDict,
        branch_dict: Optional[BranchDictV2],
        soa_dir: str = DEFAULT_SOA_DIR,
    ) -> None:
        self.config_dict = config_dict
        self.branch_dict = branch_dict
        self.cluster = cluster
        self.instance = instance
        self.service = service
        self.soa_dir = soa_dir
        self._job_id = compose_job_id(service, instance)
        config_interpolation_keys = ("deploy_group",)
        interpolation_facts = self.__get_interpolation_facts()
        for key in config_interpolation_keys:
            if (
                key in self.config_dict
                and self.config_dict[key] is not None  # type: ignore
            ):
                self.config_dict[key] = self.config_dict[key].format(  # type: ignore
                    **interpolation_facts
                )

    def __repr__(self) -> str:
        return "{!s}({!r}, {!r}, {!r}, {!r}, {!r}, {!r})".format(
            self.__class__.__name__,
            self.service,
            self.instance,
            self.cluster,
            self.config_dict,
            self.branch_dict,
            self.soa_dir,
        )

    def __get_interpolation_facts(self) -> Dict[str, str]:
        return {
            "cluster": self.cluster,
            "instance": self.instance,
            "service": self.service,
        }

    def get_cluster(self) -> str:
        return self.cluster

    def get_instance(self) -> str:
        return self.instance

    def get_service(self) -> str:
        return self.service

    @property
    def job_id(self) -> str:
        return self._job_id

    def get_docker_registry(
        self, system_paasta_config: Optional["SystemPaastaConfig"] = None
    ) -> str:
        return get_service_docker_registry(
            self.service, self.soa_dir, system_config=system_paasta_config
        )

    def get_branch(self) -> str:
        return get_paasta_branch(
            cluster=self.get_cluster(), instance=self.get_instance()
        )

    def get_deploy_group(self) -> str:
        return self.config_dict.get("deploy_group", self.get_branch())

    def get_team(self) -> str:
        return self.config_dict.get("monitoring", {}).get("team", None)

    def get_mem(self) -> float:
        """Gets the memory required from the service's configuration.

        Defaults to 4096 (4G) if no value specified in the config.

        :returns: The amount of memory specified by the config, 4096 if not specified"""
        mem = self.config_dict.get("mem", 4096)
        return mem

    def get_mem_swap(self) -> str:
        """Gets the memory-swap value. This value is passed to the docker
        container to ensure that the total memory limit (memory + swap) is the
        same value as the 'mem' key in soa-configs. Note - this value *has* to
        be >= to the mem key, so we always round up to the closest MB and add
        additional 64MB for the docker executor (See PAASTA-12450).
        """
        mem = self.get_mem()
        mem_swap = int(math.ceil(mem + 64))
        return "%sm" % mem_swap

    def get_cpus(self) -> float:
        """Gets the number of cpus required from the service's configuration.

        Defaults to 1 cpu if no value specified in the config.

        :returns: The number of cpus specified in the config, 1 if not specified"""
        cpus = self.config_dict.get("cpus", 1)
        return cpus

    def get_cpu_burst_add(self) -> float:
        """Returns the number of additional cpus a container is allowed to use.
        Defaults to DEFAULT_CPU_BURST_ADD"""
        return self.config_dict.get("cpu_burst_add", DEFAULT_CPU_BURST_ADD)

    def get_cpu_period(self) -> float:
        """The --cpu-period option to be passed to docker
        Comes from the cfs_period_us configuration option

        :returns: The number to be passed to the --cpu-period docker flag"""
        return self.config_dict.get("cfs_period_us", DEFAULT_CPU_PERIOD)

    def get_cpu_quota(self) -> float:
        """Gets the --cpu-quota option to be passed to docker

        Calculation: (cpus + cpus_burst_add) * cfs_period_us

        :returns: The number to be passed to the --cpu-quota docker flag"""
        cpu_burst_add = self.get_cpu_burst_add()
        return (self.get_cpus() + cpu_burst_add) * self.get_cpu_period()

    def get_extra_docker_args(self) -> Dict[str, str]:
        return self.config_dict.get("extra_docker_args", {})

    def get_cap_add(self) -> Iterable[DockerParameter]:
        """Get the --cap-add options to be passed to docker
        Generated from the cap_add configuration option, which is a list of
        capabilities.

        Example configuration: {'cap_add': ['IPC_LOCK', 'SYS_PTRACE']}

        :returns: A generator of cap_add options to be passed as --cap-add flags"""
        for value in self.config_dict.get("cap_add", []):
            yield {"key": "cap-add", "value": f"{value}"}

    def get_cap_drop(self) -> Iterable[DockerParameter]:
        """Generates --cap-drop options to be passed to docker by default, which
        makes them not able to perform special privilege escalation stuff
        https://docs.docker.com/engine/reference/run/#runtime-privilege-and-linux-capabilities
        """
        for cap in CAPS_DROP:
            yield {"key": "cap-drop", "value": cap}

    def format_docker_parameters(
        self,
        with_labels: bool = True,
        system_paasta_config: Optional["SystemPaastaConfig"] = None,
    ) -> List[DockerParameter]:
        """Formats extra flags for running docker.  Will be added in the format
        `["--%s=%s" % (e['key'], e['value']) for e in list]` to the `docker run` command
        Note: values must be strings

        :param with_labels: Whether to build docker parameters with or without labels
        :returns: A list of parameters to be added to docker run"""
        parameters: List[DockerParameter] = [
            {"key": "memory-swap", "value": self.get_mem_swap()},
            {"key": "cpu-period", "value": "%s" % int(self.get_cpu_period())},
            {"key": "cpu-quota", "value": "%s" % int(self.get_cpu_quota())},
        ]
        if self.use_docker_disk_quota(system_paasta_config=system_paasta_config):
            parameters.append(
                {
                    "key": "storage-opt",
                    "value": f"size={int(self.get_disk() * 1024 * 1024)}",
                }
            )
        if with_labels:
            parameters.extend(
                [
                    {"key": "label", "value": "paasta_service=%s" % self.service},
                    {"key": "label", "value": "paasta_instance=%s" % self.instance},
                ]
            )
        extra_docker_args = self.get_extra_docker_args()
        if extra_docker_args:
            for key, value in extra_docker_args.items():
                parameters.extend([{"key": key, "value": value}])
        parameters.extend(self.get_cap_add())
        parameters.extend(self.get_docker_init())
        parameters.extend(self.get_cap_drop())
        return parameters

    def use_docker_disk_quota(
        self, system_paasta_config: Optional["SystemPaastaConfig"] = None
    ) -> bool:
        if system_paasta_config is None:
            system_paasta_config = load_system_paasta_config()
        return system_paasta_config.get_enforce_disk_quota()

    def get_docker_init(self) -> Iterable[DockerParameter]:
        return [{"key": "init", "value": "true"}]

    def get_disk(self, default: float = 1024) -> float:
        """Gets the amount of disk space in MiB required from the service's configuration.

        Defaults to 1024 (1GiB) if no value is specified in the config.

        :returns: The amount of disk space specified by the config, 1024 MiB if not specified"""
        disk = self.config_dict.get("disk", default)
        return disk

    def get_gpus(self) -> Optional[int]:
        """Gets the number of gpus required from the service's configuration.

        Default to None if no value is specified in the config.

        :returns: The number of gpus specified by the config, 0 if not specified"""
        gpus = self.config_dict.get("gpus", None)
        return gpus

    def get_container_type(self) -> Optional[str]:
        """Get Mesos containerizer type.

        Default to DOCKER if gpus are not used.

        :returns: Mesos containerizer type, DOCKER or MESOS"""
        if self.get_gpus() is not None:
            container_type = "MESOS"
        else:
            container_type = "DOCKER"
        return container_type

    def get_cmd(self) -> Optional[Union[str, List[str]]]:
        """Get the docker cmd specified in the service's configuration.

        Defaults to None if not specified in the config.

        :returns: A string specified in the config, None if not specified"""
        return self.config_dict.get("cmd", None)

    def get_instance_type(self) -> Optional[str]:
        return getattr(self, "config_filename_prefix", None)

    def get_env_dictionary(
        self, system_paasta_config: Optional["SystemPaastaConfig"] = None
    ) -> Dict[str, str]:
        """A dictionary of key/value pairs that represent environment variables
        to be injected to the container environment"""
        env = {
            "PAASTA_SERVICE": self.service,
            "PAASTA_INSTANCE": self.instance,
            "PAASTA_CLUSTER": self.cluster,
            "PAASTA_DEPLOY_GROUP": self.get_deploy_group(),
            "PAASTA_DOCKER_IMAGE": self.get_docker_image(),
            "PAASTA_RESOURCE_CPUS": str(self.get_cpus()),
            "PAASTA_RESOURCE_MEM": str(self.get_mem()),
            "PAASTA_RESOURCE_DISK": str(self.get_disk()),
        }
        if self.get_gpus() is not None:
            env["PAASTA_RESOURCE_GPUS"] = str(self.get_gpus())
        try:
            env["PAASTA_GIT_SHA"] = get_git_sha_from_dockerurl(
                self.get_docker_url(system_paasta_config=system_paasta_config)
            )
        except Exception:
            pass
        team = self.get_team()
        if team:
            env["PAASTA_MONITORING_TEAM"] = team
        instance_type = self.get_instance_type()
        if instance_type:
            env["PAASTA_INSTANCE_TYPE"] = instance_type
        user_env = self.config_dict.get("env", {})
        env.update(user_env)
        return {str(k): str(v) for (k, v) in env.items()}

    def get_env(
        self, system_paasta_config: Optional["SystemPaastaConfig"] = None
    ) -> Dict[str, str]:
        """Basic get_env that simply returns the basic env, other classes
        might need to override this getter for more implementation-specific
        env getting"""
        return self.get_env_dictionary(system_paasta_config=system_paasta_config)

    def get_args(self) -> Optional[List[str]]:
        """Get the docker args specified in the service's configuration.

        If not specified in the config and if cmd is not specified, defaults to an empty array.
        If not specified in the config but cmd is specified, defaults to null.
        If specified in the config and if cmd is also specified, throws an exception. Only one may be specified.

        :param service_config: The service instance's configuration dictionary
        :returns: An array of args specified in the config,
            ``[]`` if not specified and if cmd is not specified,
            otherwise None if not specified but cmd is specified"""
        if self.get_cmd() is None:
            return self.config_dict.get("args", [])
        else:
            args = self.config_dict.get("args", None)
            if args is None:
                return args
            else:
                # TODO validation stuff like this should be moved into a check_*
                raise InvalidInstanceConfig(
                    "Instance configuration can specify cmd or args, but not both."
                )

    def get_monitoring(self) -> MonitoringDict:
        """Get monitoring overrides defined for the given instance"""
        return self.config_dict.get("monitoring", {})

    def get_deploy_constraints(
        self,
        blacklist: DeployBlacklist,
        whitelist: DeployWhitelist,
        system_deploy_blacklist: DeployBlacklist,
        system_deploy_whitelist: DeployWhitelist,
    ) -> List[Constraint]:
        """Return the combination of deploy_blacklist and deploy_whitelist
        as a list of constraints.
        """
        return (
            deploy_blacklist_to_constraints(blacklist)
            + deploy_whitelist_to_constraints(whitelist)
            + deploy_blacklist_to_constraints(system_deploy_blacklist)
            + deploy_whitelist_to_constraints(system_deploy_whitelist)
        )

    def get_deploy_blacklist(self) -> DeployBlacklist:
        """The deploy blacklist is a list of lists, where the lists indicate
        which locations the service should not be deployed"""
        return safe_deploy_blacklist(self.config_dict.get("deploy_blacklist", []))

    def get_deploy_whitelist(self) -> DeployWhitelist:
        """The deploy whitelist is a tuple of (location_type, [allowed value, allowed value, ...]).
        To have tasks scheduled on it, a host must be covered by the deploy whitelist (if present) and not excluded by
        the deploy blacklist."""

        return safe_deploy_whitelist(self.config_dict.get("deploy_whitelist"))

    def get_docker_image(self) -> str:
        """Get the docker image name (with tag) for a given service branch from
        a generated deployments.json file."""
        if self.branch_dict is not None:
            return self.branch_dict["docker_image"]
        else:
            return ""

    def get_docker_url(
        self, system_paasta_config: Optional["SystemPaastaConfig"] = None
    ) -> str:
        """Compose the docker url.
        :returns: '<registry_uri>/<docker_image>'
        """
        registry_uri = self.get_docker_registry(
            system_paasta_config=system_paasta_config
        )
        docker_image = self.get_docker_image()
        if not docker_image:
            raise NoDockerImageError(
                "Docker url not available because there is no docker_image"
            )
        docker_url = f"{registry_uri}/{docker_image}"
        return docker_url

    def get_desired_state(self) -> str:
        """Get the desired state (either 'start' or 'stop') for a given service
        branch from a generated deployments.json file."""
        if self.branch_dict is not None:
            return self.branch_dict["desired_state"]
        else:
            return "start"

    def get_force_bounce(self) -> Optional[str]:
        """Get the force_bounce token for a given service branch from a generated
        deployments.json file. This is a token that, when changed, indicates that
        the instance should be recreated and bounced, even if no other
        parameters have changed. This may be None or a string, generally a
        timestamp.
        """
        if self.branch_dict is not None:
            return self.branch_dict["force_bounce"]
        else:
            return None

    def check_cpus(self) -> Tuple[bool, str]:
        cpus = self.get_cpus()
        if cpus is not None:
            if not isinstance(cpus, (float, int)):
                return (
                    False,
                    'The specified cpus value "%s" is not a valid float or int.' % cpus,
                )
        return True, ""

    def check_mem(self) -> Tuple[bool, str]:
        mem = self.get_mem()
        if mem is not None:
            if not isinstance(mem, (float, int)):
                return (
                    False,
                    'The specified mem value "%s" is not a valid float or int.' % mem,
                )
        return True, ""

    def check_disk(self) -> Tuple[bool, str]:
        disk = self.get_disk()
        if disk is not None:
            if not isinstance(disk, (float, int)):
                return (
                    False,
                    'The specified disk value "%s" is not a valid float or int.' % disk,
                )
        return True, ""

    def check_security(self) -> Tuple[bool, str]:
        security = self.config_dict.get("security")
        if security is None:
            return True, ""

        outbound_firewall = security.get("outbound_firewall")

        if outbound_firewall is None:
            return True, ""

        if outbound_firewall is not None and outbound_firewall not in (
            "block",
            "monitor",
        ):
            return (
                False,
                'Unrecognized outbound_firewall value "%s"' % outbound_firewall,
            )

        unknown_keys = set(security.keys()) - {
            "outbound_firewall",
        }
        if unknown_keys:
            return (
                False,
                'Unrecognized items in security dict of service config: "%s"'
                % ",".join(unknown_keys),
            )

        return True, ""

    def check_dependencies_reference(self) -> Tuple[bool, str]:
        dependencies_reference = self.config_dict.get("dependencies_reference")
        if dependencies_reference is None:
            return True, ""

        dependencies = self.config_dict.get("dependencies")
        if dependencies is None:
            return (
                False,
                'dependencies_reference "%s" declared but no dependencies found'
                % dependencies_reference,
            )

        if dependencies_reference not in dependencies:
            return (
                False,
                'dependencies_reference "%s" not found in dependencies dictionary'
                % dependencies_reference,
            )

        return True, ""

    def check(self, param: str) -> Tuple[bool, str]:
        check_methods = {
            "cpus": self.check_cpus,
            "mem": self.check_mem,
            "security": self.check_security,
            "dependencies_reference": self.check_dependencies_reference,
            "deploy_group": self.check_deploy_group,
        }
        check_method = check_methods.get(param)
        if check_method is not None:
            return check_method()
        else:
            return (
                False,
                'Your service config specifies "%s", an unsupported parameter.' % param,
            )

    def validate(self, params: Optional[List[str]] = None,) -> List[str]:
        if params is None:
            params = [
                "cpus",
                "mem",
                "security",
                "dependencies_reference",
                "deploy_group",
            ]
        error_msgs = []
        for param in params:
            check_passed, check_msg = self.check(param)
            if not check_passed:
                error_msgs.append(check_msg)
        return error_msgs

    def check_deploy_group(self) -> Tuple[bool, str]:
        deploy_group = self.get_deploy_group()
        if deploy_group is not None:
            pipeline_deploy_groups = get_pipeline_deploy_groups(
                service=self.service, soa_dir=self.soa_dir
            )
            if deploy_group not in pipeline_deploy_groups:
                return (
                    False,
                    f"{self.service}.{self.instance} uses deploy_group {deploy_group}, but it is not deploy.yaml",
                )  # noqa: E501
        return True, ""

    def get_extra_volumes(self) -> List[DockerVolume]:
        """Extra volumes are a specially formatted list of dictionaries that should
        be bind mounted in a container The format of the dictionaries should
        conform to the `Mesos container volumes spec
        <https://mesosphere.github.io/marathon/docs/native-docker.html>`_"""
        return self.config_dict.get("extra_volumes", [])

    def get_aws_ebs_volumes(self) -> List[AwsEbsVolume]:
        return self.config_dict.get("aws_ebs_volumes", [])

    def get_secret_volumes(self) -> List[SecretVolume]:
        return self.config_dict.get("secret_volumes", [])

    def get_role(self) -> Optional[str]:
        """Which mesos role of nodes this job should run on.
        """
        return self.config_dict.get("role")

    def get_pool(self) -> str:
        """Which pool of nodes this job should run on. This can be used to mitigate noisy neighbors, by putting
        particularly noisy or noise-sensitive jobs into different pools.

        This is implemented with an attribute "pool" on each mesos slave and by adding a constraint or node selector.

        Eventually this may be implemented with Mesos roles, once a framework can register under multiple roles.

        :returns: the "pool" attribute in your config dict, or the string "default" if not specified."""
        return self.config_dict.get("pool", "default")

    def get_pool_constraints(self) -> List[Constraint]:
        pool = self.get_pool()
        return [["pool", "LIKE", pool]]

    def get_constraints(self) -> Optional[List[Constraint]]:
        return stringify_constraints(self.config_dict.get("constraints", None))

    def get_extra_constraints(self) -> List[Constraint]:
        return stringify_constraints(self.config_dict.get("extra_constraints", []))

    def get_net(self) -> str:
        """
        :returns: the docker networking mode the container should be started with.
        """
        return self.config_dict.get("net", "bridge")

    def get_volumes(self, system_volumes: Sequence[DockerVolume]) -> List[DockerVolume]:
        volumes = list(system_volumes) + list(self.get_extra_volumes())
        return _reorder_docker_volumes(volumes)

    def get_persistent_volumes(self) -> Sequence[PersistentVolume]:
        return self.config_dict.get("persistent_volumes", [])

    def get_dependencies_reference(self) -> Optional[str]:
        """Get the reference to an entry in dependencies.yaml

        Defaults to None if not specified in the config.

        :returns: A string specified in the config, None if not specified"""
        return self.config_dict.get("dependencies_reference")

    def get_dependencies(self) -> Optional[Dict]:
        """Get the contents of the dependencies_dict pointed to by the dependency_reference or
        'main' if no dependency_reference exists

        Defaults to None if not specified in the config.

        :returns: A list of dictionaries specified in the dependencies_dict, None if not specified"""
        dependencies = self.config_dict.get("dependencies")
        if not dependencies:
            return None
        dependency_ref = self.get_dependencies_reference() or "main"
        return dependencies.get(dependency_ref)

    def get_outbound_firewall(self) -> Optional[str]:
        """Return 'block', 'monitor', or None as configured in security->outbound_firewall

        Defaults to None if not specified in the config

        :returns: A string specified in the config, None if not specified"""
        security = self.config_dict.get("security")
        if not security:
            return None
        return security.get("outbound_firewall")

    def __eq__(self, other: Any) -> bool:
        if isinstance(other, type(self)):
            return (
                self.config_dict == other.config_dict
                and self.branch_dict == other.branch_dict
                and self.cluster == other.cluster
                and self.instance == other.instance
                and self.service == other.service
            )
        else:
            return False


def stringify_constraint(usc: UnstringifiedConstraint) -> Constraint:
    return [str(x) for x in usc]


def stringify_constraints(
    uscs: Optional[List[UnstringifiedConstraint]],
) -> List[Constraint]:
    if uscs is None:
        return None
    return [stringify_constraint(usc) for usc in uscs]


@time_cache(ttl=60)
def validate_service_instance(
    service: str, instance: str, cluster: str, soa_dir: str
) -> str:
    possibilities: List[str] = []
    for instance_type in INSTANCE_TYPES:
        sis = get_service_instance_list(
            service=service,
            cluster=cluster,
            instance_type=instance_type,
            soa_dir=soa_dir,
        )
        if (service, instance) in sis:
            return instance_type
        possibilities.extend(si[1] for si in sis)
    else:
        suggestions = suggest_possibilities(word=instance, possibilities=possibilities)
        raise NoConfigurationForServiceError(
            f"Error: {compose_job_id(service, instance)} doesn't look like it has been configured "
            f"to run on the {cluster} cluster.{suggestions}"
        )


_ComposeRetT = TypeVar("_ComposeRetT")
_ComposeInnerRetT = TypeVar("_ComposeInnerRetT")


def compose(
    func_one: Callable[[_ComposeInnerRetT], _ComposeRetT],
    func_two: Callable[..., _ComposeInnerRetT],
) -> Callable[..., _ComposeRetT]:
    def composed(*args: Any, **kwargs: Any) -> _ComposeRetT:
        return func_one(func_two(*args, **kwargs))

    return composed


class PaastaColors:

    """Collection of static variables and methods to assist in coloring text."""

    # ANSI color codes
    BLUE = "\033[34m"
    BOLD = "\033[1m"
    CYAN = "\033[36m"
    DEFAULT = "\033[0m"
    GREEN = "\033[32m"
    GREY = "\033[38;5;242m"
    MAGENTA = "\033[35m"
    RED = "\033[31m"
    YELLOW = "\033[33m"

    @staticmethod
    def bold(text: str) -> str:
        """Return bolded text.

        :param text: a string
        :return: text color coded with ANSI bold
        """
        return PaastaColors.color_text(PaastaColors.BOLD, text)

    @staticmethod
    def blue(text: str) -> str:
        """Return text that can be printed blue.

        :param text: a string
        :return: text color coded with ANSI blue
        """
        return PaastaColors.color_text(PaastaColors.BLUE, text)

    @staticmethod
    def green(text: str) -> str:
        """Return text that can be printed green.

        :param text: a string
        :return: text color coded with ANSI green"""
        return PaastaColors.color_text(PaastaColors.GREEN, text)

    @staticmethod
    def red(text: str) -> str:
        """Return text that can be printed red.

        :param text: a string
        :return: text color coded with ANSI red"""
        return PaastaColors.color_text(PaastaColors.RED, text)

    @staticmethod
    def magenta(text: str) -> str:
        """Return text that can be printed magenta.

        :param text: a string
        :return: text color coded with ANSI magenta"""
        return PaastaColors.color_text(PaastaColors.MAGENTA, text)

    @staticmethod
    def color_text(color: str, text: str) -> str:
        """Return text that can be printed color.

        :param color: ANSI color code
        :param text: a string
        :return: a string with ANSI color encoding"""
        # any time text returns to default, we want to insert our color.
        replaced = text.replace(PaastaColors.DEFAULT, PaastaColors.DEFAULT + color)
        # then wrap the beginning and end in our color/default.
        return color + replaced + PaastaColors.DEFAULT

    @staticmethod
    def cyan(text: str) -> str:
        """Return text that can be printed cyan.

        :param text: a string
        :return: text color coded with ANSI cyan"""
        return PaastaColors.color_text(PaastaColors.CYAN, text)

    @staticmethod
    def yellow(text: str) -> str:
        """Return text that can be printed yellow.

        :param text: a string
        :return: text color coded with ANSI yellow"""
        return PaastaColors.color_text(PaastaColors.YELLOW, text)

    @staticmethod
    def grey(text: str) -> str:
        return PaastaColors.color_text(PaastaColors.GREY, text)

    @staticmethod
    def default(text: str) -> str:
        return PaastaColors.color_text(PaastaColors.DEFAULT, text)


LOG_COMPONENTS: Mapping[str, Mapping[str, Any]] = OrderedDict(
    [
        (
            "build",
            {
                "color": PaastaColors.blue,
                "help": (
                    "Logs for pre-deployment steps, such as itests, "
                    "image building, and security checks."
                ),
                "source_env": "devc",
            },
        ),
        (
            "deploy",
            {
                "color": PaastaColors.cyan,
                "help": (
                    "Logs for deployment steps and actions, such as "
                    "bouncing, start/stop/restart, and instance cleanup."
                ),
                "additional_source_envs": ["devc"],
            },
        ),
        (
            "monitoring",
            {
                "color": PaastaColors.green,
                "help": "Logs from Sensu checks for the service",
            },
        ),
        (
            "app_output",
            {
                "color": compose(PaastaColors.yellow, PaastaColors.bold),
                "help": (
                    "Stderr and stdout from a service's running processes. "
                    "Alias for both the stdout and stderr components."
                ),
            },
        ),
        (
            "stdout",
            {
                "color": PaastaColors.yellow,
                "help": "Stdout from a service's running processes.",
            },
        ),
        (
            "stderr",
            {
                "color": PaastaColors.yellow,
                "help": "Stderr from a service's running processes.",
            },
        ),
        (
            "security",
            {
                "color": PaastaColors.red,
                "help": "Logs from security-related services such as firewall monitoring",
            },
        ),
        ("oom", {"color": PaastaColors.red, "help": "Kernel OOM events."}),
        (
            "task_lifecycle",
            {
                "color": PaastaColors.bold,
                "help": "Logs that tell you about task startup, failures, healthchecks, etc.",
            },
        ),
        # I'm leaving these planned components here since they provide some hints
        # about where we want to go. See PAASTA-78.
        #
        # But I'm commenting them out so they don't delude users into believing we
        # can expose logs that we cannot actually expose. See PAASTA-927.
        #
        # ('app_request', {
        #     'color': PaastaColors.bold,
        #     'help': 'The request log for the service. Defaults to "service_NAME_requests"',
        #     'command': 'scribe_reader -e ENV -f service_example_happyhour_requests',
        # }),
        # ('app_errors', {
        #     'color': PaastaColors.red,
        #     'help': 'Application error log, defaults to "stream_service_NAME_errors"',
        #     'command': 'scribe_reader -e ENV -f stream_service_SERVICE_errors',
        # }),
        # ('lb_requests', {
        #     'color': PaastaColors.bold,
        #     'help': 'All requests from Smartstack haproxy',
        #     'command': 'NA - TODO: SRV-1130',
        # }),
        # ('lb_errors', {
        #     'color': PaastaColors.red,
        #     'help': 'Logs from Smartstack haproxy that have 400-500 error codes',
        #     'command': 'scribereader -e ENV -f stream_service_errors | grep SERVICE.instance',
        # }),
    ]
)


class NoSuchLogComponent(Exception):
    pass


def validate_log_component(component: str) -> bool:
    if component in LOG_COMPONENTS.keys():
        return True
    else:
        raise NoSuchLogComponent


def get_git_url(service: str, soa_dir: str = DEFAULT_SOA_DIR) -> str:
    """Get the git url for a service. Assumes that the service's
    repo matches its name, and that it lives in services- i.e.
    if this is called with the string 'test', the returned
    url will be git@github.yelpcorp.com:services/test.

    :param service: The service name to get a URL for
    :returns: A git url to the service's repository"""
    general_config = service_configuration_lib.read_service_configuration(
        service, soa_dir=soa_dir
    )
    # TODO: PAASTA-16927: get this from system config `.git_config`
    default_location = format_git_url(
        "git", "github.yelpcorp.com", f"services/{service}"
    )
    return general_config.get("git_url", default_location)


def format_git_url(git_user: str, git_server: str, repo_name: str) -> str:
    return f"{git_user}@{git_server}:{repo_name}"


def get_service_docker_registry(
    service: str,
    soa_dir: str = DEFAULT_SOA_DIR,
    system_config: Optional["SystemPaastaConfig"] = None,
) -> str:
    if service is None:
        raise NotImplementedError('"None" is not a valid service')
    service_configuration = service_configuration_lib.read_service_configuration(
        service, soa_dir
    )
    try:
        return service_configuration["docker_registry"]
    except KeyError:
        if not system_config:
            system_config = load_system_paasta_config()
        return system_config.get_system_docker_registry()


class NoSuchLogLevel(Exception):
    pass


class LogWriterConfig(TypedDict):
    driver: str
    options: Dict


class LogReaderConfig(TypedDict):
    driver: str
    options: Dict


# The active log writer.
_log_writer = None
# The map of name -> LogWriter subclasses, used by configure_log.
_log_writer_classes = {}


class LogWriter:
    def __init__(self, **kwargs: Any) -> None:
        pass

    def log(
        self,
        service: str,
        line: str,
        component: str,
        level: str = DEFAULT_LOGLEVEL,
        cluster: str = ANY_CLUSTER,
        instance: str = ANY_INSTANCE,
    ) -> None:
        raise NotImplementedError()

    def log_audit(
        self,
        user: str,
        host: str,
        action: str,
        action_details: dict = None,
        service: str = None,
        cluster: str = ANY_CLUSTER,
        instance: str = ANY_INSTANCE,
    ) -> None:
        raise NotImplementedError()


_LogWriterTypeT = TypeVar("_LogWriterTypeT", bound=Type[LogWriter])


def register_log_writer(name: str) -> Callable[[_LogWriterTypeT], _LogWriterTypeT]:
    """Returns a decorator that registers that log writer class at a given name
    so get_log_writer_class can find it."""

    def outer(log_writer_class: _LogWriterTypeT) -> _LogWriterTypeT:
        _log_writer_classes[name] = log_writer_class
        return log_writer_class

    return outer


def get_log_writer_class(name: str) -> Type[LogWriter]:
    return _log_writer_classes[name]


def list_log_writers() -> Iterable[str]:
    return _log_writer_classes.keys()


def configure_log() -> None:
    """We will log to the yocalhost binded scribe."""
    log_writer_config = load_system_paasta_config().get_log_writer()
    global _log_writer
    LogWriterClass = get_log_writer_class(log_writer_config["driver"])
    _log_writer = LogWriterClass(**log_writer_config.get("options", {}))


def _log(
    service: str,
    line: str,
    component: str,
    level: str = DEFAULT_LOGLEVEL,
    cluster: str = ANY_CLUSTER,
    instance: str = ANY_INSTANCE,
) -> None:
    if _log_writer is None:
        configure_log()
    return _log_writer.log(
        service=service,
        line=line,
        component=component,
        level=level,
        cluster=cluster,
        instance=instance,
    )


def _log_audit(
    action: str,
    action_details: dict = None,
    service: str = None,
    cluster: str = ANY_CLUSTER,
    instance: str = ANY_INSTANCE,
) -> None:
    if _log_writer is None:
        configure_log()

    user = get_username()
    host = get_hostname()

    return _log_writer.log_audit(
        user=user,
        host=host,
        action=action,
        action_details=action_details,
        service=service,
        cluster=cluster,
        instance=instance,
    )


def _now() -> str:
    return datetime.datetime.utcnow().isoformat()


def remove_ansi_escape_sequences(line: str) -> str:
    """Removes ansi escape sequences from the given line."""
    return no_escape.sub("", line)


def format_log_line(
    level: str,
    cluster: str,
    service: str,
    instance: str,
    component: str,
    line: str,
    timestamp: str = None,
) -> str:
    """Accepts a string 'line'.

    Returns an appropriately-formatted dictionary which can be serialized to
    JSON for logging and which contains 'line'.
    """

    validate_log_component(component)
    if not timestamp:
        timestamp = _now()
    line = remove_ansi_escape_sequences(line.strip())
    message = json.dumps(
        {
            "timestamp": timestamp,
            "level": level,
            "cluster": cluster,
            "service": service,
            "instance": instance,
            "component": component,
            "message": line,
        },
        sort_keys=True,
    )
    return message


def format_audit_log_line(
    cluster: str,
    instance: str,
    user: str,
    host: str,
    action: str,
    action_details: dict = None,
    service: str = None,
    timestamp: str = None,
) -> str:
    """Accepts:

        * a string 'user' describing the user that initiated the action
        * a string 'host' describing the server where the user initiated the action
        * a string 'action' describing an action performed by paasta_tools
        * a dict 'action_details' optional information about the action

    Returns an appropriately-formatted dictionary which can be serialized to
    JSON for logging and which contains details about an action performed on
    a service/instance.
    """
    if not timestamp:
        timestamp = _now()
    if not action_details:
        action_details = {}

    message = json.dumps(
        {
            "timestamp": timestamp,
            "cluster": cluster,
            "service": service,
            "instance": instance,
            "user": user,
            "host": host,
            "action": action,
            "action_details": action_details,
        },
        sort_keys=True,
    )
    return message


def get_log_name_for_service(service: str, prefix: str = None) -> str:
    if prefix:
        return f"stream_paasta_{prefix}_{service}"
    return "stream_paasta_%s" % service


try:
    import clog

    # Somehow clog turns on DeprecationWarnings, so we need to disable them
    # again after importing it.
    warnings.filterwarnings("ignore", category=DeprecationWarning)

    class CLogWriter(LogWriter):
        def __init__(self, **kwargs: Any):
            clog.config.configure(**kwargs)

        def log(
            self,
            service: str,
            line: str,
            component: str,
            level: str = DEFAULT_LOGLEVEL,
            cluster: str = ANY_CLUSTER,
            instance: str = ANY_INSTANCE,
        ) -> None:
            """This expects someone (currently the paasta cli main()) to have already
            configured the log object. We'll just write things to it.
            """
            if level == "event":
                print(f"[service {service}] {line}", file=sys.stdout)
            elif level == "debug":
                print(f"[service {service}] {line}", file=sys.stderr)
            else:
                raise NoSuchLogLevel
            log_name = get_log_name_for_service(service)
            formatted_line = format_log_line(
                level, cluster, service, instance, component, line
            )
            clog.log_line(log_name, formatted_line)

        def log_audit(
            self,
            user: str,
            host: str,
            action: str,
            action_details: dict = None,
            service: str = None,
            cluster: str = ANY_CLUSTER,
            instance: str = ANY_INSTANCE,
        ) -> None:
            log_name = AUDIT_LOG_STREAM
            formatted_line = format_audit_log_line(
                user=user,
                host=host,
                action=action,
                action_details=action_details,
                service=service,
                cluster=cluster,
                instance=instance,
            )
            clog.log_line(log_name, formatted_line)

    @register_log_writer("monk")
    class MonkLogWriter(CLogWriter):
        def __init__(
            self,
            monk_host: str = "169.254.255.254",
            monk_port: int = 1473,
            monk_disable: bool = False,
            **kwargs: Any,
        ) -> None:
            super().__init__(
                monk_host=monk_host, monk_port=monk_port, monk_disable=monk_disable,
            )

    @register_log_writer("scribe")
    class ScribeLogWriter(CLogWriter):
        def __init__(
            self,
            scribe_host: str = "169.254.255.254",
            scribe_port: int = 1463,
            scribe_disable: bool = False,
            **kwargs: Any,
        ) -> None:
            super().__init__(
                scribe_host=scribe_host,
                scribe_port=scribe_port,
                scribe_disable=scribe_disable,
            )


except ImportError:
    warnings.warn("clog is unavailable")


@register_log_writer("null")
class NullLogWriter(LogWriter):
    """A LogWriter class that doesn't do anything. Primarily useful for integration tests where we don't care about
    logs."""

    def __init__(self, **kwargs: Any) -> None:
        pass

    def log(
        self,
        service: str,
        line: str,
        component: str,
        level: str = DEFAULT_LOGLEVEL,
        cluster: str = ANY_CLUSTER,
        instance: str = ANY_INSTANCE,
    ) -> None:
        pass

    def log_audit(
        self,
        user: str,
        host: str,
        action: str,
        action_details: dict = None,
        service: str = None,
        cluster: str = ANY_CLUSTER,
        instance: str = ANY_INSTANCE,
    ) -> None:
        pass


@contextlib.contextmanager
def _empty_context() -> Iterator[None]:
    yield


_AnyIO = Union[io.IOBase, IO]


@register_log_writer("file")
class FileLogWriter(LogWriter):
    def __init__(
        self,
        path_format: str,
        mode: str = "a+",
        line_delimiter: str = "\n",
        flock: bool = False,
    ) -> None:
        self.path_format = path_format
        self.mode = mode
        self.flock = flock
        self.line_delimiter = line_delimiter

    def maybe_flock(self, fd: _AnyIO) -> ContextManager:
        if self.flock:
            # https://github.com/python/typeshed/issues/1548
            return flock(fd)
        else:
            return _empty_context()

    def format_path(
        self, service: str, component: str, level: str, cluster: str, instance: str
    ) -> str:
        return self.path_format.format(
            service=service,
            component=component,
            level=level,
            cluster=cluster,
            instance=instance,
        )

    def _log_message(self, path: str, message: str) -> None:
        # We use io.FileIO here because it guarantees that write() is implemented with a single write syscall,
        # and on Linux, writes to O_APPEND files with a single write syscall are atomic.
        #
        # https://docs.python.org/2/library/io.html#io.FileIO
        # http://article.gmane.org/gmane.linux.kernel/43445

        try:
            with io.FileIO(path, mode=self.mode, closefd=True) as f:
                with self.maybe_flock(f):
                    f.write(message.encode("UTF-8"))
        except IOError as e:
            print(
                "Could not log to {}: {}: {} -- would have logged: {}".format(
                    path, type(e).__name__, str(e), message
                ),
                file=sys.stderr,
            )

    def log(
        self,
        service: str,
        line: str,
        component: str,
        level: str = DEFAULT_LOGLEVEL,
        cluster: str = ANY_CLUSTER,
        instance: str = ANY_INSTANCE,
    ) -> None:
        path = self.format_path(service, component, level, cluster, instance)
        to_write = "{}{}".format(
            format_log_line(level, cluster, service, instance, component, line),
            self.line_delimiter,
        )

        self._log_message(path, to_write)

    def log_audit(
        self,
        user: str,
        host: str,
        action: str,
        action_details: dict = None,
        service: str = None,
        cluster: str = ANY_CLUSTER,
        instance: str = ANY_INSTANCE,
    ) -> None:
        path = self.format_path(AUDIT_LOG_STREAM, "", "", cluster, instance)
        formatted_line = format_audit_log_line(
            user=user,
            host=host,
            action=action,
            action_details=action_details,
            service=service,
            cluster=cluster,
            instance=instance,
        )

        to_write = f"{formatted_line}{self.line_delimiter}"

        self._log_message(path, to_write)


@contextlib.contextmanager
def flock(fd: _AnyIO) -> Iterator[None]:
    try:
        fcntl.flock(fd.fileno(), fcntl.LOCK_EX)
        yield
    finally:
        fcntl.flock(fd.fileno(), fcntl.LOCK_UN)


@contextlib.contextmanager
def timed_flock(fd: _AnyIO, seconds: int = 1) -> Iterator[None]:
    """ Attempt to grab an exclusive flock with a timeout. Uses Timeout, so will
    raise a TimeoutError if `seconds` elapses before the flock can be obtained
    """
    # We don't want to wrap the user code in the timeout, just the flock grab
    flock_context = flock(fd)
    with Timeout(seconds=seconds):
        flock_context.__enter__()
    try:
        yield
    finally:
        flock_context.__exit__(*sys.exc_info())


def _timeout(process: Popen) -> None:
    """Helper function for _run. It terminates the process.
    Doesn't raise OSError, if we try to terminate a non-existing
    process as there can be a very small window between poll() and kill()
    """
    if process.poll() is None:
        try:
            # sending SIGKILL to the process
            process.kill()
        except OSError as e:
            # No such process error
            # The process could have been terminated meanwhile
            if e.errno != errno.ESRCH:
                raise


class PaastaNotConfiguredError(Exception):
    pass


class NoConfigurationForServiceError(Exception):
    pass


def get_readable_files_in_glob(glob: str, path: str) -> List[str]:
    """
    Returns a sorted list of files that are readable in an input glob by recursively searching a path
    """
    globbed_files = []
    for root, dirs, files in os.walk(path):
        for f in files:
            fn = os.path.join(root, f)
            if os.path.isfile(fn) and os.access(fn, os.R_OK) and fnmatch(fn, glob):
                globbed_files.append(fn)
    return sorted(globbed_files)


class ClusterAutoscalingResource(TypedDict):
    type: str
    id: str
    region: str
    pool: str
    min_capacity: int
    max_capacity: int


IdToClusterAutoscalingResourcesDict = Dict[str, ClusterAutoscalingResource]


class ResourcePoolSettings(TypedDict):
    target_utilization: float
    drain_timeout: int


PoolToResourcePoolSettingsDict = Dict[str, ResourcePoolSettings]


class LocalRunConfig(TypedDict, total=False):
    default_cluster: str


class RemoteRunConfig(TypedDict, total=False):
    default_role: str


class SparkRunConfig(TypedDict, total=False):
    default_cluster: str
    default_pool: str


class PaastaNativeConfig(TypedDict, total=False):
    principal: str
    secret: str


ExpectedSlaveAttributes = List[Dict[str, Any]]


class KubeKindDict(TypedDict, total=False):
    singular: str
    plural: str


class KubeCustomResourceDict(TypedDict, total=False):
    version: str
    file_prefix: str
    kube_kind: KubeKindDict
    group: str


class KubeStateMetricsCollectorConfigDict(TypedDict, total=False):
    unaggregated_metrics: List[str]
    summed_metric_to_group_keys: Dict[str, List[str]]
    label_metric_to_label_key: Dict[str, List[str]]
    label_renames: Dict[str, str]


class SystemPaastaConfigDict(TypedDict, total=False):
    api_endpoints: Dict[str, str]
    auth_certificate_ttl: str
    auto_config_instance_types_enabled: Dict[str, bool]
    auto_hostname_unique_size: int
    boost_regions: List[str]
    cluster_autoscaler_max_decrease: float
    cluster_autoscaler_max_increase: float
    cluster_autoscaling_draining_enabled: bool
    cluster_autoscaling_resources: IdToClusterAutoscalingResourcesDict
    cluster_boost_enabled: bool
    cluster_fqdn_format: str
    clusters: Sequence[str]
    cluster: str
    dashboard_links: Dict[str, Dict[str, str]]
    default_push_groups: List
    default_should_run_uwsgi_exporter_sidecar: bool
    deploy_blacklist: UnsafeDeployBlacklist
    deployd_big_bounce_deadline: float
    deployd_log_level: str
    deployd_maintenance_polling_frequency: int
    deployd_max_service_instance_failures: int
    deployd_metrics_provider: str
    deployd_number_workers: int
    deployd_startup_bounce_deadline: float
    deployd_startup_oracle_enabled: bool
    deployd_use_zk_queue: bool
    deployd_worker_failure_backoff_factor: int
    deploy_whitelist: UnsafeDeployWhitelist
    disabled_watchers: List
    dockercfg_location: str
    docker_registry: str
    enable_client_cert_auth: bool
    enable_nerve_readiness_check: bool
    enable_envoy_readiness_check: bool
    enforce_disk_quota: bool
    envoy_admin_domain_name: str
    envoy_admin_endpoint_format: str
    envoy_nerve_readiness_check_script: List[str]
    envoy_readiness_check_script: List[str]
    expected_slave_attributes: ExpectedSlaveAttributes
    filter_bogus_mesos_cputime_enabled: bool
    fsm_template: str
    git_config: Dict
    hacheck_sidecar_image_url: str
    hacheck_sidecar_volumes: List[DockerVolume]
    kubernetes_add_registration_labels: bool
    kubernetes_custom_resources: List[KubeCustomResourceDict]
    kubernetes_use_hacheck_sidecar: bool
    ldap_host: str
    ldap_reader_password: str
    ldap_reader_username: str
    ldap_search_base: str
    ldap_search_ou: str
    local_run_config: LocalRunConfig
    log_reader: LogReaderConfig
    log_writer: LogWriterConfig
<<<<<<< HEAD
=======
    maintenance_resource_reservation_enabled: bool
    marathon_servers: List[MarathonConfigDict]
    mark_for_deployment_max_polling_threads: int
    mark_for_deployment_default_polling_interval: float
    mark_for_deployment_default_diagnosis_interval: float
    mark_for_deployment_default_default_time_before_first_diagnosis: float
    mark_for_deployment_should_ping_for_unhealthy_pods: bool
>>>>>>> fc89e08f
    mesos_config: Dict
    metrics_provider: str
    monitoring_config: Dict
    nerve_readiness_check_script: List[str]
    paasta_native: PaastaNativeConfig
    paasta_status_version: str
    pdb_max_unavailable: Union[str, int]
    pki_backend: str
    pod_defaults: Dict[str, Any]
    register_k8s_pods: bool
    register_native_services: bool
    remote_run_config: RemoteRunConfig
    resource_pool_settings: PoolToResourcePoolSettingsDict
    secret_provider: str
    security_check_command: str
    sensu_host: str
    sensu_port: int
    service_discovery_providers: Dict[str, Any]
    slack: Dict[str, str]
    spark_run_config: SparkRunConfig
    supported_storage_classes: Sequence[str]
    synapse_haproxy_url_format: str
    synapse_host: str
    synapse_port: int
    taskproc: Dict
    tron: Dict
    uwsgi_exporter_sidecar_image_url: str
    vault_cluster_map: Dict
    vault_environment: str
    volumes: List[DockerVolume]
    zookeeper: str


def load_system_paasta_config(
    path: str = PATH_TO_SYSTEM_PAASTA_CONFIG_DIR,
) -> "SystemPaastaConfig":
    """
    Reads Paasta configs in specified directory in lexicographical order and deep merges
    the dictionaries (last file wins).
    """
    if not os.path.isdir(path):
        raise PaastaNotConfiguredError(
            "Could not find system paasta configuration directory: %s" % path
        )

    if not os.access(path, os.R_OK):
        raise PaastaNotConfiguredError(
            "Could not read from system paasta configuration directory: %s" % path
        )

    try:
        file_stats = frozenset(
            {
                (fn, os.stat(fn))
                for fn in get_readable_files_in_glob(glob="*.json", path=path)
            }
        )
        return parse_system_paasta_config(file_stats, path)
    except IOError as e:
        raise PaastaNotConfiguredError(
            f"Could not load system paasta config file {e.filename}: {e.strerror}"
        )


def optionally_load_system_paasta_config(
    path: str = PATH_TO_SYSTEM_PAASTA_CONFIG_DIR,
) -> "SystemPaastaConfig":
    """
    Tries to load the system paasta config, but will return an empty configuration if not available,
    without raising.
    """
    try:
        return load_system_paasta_config(path=path)
    except PaastaNotConfiguredError:
        return SystemPaastaConfig({}, "")


@lru_cache()
def parse_system_paasta_config(
    file_stats: FrozenSet[Tuple[str, os.stat_result]], path: str
) -> "SystemPaastaConfig":
    """Pass in a dictionary of filename -> os.stat_result, and this returns the merged parsed configs"""
    config: SystemPaastaConfigDict = {}
    for filename, _ in file_stats:
        with open(filename) as f:
            config = deep_merge_dictionaries(
                json.load(f), config, allow_duplicate_keys=False
            )
    return SystemPaastaConfig(config, path)


class SystemPaastaConfig:
    def __init__(self, config: SystemPaastaConfigDict, directory: str) -> None:
        self.directory = directory
        self.config_dict = config

    def __eq__(self, other: Any) -> bool:
        if isinstance(other, SystemPaastaConfig):
            return (
                self.directory == other.directory
                and self.config_dict == other.config_dict
            )
        return False

    def __repr__(self) -> str:
        return f"SystemPaastaConfig({self.config_dict!r}, {self.directory!r})"

    def get_zk_hosts(self) -> str:
        """Get the zk_hosts defined in this hosts's cluster config file.
        Strips off the zk:// prefix, if it exists, for use with Kazoo.

        :returns: The zk_hosts specified in the paasta configuration
        """
        try:
            hosts = self.config_dict["zookeeper"]
        except KeyError:
            raise PaastaNotConfiguredError(
                "Could not find zookeeper connection string in configuration directory: %s"
                % self.directory
            )

        # how do python strings not have a method for doing this
        if hosts.startswith("zk://"):
            return hosts[len("zk://") :]
        return hosts

    def get_system_docker_registry(self) -> str:
        """Get the docker_registry defined in this host's cluster config file.

        :returns: The docker_registry specified in the paasta configuration
        """
        try:
            return self.config_dict["docker_registry"]
        except KeyError:
            raise PaastaNotConfiguredError(
                "Could not find docker registry in configuration directory: %s"
                % self.directory
            )

    def get_hacheck_sidecar_volumes(self) -> List[DockerVolume]:
        """Get the hacheck sidecar volumes defined in this host's hacheck_sidecar_volumes config file.

        :returns: The list of volumes specified in the paasta configuration
        """
        try:
            volumes = self.config_dict["hacheck_sidecar_volumes"]
        except KeyError:
            raise PaastaNotConfiguredError(
                "Could not find hacheck_sidecar_volumes in configuration directory: %s"
                % self.directory
            )
        return _reorder_docker_volumes(list(volumes))

    def get_volumes(self) -> Sequence[DockerVolume]:
        """Get the volumes defined in this host's volumes config file.

        :returns: The list of volumes specified in the paasta configuration
        """
        try:
            return self.config_dict["volumes"]
        except KeyError:
            raise PaastaNotConfiguredError(
                "Could not find volumes in configuration directory: %s" % self.directory
            )

    def get_cluster(self) -> str:
        """Get the cluster defined in this host's cluster config file.

        :returns: The name of the cluster defined in the paasta configuration
        """
        try:
            return self.config_dict["cluster"]
        except KeyError:
            raise PaastaNotConfiguredError(
                "Could not find cluster in configuration directory: %s" % self.directory
            )

    def get_dashboard_links(self) -> Mapping[str, Mapping[str, str]]:
        return self.config_dict["dashboard_links"]

    def get_auto_hostname_unique_size(self) -> int:
        """
        We automatically add a ["hostname", "UNIQUE"] constraint to "small" services running in production clusters.
        If there are less than or equal to this number of instances, we consider it small.
        We fail safe and return -1 to avoid adding the ['hostname', 'UNIQUE'] constraint if this value is not defined

        :returns: The integer size of a small service
        """
        return self.config_dict.get("auto_hostname_unique_size", -1)

    def get_auto_config_instance_types_enabled(self) -> Dict[str, bool]:
        return self.config_dict.get("auto_config_instance_types_enabled", {})

    def get_api_endpoints(self) -> Mapping[str, str]:
        return self.config_dict["api_endpoints"]

    def get_enable_client_cert_auth(self) -> bool:
        """
        If enabled present a client certificate from ~/.paasta/pki/<cluster>.crt and ~/.paasta/pki/<cluster>.key
        """
        return self.config_dict.get("enable_client_cert_auth", True)

    def get_enable_nerve_readiness_check(self) -> bool:
        """
        If enabled perform readiness checks on nerve
        """
        return self.config_dict.get("enable_nerve_readiness_check", True)

    def get_enable_envoy_readiness_check(self) -> bool:
        """
        If enabled perform readiness checks on envoy
        """
        return self.config_dict.get("enable_envoy_readiness_check", False)

    def get_nerve_readiness_check_script(self) -> List[str]:
        return self.config_dict.get(
            "nerve_readiness_check_script", ["/check_smartstack_up.sh"]
        )

    def get_envoy_readiness_check_script(self) -> List[str]:
        return self.config_dict.get(
            "envoy_readiness_check_script",
            ["/check_proxy_up.sh", "--enable-envoy", "--envoy-check-mode", "eds-dir"],
        )

    def get_envoy_nerve_readiness_check_script(self) -> List[str]:
        return self.config_dict.get(
            "envoy_nerve_readiness_check_script",
            ["/check_proxy_up.sh", "--enable-smartstack", "--enable-envoy"],
        )

    def get_enforce_disk_quota(self) -> bool:
        """
        If enabled, add `--storage-opt size=SIZE` arg to `docker run` calls,
        enforcing the disk quota as a result.

        Please note that this should be enabled only for a suported environment
        (which at the moment is only `overlay2` driver backed by `XFS`
        filesystem mounted with `prjquota` option) otherwise Docker will fail
        to start.
        """
        return self.config_dict.get("enforce_disk_quota", False)

    def get_auth_certificate_ttl(self) -> str:
        """
        How long to request for ttl on auth certificates. Note that this maybe limited
        by policy in Vault
        """
        return self.config_dict.get("auth_certificate_ttl", "11h")

    def get_pki_backend(self) -> str:
        """
        The Vault pki backend to use for issueing certificates
        """
        return self.config_dict.get("pki_backend", "paastaca")

    def get_fsm_template(self) -> str:
        fsm_path = os.path.dirname(paasta_tools.cli.fsm.__file__)
        template_path = os.path.join(fsm_path, "template")
        return self.config_dict.get("fsm_template", template_path)

    def get_log_writer(self) -> LogWriterConfig:
        """Get the log_writer configuration out of global paasta config

        :returns: The log_writer dictionary.
        """
        try:
            return self.config_dict["log_writer"]
        except KeyError:
            raise PaastaNotConfiguredError(
                "Could not find log_writer in configuration directory: %s"
                % self.directory
            )

    def get_log_reader(self) -> LogReaderConfig:
        """Get the log_reader configuration out of global paasta config

        :returns: the log_reader dictionary.
        """
        try:
            return self.config_dict["log_reader"]
        except KeyError:
            raise PaastaNotConfiguredError(
                "Could not find log_reader in configuration directory: %s"
                % self.directory
            )

    def get_metrics_provider(self) -> Optional[str]:
        """Get the metrics_provider configuration out of global paasta config

        :returns: A string identifying the metrics_provider
        """
        deployd_metrics_provider = self.config_dict.get("deployd_metrics_provider")
        if deployd_metrics_provider is not None:
            return deployd_metrics_provider
        return self.config_dict.get("metrics_provider")

    def get_deployd_worker_failure_backoff_factor(self) -> int:
        """Get the factor for calculating exponential backoff when a deployd worker
        fails to bounce a service

        :returns: An integer
        """
        return self.config_dict.get("deployd_worker_failure_backoff_factor", 30)

    def get_deployd_maintenance_polling_frequency(self) -> int:
        """Get the frequency in seconds that the deployd maintenance watcher should
        poll mesos's api for new draining hosts

        :returns: An integer
        """
        return self.config_dict.get("deployd_maintenance_polling_frequency", 30)

    def get_deployd_startup_oracle_enabled(self) -> bool:
        """This controls whether deployd will add all services that need a bounce on
        startup. Generally this is desirable behavior. If you are performing a bounce
        of *all* services you will want to disable this.

        :returns: A boolean
        """
        return self.config_dict.get("deployd_startup_oracle_enabled", True)

    def get_deployd_max_service_instance_failures(self) -> int:
        """Determines how many times a service instance entry in deployd's queue
        can fail before it will be removed from the queue.

        :returns: An integer
        """
        return self.config_dict.get("deployd_max_service_instance_failures", 20)

    def get_sensu_host(self) -> str:
        """Get the host that we should send sensu events to.

        :returns: the sensu_host string, or localhost if not specified.
        """
        return self.config_dict.get("sensu_host", "localhost")

    def get_sensu_port(self) -> int:
        """Get the port that we should send sensu events to.

        :returns: the sensu_port value as an integer, or 3030 if not specified.
        """
        return int(self.config_dict.get("sensu_port", 3030))

    def get_dockercfg_location(self) -> str:
        """Get the location of the dockerfile, as a URI.

        :returns: the URI specified, or file:///root/.dockercfg if not specified.
        """
        return self.config_dict.get("dockercfg_location", DEFAULT_DOCKERCFG_LOCATION)

    def get_synapse_port(self) -> int:
        """Get the port that haproxy-synapse exposes its status on. Defaults to 3212.

        :returns: the haproxy-synapse status port."""
        return int(self.config_dict.get("synapse_port", 3212))

    def get_default_synapse_host(self) -> str:
        """Get the default host we should interrogate for haproxy-synapse state.

        :returns: A hostname that is running haproxy-synapse."""
        return self.config_dict.get("synapse_host", "localhost")

    def get_synapse_haproxy_url_format(self) -> str:
        """Get a format string for the URL to query for haproxy-synapse state. This format string gets two keyword
        arguments, host and port. Defaults to "http://{host:s}:{port:d}/;csv;norefresh".

        :returns: A format string for constructing the URL of haproxy-synapse's status page."""
        return self.config_dict.get(
            "synapse_haproxy_url_format", DEFAULT_SYNAPSE_HAPROXY_URL_FORMAT
        )

    def get_service_discovery_providers(self) -> Dict[str, Any]:
        return self.config_dict.get("service_discovery_providers", {})

    def get_cluster_autoscaling_resources(self) -> IdToClusterAutoscalingResourcesDict:
        return self.config_dict.get("cluster_autoscaling_resources", {})

    def get_cluster_autoscaling_draining_enabled(self) -> bool:
        """ Enable mesos maintenance mode and trigger draining of instances before the
        autoscaler terminates the instance.

        :returns A bool"""
        return self.config_dict.get("cluster_autoscaling_draining_enabled", True)

    def get_cluster_autoscaler_max_increase(self) -> float:
        """ Set the maximum increase that the cluster autoscaler can make in each run

        :returns A float"""
        return self.config_dict.get("cluster_autoscaler_max_increase", 0.2)

    def get_cluster_autoscaler_max_decrease(self) -> float:
        """ Set the maximum decrease that the cluster autoscaler can make in each run

        :returns A float"""
        return self.config_dict.get("cluster_autoscaler_max_decrease", 0.1)

    def get_cluster_boost_enabled(self) -> bool:
        """ Enable the cluster boost. Note that the boost only applies to the CPUs.
        If the boost is toggled on here but not configured, it will be transparent.

        :returns A bool: True means cluster boost is enabled."""
        return self.config_dict.get("cluster_boost_enabled", False)

    def get_resource_pool_settings(self) -> PoolToResourcePoolSettingsDict:
        return self.config_dict.get("resource_pool_settings", {})

    def get_cluster_fqdn_format(self) -> str:
        """Get a format string that constructs a DNS name pointing at the paasta masters in a cluster. This format
        string gets one parameter: cluster. Defaults to 'paasta-{cluster:s}.yelp'.

        :returns: A format string for constructing the FQDN of the masters in a given cluster."""
        return self.config_dict.get("cluster_fqdn_format", "paasta-{cluster:s}.yelp")

<<<<<<< HEAD
=======
    def get_marathon_servers(self) -> List[MarathonConfigDict]:
        return self.config_dict.get("marathon_servers", [])

    def get_previous_marathon_servers(self) -> List[MarathonConfigDict]:
        return self.config_dict.get("previous_marathon_servers", [])

    def get_paasta_status_version(self) -> str:
        """Get paasta status version string (new | old). Defaults to 'old'.

        :returns: A string with the version desired version of paasta status."""
        return self.config_dict.get("paasta_status_version", "old")

>>>>>>> fc89e08f
    def get_local_run_config(self) -> LocalRunConfig:
        """Get the local-run config

        :returns: The local-run job config dictionary"""
        return self.config_dict.get("local_run_config", {})

    def get_remote_run_config(self) -> RemoteRunConfig:
        """Get the remote-run config

        :returns: The remote-run system_paasta_config dictionary"""
        return self.config_dict.get("remote_run_config", {})

    def get_spark_run_config(self) -> SparkRunConfig:
        """Get the spark-run config

        :returns: The spark-run system_paasta_config dictionary"""
        return self.config_dict.get("spark_run_config", {})

    def get_paasta_native_config(self) -> PaastaNativeConfig:
        return self.config_dict.get("paasta_native", {})

    def get_mesos_cli_config(self) -> Dict:
        """Get the config for mesos-cli

        :returns: The mesos cli config
        """
        return self.config_dict.get("mesos_config", {})

    def get_monitoring_config(self) -> Dict:
        """Get the monitoring config

        :returns: the monitoring config dictionary"""
        return self.config_dict.get("monitoring_config", {})

    def get_deploy_blacklist(self) -> DeployBlacklist:
        """Get global blacklist. This applies to all services
        in the cluster

        :returns: The blacklist
        """
        return safe_deploy_blacklist(self.config_dict.get("deploy_blacklist", []))

    def get_deploy_whitelist(self) -> DeployWhitelist:
        """Get global whitelist. This applies to all services
        in the cluster

        :returns: The whitelist
        """

        return safe_deploy_whitelist(self.config_dict.get("deploy_whitelist"))

    def get_expected_slave_attributes(self) -> ExpectedSlaveAttributes:
        """Return a list of dictionaries, representing the expected combinations of attributes in this cluster. Used for
        calculating the default routing constraints."""
        return self.config_dict.get("expected_slave_attributes")

    def get_security_check_command(self) -> Optional[str]:
        """Get the script to be executed during the security-check build step

        :return: The name of the file
        """
        return self.config_dict.get("security_check_command", None)

    def get_deployd_number_workers(self) -> int:
        """Get the number of workers to consume deployment q

        :return: integer
        """
        return self.config_dict.get("deployd_number_workers", 4)

    def get_deployd_big_bounce_deadline(self) -> float:
        """Get the amount of time in the future to set the deadline when enqueuing instances for SystemPaastaConfig
        changes.

        :return: float
        """

        return float(
            self.config_dict.get("deployd_big_bounce_deadline", 7 * 24 * 60 * 60)
        )

    def get_deployd_startup_bounce_deadline(self) -> float:
        """Get the amount of time in the future to set the deadline when enqueuing instances on deployd startup.

        :return: float
        """

        return float(
            self.config_dict.get("deployd_startup_bounce_deadline", 7 * 24 * 60 * 60)
        )

    def get_deployd_log_level(self) -> str:
        """Get the log level for paasta-deployd

        :return: string name of python logging level, e.g. INFO, DEBUG etc.
        """
        return self.config_dict.get("deployd_log_level", "INFO")

    def get_deployd_use_zk_queue(self) -> bool:
        return self.config_dict.get("deployd_use_zk_queue", True)

    def get_hacheck_sidecar_image_url(self) -> str:
        """Get the docker image URL for the hacheck sidecar container"""
        return self.config_dict.get("hacheck_sidecar_image_url")

    def get_register_k8s_pods(self) -> bool:
        """Enable registration of k8s services in nerve"""
        return self.config_dict.get("register_k8s_pods", False)

    def get_kubernetes_add_registration_labels(self) -> bool:
        return self.config_dict.get("kubernetes_add_registration_labels", False)

    def get_kubernetes_custom_resources(self) -> Sequence[KubeCustomResourceDict]:
        """List of custom resources that should be synced by setup_kubernetes_cr """
        return self.config_dict.get("kubernetes_custom_resources", [])

    def get_kubernetes_use_hacheck_sidecar(self) -> bool:
        return self.config_dict.get("kubernetes_use_hacheck_sidecar", True)

    def get_register_native_services(self) -> bool:
        """Enable registration of native paasta services in nerve"""
        return self.config_dict.get("register_native_services", False)

    def get_taskproc(self) -> Dict:
        return self.config_dict.get("taskproc", {})

    def get_disabled_watchers(self) -> List:
        return self.config_dict.get("disabled_watchers", [])

    def get_vault_environment(self) -> Optional[str]:
        """ Get the environment name for the vault cluster
        This must match the environment keys in the secret json files
        used by all services in this cluster"""
        return self.config_dict.get("vault_environment")

    def get_vault_cluster_config(self) -> dict:
        """ Get a map from paasta_cluster to vault ecosystem. We need
        this because not every ecosystem will have its own vault cluster"""
        return self.config_dict.get("vault_cluster_map", {})

    def get_secret_provider_name(self) -> str:
        """ Get the name for the configured secret_provider, used to
        decrypt secrets"""
        return self.config_dict.get("secret_provider", "paasta_tools.secret_providers")

    def get_slack_token(self) -> str:
        """ Get a slack token for slack notifications. Returns None if there is
        none available """
        return self.config_dict.get("slack", {}).get("token", None)

    def get_tron_config(self) -> dict:
        return self.config_dict.get("tron", {})

    def get_clusters(self) -> Sequence[str]:
        return self.config_dict.get("clusters", [])

    def get_supported_storage_classes(self) -> Sequence[str]:
        return self.config_dict.get("supported_storage_classes", [])

    def get_envoy_admin_endpoint_format(self) -> str:
        """ Get the format string for Envoy's admin interface. """
        return self.config_dict.get(
            "envoy_admin_endpoint_format", "http://{host:s}:{port:d}/{endpoint:s}"
        )

    def get_envoy_admin_port(self) -> int:
        """ Get the port that Envoy's admin interface is listening on
        from /etc/services. """
        return socket.getservbyname(
            self.config_dict.get("envoy_admin_domain_name", "envoy-admin")
        )

    def get_pdb_max_unavailable(self) -> Union[str, int]:
        return self.config_dict.get("pdb_max_unavailable", 0)

    def get_boost_regions(self) -> List[str]:
        return self.config_dict.get("boost_regions", [])

    def get_pod_defaults(self) -> Dict[str, Any]:
        return self.config_dict.get("pod_defaults", {})

    def get_ldap_search_base(self) -> str:
        return self.config_dict.get("ldap_search_base", None)

    def get_ldap_search_ou(self) -> str:
        return self.config_dict.get("ldap_search_ou", None)

    def get_ldap_host(self) -> str:
        return self.config_dict.get("ldap_host", None)

    def get_ldap_reader_username(self) -> str:
        return self.config_dict.get("ldap_reader_username", None)

    def get_ldap_reader_password(self) -> str:
        return self.config_dict.get("ldap_reader_password", None)

    def get_default_push_groups(self) -> List:
        return self.config_dict.get("default_push_groups", None)

    def get_git_config(self) -> Dict:
        """Gets git configuration. Includes repo names and their git servers.

        :returns: the git config dict
        """
        return self.config_dict.get(
            "git_config",
            {
                "git_user": "git",
                "repos": {
                    "yelpsoa-configs": {
                        "repo_name": "yelpsoa-configs",
                        "git_server": DEFAULT_SOA_CONFIGS_GIT_URL,
                        "deploy_server": DEFAULT_SOA_CONFIGS_GIT_URL,
                    },
                },
            },
        )

    def get_git_repo_config(self, repo_name: str) -> Dict:
        """Gets the git configuration for a specific repo.

        :returns: the git config dict for a specific repo.
        """
        return self.get_git_config().get("repos", {}).get(repo_name, {})

    def get_uwsgi_exporter_sidecar_image_url(self) -> str:
        """Get the docker image URL for the uwsgi_exporter sidecar container"""
        return self.config_dict.get(
            "uwsgi_exporter_sidecar_image_url",
            "docker-paasta.yelpcorp.com:443/uwsgi_exporter-k8s-sidecar:v1.0.0-yelp2",
        )

    def default_should_run_uwsgi_exporter_sidecar(self) -> bool:
        return self.config_dict.get("default_should_run_uwsgi_exporter_sidecar", False)

    def get_mark_for_deployment_max_polling_threads(self) -> int:
        return self.config_dict.get("mark_for_deployment_max_polling_threads", 4)

    def get_mark_for_deployment_default_polling_interval(self) -> float:
        return self.config_dict.get("mark_for_deployment_default_polling_interval", 60)

    def get_mark_for_deployment_default_diagnosis_interval(self) -> float:
        return self.config_dict.get(
            "mark_for_deployment_default_diagnosis_interval", 60
        )

    def get_mark_for_deployment_default_time_before_first_diagnosis(self) -> float:
        return self.config_dict.get(
            "mark_for_deployment_default_default_time_before_first_diagnosis", 300
        )

    def get_mark_for_deployment_should_ping_for_unhealthy_pods(self) -> bool:
        return self.config_dict.get(
            "mark_for_deployment_should_ping_for_unhealthy_pods", True
        )


def _run(
    command: Union[str, List[str]],
    env: Mapping[str, str] = os.environ,
    timeout: float = None,
    log: bool = False,
    stream: bool = False,
    stdin: Any = None,
    stdin_interrupt: bool = False,
    popen_kwargs: Dict = {},
    **kwargs: Any,
) -> Tuple[int, str]:
    """Given a command, run it. Return a tuple of the return code and any
    output.

    :param timeout: If specified, the command will be terminated after timeout
        seconds.
    :param log: If True, the _log will be handled by _run. If set, it is mandatory
        to pass at least a :service: and a :component: parameter. Optionally you
        can pass :cluster:, :instance: and :loglevel: parameters for logging.
    We wanted to use plumbum instead of rolling our own thing with
    subprocess.Popen but were blocked by
    https://github.com/tomerfiliba/plumbum/issues/162 and our local BASH_FUNC
    magic.
    """
    output: List[str] = []
    if log:
        service = kwargs["service"]
        component = kwargs["component"]
        cluster = kwargs.get("cluster", ANY_CLUSTER)
        instance = kwargs.get("instance", ANY_INSTANCE)
        loglevel = kwargs.get("loglevel", DEFAULT_LOGLEVEL)
    try:
        if not isinstance(command, list):
            command = shlex.split(command)
        popen_kwargs["stdout"] = PIPE
        popen_kwargs["stderr"] = STDOUT
        popen_kwargs["stdin"] = stdin
        popen_kwargs["env"] = env
        process = Popen(command, **popen_kwargs)

        if stdin_interrupt:

            def signal_handler(signum: int, frame: FrameType) -> None:
                process.stdin.write("\n".encode("utf-8"))
                process.stdin.flush()
                process.wait()

            signal.signal(signal.SIGINT, signal_handler)
            signal.signal(signal.SIGTERM, signal_handler)

        # start the timer if we specified a timeout
        if timeout:
            proctimer = threading.Timer(timeout, _timeout, [process])
            proctimer.start()

        outfn: Any = print if stream else output.append
        for linebytes in iter(process.stdout.readline, b""):
            line = linebytes.decode("utf-8", errors="replace").rstrip("\n")
            outfn(line)

            if log:
                _log(
                    service=service,
                    line=line,
                    component=component,
                    level=loglevel,
                    cluster=cluster,
                    instance=instance,
                )
        # when finished, get the exit code
        process.wait()
        returncode = process.returncode
    except OSError as e:
        if log:
            _log(
                service=service,
                line=e.strerror.rstrip("\n"),
                component=component,
                level=loglevel,
                cluster=cluster,
                instance=instance,
            )
        output.append(e.strerror.rstrip("\n"))
        returncode = e.errno
    except (KeyboardInterrupt, SystemExit):
        # need to clean up the timing thread here
        if timeout:
            proctimer.cancel()
        raise
    else:
        # Stop the timer
        if timeout:
            proctimer.cancel()
    if returncode == -9:
        output.append(f"Command '{command}' timed out (longer than {timeout}s)")
    return returncode, "\n".join(output)


def get_umask() -> int:
    """Get the current umask for this process. NOT THREAD SAFE."""
    old_umask = os.umask(0o0022)
    os.umask(old_umask)
    return old_umask


def get_user_agent() -> str:
    base_name = os.path.basename(sys.argv[0])
    if base_name == "gunicorn":
        return f"{sys.argv[-1]} {paasta_tools.__version__}"
    elif len(sys.argv) >= 1:
        return f"{base_name} {paasta_tools.__version__}"
    else:
        return f"PaaSTA Tools {paasta_tools.__version__}"


@contextlib.contextmanager
def atomic_file_write(target_path: str) -> Iterator[IO]:
    dirname = os.path.dirname(target_path)
    basename = os.path.basename(target_path)

    if target_path == "-":
        yield sys.stdout
    else:
        with tempfile.NamedTemporaryFile(
            dir=dirname, prefix=(".%s-" % basename), delete=False, mode="w"
        ) as f:
            temp_target_path = f.name
            yield f

        mode = 0o0666 & (~get_umask())
        os.chmod(temp_target_path, mode)
        os.rename(temp_target_path, target_path)


class InvalidJobNameError(Exception):
    pass


def compose_job_id(
    name: str,
    instance: str,
    git_hash: Optional[str] = None,
    config_hash: Optional[str] = None,
    spacer: str = SPACER,
) -> str:
    """Compose a job/app id by concatenating its name, instance, git hash, and config hash.

    :param name: The name of the service
    :param instance: The instance of the service
    :param git_hash: The git_hash portion of the job_id. If git_hash is set,
                     config_hash must also be set.
    :param config_hash: The config_hash portion of the job_id. If config_hash
                        is set, git_hash must also be set.
    :returns: <name><SPACER><instance> if no tag, or <name><SPACER><instance><SPACER><hashes>...
              if extra hash inputs are provided.

    """
    composed = f"{name}{spacer}{instance}"
    if git_hash and config_hash:
        composed = f"{composed}{spacer}{git_hash}{spacer}{config_hash}"
    elif git_hash or config_hash:
        raise InvalidJobNameError(
            "invalid job id because git_hash (%s) and config_hash (%s) must "
            "both be defined or neither can be defined" % (git_hash, config_hash)
        )
    return composed


def decompose_job_id(job_id: str, spacer: str = SPACER) -> Tuple[str, str, str, str]:
    """Break a composed job id into its constituent (service name, instance,
    git hash, config hash) by splitting with ``spacer``.

    :param job_id: The composed id of the job/app
    :returns: A tuple (service name, instance, git hash, config hash) that
        comprise the job_id
    """
    decomposed = job_id.split(spacer)
    if len(decomposed) == 2:
        git_hash = None
        config_hash = None
    elif len(decomposed) == 4:
        git_hash = decomposed[2]
        config_hash = decomposed[3]
    else:
        raise InvalidJobNameError("invalid job id %s" % job_id)
    return (decomposed[0], decomposed[1], git_hash, config_hash)


def build_docker_image_name(service: str) -> str:
    """docker-paasta.yelpcorp.com:443 is the URL for the Registry where PaaSTA
    will look for your images.

    :returns: a sanitized-for-Jenkins (s,/,-,g) version of the
    service's path in git. E.g. For github.yelpcorp.com:services/foo the
    docker image name is docker_registry/services-foo.
    """
    docker_registry_url = get_service_docker_registry(service)
    name = f"{docker_registry_url}/services-{service}"
    return name


def build_docker_tag(service: str, upstream_git_commit: str) -> str:
    """Builds the DOCKER_TAG string

    upstream_git_commit is the SHA that we're building. Usually this is the
    tip of origin/master.
    """
    tag = "{}:paasta-{}".format(build_docker_image_name(service), upstream_git_commit)
    return tag


def check_docker_image(service: str, tag: str) -> bool:
    """Checks whether the given image for :service: with :tag: exists.

    :raises: ValueError if more than one docker image with :tag: found.
    :returns: True if there is exactly one matching image found.
    """
    docker_client = get_docker_client()
    image_name = build_docker_image_name(service)
    docker_tag = build_docker_tag(service, tag)
    images = docker_client.images(name=image_name)
    # image['RepoTags'] may be None
    # Fixed upstream but only in docker-py 2.
    # https://github.com/docker/docker-py/issues/1401
    result = [image for image in images if docker_tag in (image["RepoTags"] or [])]
    if len(result) > 1:
        raise ValueError(
            f"More than one docker image found with tag {docker_tag}\n{result}"
        )
    return len(result) == 1


def datetime_from_utc_to_local(utc_datetime: datetime.datetime) -> datetime.datetime:
    return datetime_convert_timezone(
        utc_datetime, dateutil.tz.tzutc(), dateutil.tz.tzlocal()
    )


def datetime_convert_timezone(
    dt: datetime.datetime, from_zone: datetime.tzinfo, to_zone: datetime.tzinfo
) -> datetime.datetime:
    dt = dt.replace(tzinfo=from_zone)
    converted_datetime = dt.astimezone(to_zone)
    converted_datetime = converted_datetime.replace(tzinfo=None)
    return converted_datetime


def get_username() -> str:
    """Returns the current username in a portable way. Will use the SUDO_USER
    environment variable if present.
    http://stackoverflow.com/a/2899055
    """
    return os.environ.get("SUDO_USER", pwd.getpwuid(os.getuid())[0])


def get_hostname() -> str:
    """Returns the fully-qualified domain name of the server this code is
    running on.
    """
    return socket.getfqdn()


def get_soa_cluster_deploy_files(
    service: str = None, soa_dir: str = DEFAULT_SOA_DIR, instance_type: str = None
) -> Iterator[Tuple[str, str]]:
    if service is None:
        service = "*"
    service_path = os.path.join(soa_dir, service)

    valid_clusters = "|".join(load_system_paasta_config().get_clusters())

    if instance_type in INSTANCE_TYPES:
        instance_types = instance_type
    else:
        instance_types = "|".join(INSTANCE_TYPES)

    search_re = r"/.*/(" + instance_types + r")-(" + valid_clusters + r")\.yaml$"

    for yaml_file in glob.glob("%s/*.yaml" % service_path):
        try:
            with open(yaml_file):
                cluster_re_match = re.search(search_re, yaml_file)
                if cluster_re_match is not None:
                    cluster = cluster_re_match.group(2)
                    yield (cluster, yaml_file)
        except IOError as err:
            print(f"Error opening {yaml_file}: {err}")


def list_clusters(
    service: str = None, soa_dir: str = DEFAULT_SOA_DIR, instance_type: str = None
) -> List[str]:
    """Returns a sorted list of clusters a service is configured to deploy to,
    or all clusters if ``service`` is not specified.

    Includes every cluster that has a ``kubernetes-*.yaml`` or ``tron-*.yaml`` file associated with it.

    :param service: The service name. If unspecified, clusters running any service will be included.
    :returns: A sorted list of cluster names
    """
    clusters = set()
    for cluster, _ in get_soa_cluster_deploy_files(
        service=service, soa_dir=soa_dir, instance_type=instance_type
    ):
        clusters.add(cluster)
    return sorted(clusters)


def list_all_instances_for_service(
    service: str,
    clusters: Iterable[str] = None,
    instance_type: str = None,
    soa_dir: str = DEFAULT_SOA_DIR,
    cache: bool = True,
) -> Set[str]:
    instances = set()
    if not clusters:
        clusters = list_clusters(service, soa_dir=soa_dir)
    for cluster in clusters:
        if cache:
            si_list = get_service_instance_list(
                service, cluster, instance_type, soa_dir=soa_dir
            )
        else:
            si_list = get_service_instance_list_no_cache(
                service, cluster, instance_type, soa_dir=soa_dir
            )
        for service_instance in si_list:
            instances.add(service_instance[1])
    return instances


def filter_templates_from_config(config: Dict) -> Dict[str, Any]:
    config = {
        key: value for key, value in config.items() if not key.startswith("_")
    }  # filter templates
    return config or {}


def read_service_instance_names(
    service: str, instance_type: str, cluster: str, soa_dir: str
) -> Collection[Tuple[str, str]]:
    instance_list = []
    conf_file = f"{instance_type}-{cluster}"
    config = service_configuration_lib.read_extra_service_information(
        service, conf_file, soa_dir=soa_dir, deepcopy=False,
    )
    config = filter_templates_from_config(config)
    if instance_type == "tron":
        for job_name, job in config.items():
            action_names = list(job.get("actions", {}).keys())
            for name in action_names:
                instance = f"{job_name}.{name}"
                instance_list.append((service, instance))
    else:
        for instance in config:
            instance_list.append((service, instance))
    return instance_list


def get_pipeline_config(service: str, soa_dir: str = DEFAULT_SOA_DIR) -> List[Dict]:
    service_configuration = read_service_configuration(service, soa_dir)
    return service_configuration.get("deploy", {}).get("pipeline", [])


def get_pipeline_deploy_groups(
    service: str, soa_dir: str = DEFAULT_SOA_DIR
) -> List[str]:
    pipeline_steps = [step["step"] for step in get_pipeline_config(service, soa_dir)]
    return [step for step in pipeline_steps if is_deploy_step(step)]


def get_service_instance_list_no_cache(
    service: str,
    cluster: Optional[str] = None,
    instance_type: str = None,
    soa_dir: str = DEFAULT_SOA_DIR,
) -> List[Tuple[str, str]]:
    """Enumerate the instances defined for a service as a list of tuples.

    :param service: The service name
    :param cluster: The cluster to read the configuration for
    :param instance_type: The type of instances to examine: 'kubernetes', 'tron', or None (default) for both
    :param soa_dir: The SOA config directory to read from
    :returns: A list of tuples of (name, instance) for each instance defined for the service name
    """

    instance_types: Tuple[str, ...]
    if not cluster:
        cluster = load_system_paasta_config().get_cluster()
    if instance_type in INSTANCE_TYPES:
        instance_types = (instance_type,)
    else:
        instance_types = INSTANCE_TYPES

    instance_list: List[Tuple[str, str]] = []
    for srv_instance_type in instance_types:
        instance_list.extend(
            read_service_instance_names(
                service=service,
                instance_type=srv_instance_type,
                cluster=cluster,
                soa_dir=soa_dir,
            )
        )
    log.debug("Enumerated the following instances: %s", instance_list)
    return instance_list


@time_cache(ttl=5)
def get_service_instance_list(
    service: str,
    cluster: Optional[str] = None,
    instance_type: str = None,
    soa_dir: str = DEFAULT_SOA_DIR,
) -> List[Tuple[str, str]]:
    """Enumerate the instances defined for a service as a list of tuples.

    :param service: The service name
    :param cluster: The cluster to read the configuration for
    :param instance_type: The type of instances to examine: 'kubernetes', 'tron', or None (default) for both
    :param soa_dir: The SOA config directory to read from
    :returns: A list of tuples of (name, instance) for each instance defined for the service name
    """
    return get_service_instance_list_no_cache(
        service=service, cluster=cluster, instance_type=instance_type, soa_dir=soa_dir
    )


def get_services_for_cluster(
    cluster: str = None, instance_type: str = None, soa_dir: str = DEFAULT_SOA_DIR
) -> List[Tuple[str, str]]:
    """Retrieve all services and instances defined to run in a cluster.

    :param cluster: The cluster to read the configuration for
    :param instance_type: The type of instances to examine: 'kubernetes', 'tron', or None (default) for both
    :param soa_dir: The SOA config directory to read from
    :returns: A list of tuples of (service, instance)
    """

    if not cluster:
        cluster = load_system_paasta_config().get_cluster()
    rootdir = os.path.abspath(soa_dir)
    log.debug(
        "Retrieving all service instance names from %s for cluster %s", rootdir, cluster
    )
    instance_list: List[Tuple[str, str]] = []
    for srv_dir in os.listdir(rootdir):
        instance_list.extend(
            get_service_instance_list(srv_dir, cluster, instance_type, soa_dir)
        )
    return instance_list


def load_service_instance_configs(
    service: str, instance_type: str, cluster: str, soa_dir: str = DEFAULT_SOA_DIR,
) -> Dict[str, InstanceConfigDict]:
    conf_file = f"{instance_type}-{cluster}"
    user_configs = service_configuration_lib.read_extra_service_information(
        service, conf_file, soa_dir=soa_dir, deepcopy=False,
    )
    user_configs = filter_templates_from_config(user_configs)
    auto_configs = load_service_instance_auto_configs(
        service, instance_type, cluster, soa_dir
    )
    merged = {}
    for instance_name, user_config in user_configs.items():
        auto_config = auto_configs.get(instance_name, {})
        merged[instance_name] = deep_merge_dictionaries(
            overrides=user_config, defaults=auto_config,
        )
    return merged


def load_service_instance_config(
    service: str,
    instance: str,
    instance_type: str,
    cluster: str,
    soa_dir: str = DEFAULT_SOA_DIR,
) -> InstanceConfigDict:
    if instance.startswith("_"):
        raise InvalidJobNameError(
            f"Unable to load {instance_type} config for {service}.{instance} as instance name starts with '_'"
        )
    conf_file = f"{instance_type}-{cluster}"

    # We pass deepcopy=False here and then do our own deepcopy of the subset of the data we actually care about. Without
    # this optimization, any code that calls load_service_instance_config for every instance in a yaml file is ~O(n^2).
    user_config = copy.deepcopy(
        service_configuration_lib.read_extra_service_information(
            service, conf_file, soa_dir=soa_dir, deepcopy=False
        ).get(instance)
    )
    if user_config is None:
        raise NoConfigurationForServiceError(
            f"{instance} not found in config file {soa_dir}/{service}/{conf_file}.yaml."
        )

    auto_config = load_service_instance_auto_configs(
        service, instance_type, cluster, soa_dir
    ).get(instance, {})
    return deep_merge_dictionaries(overrides=user_config, defaults=auto_config,)


def load_service_instance_auto_configs(
    service: str, instance_type: str, cluster: str, soa_dir: str = DEFAULT_SOA_DIR,
) -> Dict[str, Dict[str, Any]]:
    enabled_types = load_system_paasta_config().get_auto_config_instance_types_enabled()
    conf_file = f"{instance_type}-{cluster}"
    if enabled_types.get(instance_type):
        return service_configuration_lib.read_extra_service_information(
            service,
            f"{AUTO_SOACONFIG_SUBDIR}/{conf_file}",
            soa_dir=soa_dir,
            deepcopy=False,
        )
    else:
        return {}


def get_docker_host() -> str:
    return os.environ.get("DOCKER_HOST", "unix://var/run/docker.sock")


def get_docker_client() -> Client:
    client_opts = kwargs_from_env(assert_hostname=False)
    if "base_url" in client_opts:
        return Client(**client_opts)
    else:
        return Client(base_url=get_docker_host(), **client_opts)


def get_running_mesos_docker_containers() -> List[Dict]:
    client = get_docker_client()
    running_containers = client.containers()
    return [
        container
        for container in running_containers
        if "mesos-" in container["Names"][0]
    ]


class TimeoutError(Exception):
    pass


class Timeout:
    # From http://stackoverflow.com/questions/2281850/timeout-function-if-it-takes-too-long-to-finish

    def __init__(self, seconds: int = 1, error_message: str = "Timeout") -> None:
        self.seconds = seconds
        self.error_message = error_message

    def handle_timeout(self, signum: int, frame: FrameType) -> None:
        raise TimeoutError(self.error_message)

    def __enter__(self) -> None:
        self.old_handler = signal.signal(signal.SIGALRM, self.handle_timeout)
        signal.alarm(self.seconds)

    def __exit__(self, type: Any, value: Any, traceback: Any) -> None:
        signal.alarm(0)
        signal.signal(signal.SIGALRM, self.old_handler)


def print_with_indent(line: str, indent: int = 2) -> None:
    """Print a line with a given indent level"""
    print(" " * indent + line)


class NoDeploymentsAvailable(Exception):
    pass


DeploymentsJsonV1Dict = Dict[str, BranchDictV1]

DeployGroup = str
BranchName = str


class _DeploymentsJsonV2ControlsDict(TypedDict, total=False):
    force_bounce: Optional[str]
    desired_state: str


class _DeploymentsJsonV2DeploymentsDict(TypedDict):
    docker_image: str
    git_sha: str


class DeploymentsJsonV2Dict(TypedDict):
    deployments: Dict[DeployGroup, _DeploymentsJsonV2DeploymentsDict]
    controls: Dict[BranchName, _DeploymentsJsonV2ControlsDict]


class DeploymentsJsonDict(TypedDict):
    v1: DeploymentsJsonV1Dict
    v2: DeploymentsJsonV2Dict


class DeploymentsJsonV1:
    def __init__(self, config_dict: DeploymentsJsonV1Dict) -> None:
        self.config_dict = config_dict

    def get_branch_dict(self, service: str, branch: str) -> BranchDictV1:
        full_branch = f"{service}:paasta-{branch}"
        return self.config_dict.get(full_branch, {})

    def __eq__(self, other: Any) -> bool:
        return (
            isinstance(other, DeploymentsJsonV1)
            and other.config_dict == self.config_dict
        )


class DeploymentsJsonV2:
    def __init__(self, service: str, config_dict: DeploymentsJsonV2Dict) -> None:
        self.config_dict = config_dict
        self.service = service

    def get_branch_dict(
        self, service: str, branch: str, deploy_group: str
    ) -> BranchDictV2:
        full_branch = f"{service}:{branch}"
        branch_dict: BranchDictV2 = {
            "docker_image": self.get_docker_image_for_deploy_group(deploy_group),
            "git_sha": self.get_git_sha_for_deploy_group(deploy_group),
            "desired_state": self.get_desired_state_for_branch(full_branch),
            "force_bounce": self.get_force_bounce_for_branch(full_branch),
        }
        return branch_dict

    def get_deploy_groups(self) -> Collection[str]:
        return self.config_dict["deployments"].keys()

    def get_docker_image_for_deploy_group(self, deploy_group: str) -> str:
        try:
            return self.config_dict["deployments"][deploy_group]["docker_image"]
        except KeyError:
            e = f"{self.service} not deployed to {deploy_group}. Has mark-for-deployment been run?"
            raise NoDeploymentsAvailable(e)

    def get_git_sha_for_deploy_group(self, deploy_group: str) -> str:
        try:
            return self.config_dict["deployments"][deploy_group]["git_sha"]
        except KeyError:
            e = f"{self.service} not deployed to {deploy_group}. Has mark-for-deployment been run?"
            raise NoDeploymentsAvailable(e)

    def get_desired_state_for_branch(self, control_branch: str) -> str:
        try:
            return self.config_dict["controls"][control_branch].get(
                "desired_state", "start"
            )
        except KeyError:
            e = f"{self.service} not configured for {control_branch}. Has mark-for-deployment been run?"
            raise NoDeploymentsAvailable(e)

    def get_force_bounce_for_branch(self, control_branch: str) -> str:
        try:
            return self.config_dict["controls"][control_branch].get(
                "force_bounce", None
            )
        except KeyError:
            e = f"{self.service} not configured for {control_branch}. Has mark-for-deployment been run?"
            raise NoDeploymentsAvailable(e)


def load_deployments_json(service: str, soa_dir: str = DEFAULT_SOA_DIR) -> Any:
    deployment_file = os.path.join(soa_dir, service, "deployments.json")
    if os.path.isfile(deployment_file):
        with open(deployment_file) as f:
            config_dict = json.load(f)
            return (
                DeploymentsJsonV1(config_dict["v1"])
                if "v1" in config_dict
                else DeploymentsJsonV2(service=service, config_dict=config_dict["v2"])
            )
    else:
        e = f"{deployment_file} was not found. 'generate_deployments_for_service --service {service}' must be run first"
        raise NoDeploymentsAvailable(e)


def load_v2_deployments_json(
    service: str, soa_dir: str = DEFAULT_SOA_DIR
) -> DeploymentsJsonV2:
    deployment_file = os.path.join(soa_dir, service, "deployments.json")
    if os.path.isfile(deployment_file):
        with open(deployment_file) as f:
            return DeploymentsJsonV2(service=service, config_dict=json.load(f)["v2"])
    else:
        e = f"{deployment_file} was not found. 'generate_deployments_for_service --service {service}' must be run first"
        raise NoDeploymentsAvailable(e)


def get_paasta_branch(cluster: str, instance: str) -> str:
    return SPACER.join((cluster, instance))


def parse_timestamp(tstamp: str) -> datetime.datetime:
    return datetime.datetime.strptime(tstamp, "%Y%m%dT%H%M%S")


def format_timestamp(dt: datetime.datetime = None) -> str:
    if dt is None:
        dt = datetime.datetime.utcnow()
    return dt.strftime("%Y%m%dT%H%M%S")


def get_paasta_tag_from_deploy_group(identifier: str, desired_state: str) -> str:
    timestamp = format_timestamp(datetime.datetime.utcnow())
    return f"paasta-{identifier}-{timestamp}-{desired_state}"


def get_paasta_tag(cluster: str, instance: str, desired_state: str) -> str:
    timestamp = format_timestamp(datetime.datetime.utcnow())
    return f"paasta-{cluster}.{instance}-{timestamp}-{desired_state}"


def format_tag(tag: str) -> str:
    return "refs/tags/%s" % tag


class NoDockerImageError(Exception):
    pass


def get_config_hash(config: Any, force_bounce: str = None) -> str:
    """Create an MD5 hash of the configuration dictionary to be sent to
    Kubernetes. Or anything really, so long as str(config) works. Returns
    the first 8 characters so things are not really long.

    :param config: The configuration to hash
    :param force_bounce: a timestamp (in the form of a string) that is appended before hashing
                         that can be used to force a hash change
    :returns: A MD5 hash of str(config)
    """
    hasher = hashlib.md5()
    hasher.update(
        json.dumps(config, sort_keys=True).encode("UTF-8")
        + (force_bounce or "").encode("UTF-8")
    )
    return "config%s" % hasher.hexdigest()[:8]


def get_git_sha_from_dockerurl(docker_url: str, long: bool = False) -> str:
    """ We encode the sha of the code that built a docker image *in* the docker
    url. This function takes that url as input and outputs the sha.
    """
    parts = docker_url.split("/")
    parts = parts[-1].split("-")
    sha = parts[-1]
    return sha if long else sha[:8]


def get_code_sha_from_dockerurl(docker_url: str) -> str:
    """ code_sha is hash extracted from docker url prefixed with "git", short
    hash is used because it's embedded in mesos task names and there's length
    limit.
    """
    try:
        git_sha = get_git_sha_from_dockerurl(docker_url, long=False)
        return "git%s" % git_sha
    except Exception:
        return "gitUNKNOWN"


def is_under_replicated(
    num_available: int, expected_count: int, crit_threshold: int
) -> Tuple[bool, float]:
    """Calculates if something is under replicated

    :param num_available: How many things are up
    :param expected_count: How many things you think should be up
    :param crit_threshold: Int from 0-100
    :returns: Tuple of (bool, ratio)
    """
    if expected_count == 0:
        ratio = 100.0
    else:
        ratio = (num_available / float(expected_count)) * 100

    if ratio < int(crit_threshold):
        return (True, ratio)
    else:
        return (False, ratio)


def deploy_blacklist_to_constraints(
    deploy_blacklist: DeployBlacklist,
) -> List[Constraint]:
    """Converts a blacklist of locations into tron appropriate constraints.

    :param blacklist: List of lists of locations to blacklist
    :returns: List of lists of constraints
    """
    constraints: List[Constraint] = []
    for blacklisted_location in deploy_blacklist:
        constraints.append([blacklisted_location[0], "UNLIKE", blacklisted_location[1]])

    return constraints


def deploy_whitelist_to_constraints(
    deploy_whitelist: DeployWhitelist,
) -> List[Constraint]:
    """Converts a whitelist of locations into tron appropriate constraints

    :param deploy_whitelist: List of lists of locations to whitelist
    :returns: List of lists of constraints
    """
    if deploy_whitelist is not None:
        (region_type, regions) = deploy_whitelist
        regionstr = "|".join(regions)

        return [[region_type, "LIKE", regionstr]]
    return []


def terminal_len(text: str) -> int:
    """Return the number of characters that text will take up on a terminal. """
    return len(remove_ansi_escape_sequences(text))


def format_table(
    rows: Iterable[Union[str, Sequence[str]]], min_spacing: int = 2
) -> List[str]:
    """Formats a table for use on the command line.

    :param rows: List of rows, each of which can either be a tuple of strings containing the row's values, or a string
                 to be inserted verbatim. Each row (except literal strings) should be the same number of elements as
                 all the others.
    :returns: A string containing rows formatted as a table.
    """

    list_rows = [r for r in rows if not isinstance(r, str)]

    # If all of the rows are strings, we have nothing to do, so short-circuit.
    if not list_rows:
        return cast(List[str], rows)

    widths = []
    for i in range(len(list_rows[0])):
        widths.append(max(terminal_len(r[i]) for r in list_rows))

    expanded_rows = []
    for row in rows:
        if isinstance(row, str):
            expanded_rows.append([row])
        else:
            expanded_row = []
            for i, cell in enumerate(row):
                if i == len(row) - 1:
                    padding = ""
                else:
                    padding = " " * (widths[i] - terminal_len(cell))
                expanded_row.append(cell + padding)
            expanded_rows.append(expanded_row)

    return [(" " * min_spacing).join(r) for r in expanded_rows]


_DeepMergeT = TypeVar("_DeepMergeT", bound=Any)


class DuplicateKeyError(Exception):
    pass


def deep_merge_dictionaries(
    overrides: _DeepMergeT, defaults: _DeepMergeT, allow_duplicate_keys: bool = True
) -> _DeepMergeT:
    """
    Merges two dictionaries.
    """
    result = copy.deepcopy(defaults)
    stack: List[Tuple[Dict, Dict]] = [(overrides, result)]
    while stack:
        source_dict, result_dict = stack.pop()
        for key, value in source_dict.items():
            try:
                child = result_dict[key]
            except KeyError:
                result_dict[key] = value
            else:
                if isinstance(value, dict) and isinstance(child, dict):
                    stack.append((value, child))
                else:
                    if allow_duplicate_keys:
                        result_dict[key] = value
                    else:
                        raise DuplicateKeyError(
                            f"defaults and overrides both have key {key}"
                        )
    return result


class ZookeeperPool:
    """
    A context manager that shares the same KazooClient with its children. The first nested context manager
    creates and deletes the client and shares it with any of its children. This allows to place a context
    manager over a large number of zookeeper calls without opening and closing a connection each time.
    GIL makes this 'safe'.
    """

    counter: int = 0
    zk: KazooClient = None

    @classmethod
    def __enter__(cls) -> KazooClient:
        if cls.zk is None:
            cls.zk = KazooClient(
                hosts=load_system_paasta_config().get_zk_hosts(), read_only=True
            )
            cls.zk.start()
        cls.counter = cls.counter + 1
        return cls.zk

    @classmethod
    def __exit__(cls, *args: Any, **kwargs: Any) -> None:
        cls.counter = cls.counter - 1
        if cls.counter == 0:
            cls.zk.stop()
            cls.zk.close()
            cls.zk = None


def calculate_tail_lines(verbose_level: int) -> int:
    if verbose_level <= 1:
        return 0
    else:
        return 10 ** (verbose_level - 1)


def is_deploy_step(step: str) -> bool:
    """
    Returns true if the given step deploys to an instancename
    Returns false if the step is a predefined step-type, e.g. itest or command-*
    """
    return not (
        (step in DEPLOY_PIPELINE_NON_DEPLOY_STEPS) or (step.startswith("command-"))
    )


_UseRequestsCacheFuncT = TypeVar("_UseRequestsCacheFuncT", bound=Callable)


def use_requests_cache(
    cache_name: str, backend: str = "memory", **kwargs: Any
) -> Callable[[_UseRequestsCacheFuncT], _UseRequestsCacheFuncT]:
    def wrap(fun: _UseRequestsCacheFuncT) -> _UseRequestsCacheFuncT:
        def fun_with_cache(*args: Any, **kwargs: Any) -> Any:
            requests_cache.install_cache(cache_name, backend=backend, **kwargs)
            result = fun(*args, **kwargs)
            requests_cache.uninstall_cache()
            return result

        return cast(_UseRequestsCacheFuncT, fun_with_cache)

    return wrap


def long_job_id_to_short_job_id(long_job_id: str) -> str:
    service, instance, _, __ = decompose_job_id(long_job_id)
    return compose_job_id(service, instance)


def mean(iterable: Collection[float]) -> float:
    """
    Returns the average value of an iterable
    """
    return sum(iterable) / len(iterable)


def prompt_pick_one(sequence: Collection[str], choosing: str) -> str:
    if not sys.stdin.isatty():
        print(
            "No {choosing} specified and no TTY present to ask."
            "Please specify a {choosing} using the cli.".format(choosing=choosing),
            file=sys.stderr,
        )
        sys.exit(1)

    if not sequence:
        print(
            f"PaaSTA needs to pick a {choosing} but none were found.", file=sys.stderr
        )
        sys.exit(1)

    global_actions = [str("quit")]
    choices = [(item, item) for item in sequence]

    if len(choices) == 1:
        return choices[0][0]

    chooser = choice.Menu(choices=choices, global_actions=global_actions)
    chooser.title = 'Please pick a {choosing} from the choices below (or "quit" to quit):'.format(
        choosing=str(choosing)
    )
    try:
        result = chooser.ask()
    except (KeyboardInterrupt, EOFError):
        print("")
        sys.exit(1)

    if isinstance(result, tuple) and result[1] == str("quit"):
        sys.exit(1)
    else:
        return result


def to_bytes(obj: Any) -> bytes:
    if isinstance(obj, bytes):
        return obj
    elif isinstance(obj, str):
        return obj.encode("UTF-8")
    else:
        return str(obj).encode("UTF-8")


_TimeoutFuncRetType = TypeVar("_TimeoutFuncRetType")


def timeout(
    seconds: int = 10,
    error_message: str = os.strerror(errno.ETIME),
    use_signals: bool = True,
) -> Callable[[Callable[..., _TimeoutFuncRetType]], Callable[..., _TimeoutFuncRetType]]:
    if use_signals:

        def decorate(
            func: Callable[..., _TimeoutFuncRetType]
        ) -> Callable[..., _TimeoutFuncRetType]:
            def _handle_timeout(signum: int, frame: FrameType) -> None:
                raise TimeoutError(error_message)

            def wrapper(*args: Any, **kwargs: Any) -> _TimeoutFuncRetType:
                signal.signal(signal.SIGALRM, _handle_timeout)
                signal.alarm(seconds)
                try:
                    result = func(*args, **kwargs)
                finally:
                    signal.alarm(0)
                return result

            return wraps(func)(wrapper)

    else:

        def decorate(
            func: Callable[..., _TimeoutFuncRetType]
        ) -> Callable[..., _TimeoutFuncRetType]:
            # https://github.com/python/mypy/issues/797
            return _Timeout(func, seconds, error_message)  # type: ignore

    return decorate


class _Timeout:
    def __init__(
        self,
        function: Callable[..., _TimeoutFuncRetType],
        seconds: float,
        error_message: str,
    ) -> None:
        self.seconds = seconds
        self.control: queue.Queue[
            Tuple[bool, Union[_TimeoutFuncRetType, Tuple]]
        ] = queue.Queue()
        self.function = function
        self.error_message = error_message

    def run(self, *args: Any, **kwargs: Any) -> None:
        # Try and put the result of the function into the q
        # if an exception occurs then we put the exc_info instead
        # so that it can be raised in the main thread.
        try:
            self.control.put((True, self.function(*args, **kwargs)))
        except Exception:
            self.control.put((False, sys.exc_info()))

    def __call__(self, *args: Any, **kwargs: Any) -> _TimeoutFuncRetType:
        self.func_thread = threading.Thread(target=self.run, args=args, kwargs=kwargs)
        self.func_thread.daemon = True
        self.timeout = self.seconds + time.time()
        self.func_thread.start()
        return self.get_and_raise()

    def get_and_raise(self) -> _TimeoutFuncRetType:
        while not self.timeout < time.time():
            time.sleep(0.01)
            if not self.func_thread.is_alive():
                ret = self.control.get()
                if ret[0]:
                    return cast(_TimeoutFuncRetType, ret[1])
                else:
                    _, e, tb = cast(Tuple, ret[1])
                    raise e.with_traceback(tb)
        raise TimeoutError(self.error_message)


def suggest_possibilities(
    word: str, possibilities: Iterable[str], max_suggestions: int = 3
) -> str:
    suggestions = cast(
        List[str],
        difflib.get_close_matches(
            word=word, possibilities=set(possibilities), n=max_suggestions
        ),
    )
    if len(suggestions) == 1:
        return f"\nDid you mean: {suggestions[0]}?"
    elif len(suggestions) >= 1:
        return f"\nDid you mean one of: {', '.join(suggestions)}?"
    else:
        return ""


def list_services(soa_dir: str = DEFAULT_SOA_DIR) -> Sequence[str]:
    """Returns a sorted list of all services"""
    return sorted(os.listdir(os.path.abspath(soa_dir)))


def get_possible_launched_by_user_variable_from_env() -> str:
    return os.getenv("SUDO_USER") or getpass.getuser()


def load_all_configs(
    cluster: str, file_prefix: str, soa_dir: str
) -> Mapping[str, Mapping[str, Any]]:
    config_dicts = {}
    for service in os.listdir(soa_dir):
        config_dicts[
            service
        ] = service_configuration_lib.read_extra_service_information(
            service, f"{file_prefix}-{cluster}", soa_dir=soa_dir
        )
    return config_dicts


def ldap_user_search(
    cn: str,
    search_base: str,
    search_ou: str,
    ldap_host: str,
    username: str,
    password: str,
) -> Set[str]:
    """Connects to LDAP and raises a subclass of LDAPOperationResult when it fails"""
    tls_config = ldap3.Tls(
        validate=ssl.CERT_REQUIRED, ca_certs_file="/etc/ssl/certs/ca-certificates.crt"
    )
    server = ldap3.Server(ldap_host, use_ssl=True, tls=tls_config)
    conn = ldap3.Connection(
        server, user=username, password=password, raise_exceptions=True
    )
    conn.bind()

    search_filter = f"(&(memberOf=CN={cn},{search_ou})(!(userAccountControl=514)))"
    entries = conn.extend.standard.paged_search(
        search_base=search_base,
        search_scope=ldap3.SUBTREE,
        search_filter=search_filter,
        attributes=["sAMAccountName"],
        paged_size=1000,
        time_limit=10,
    )
    return {entry["attributes"]["sAMAccountName"] for entry in entries}


def _reorder_docker_volumes(volumes: List[DockerVolume]) -> List[DockerVolume]:
    deduped = {
        v["containerPath"].rstrip("/") + v["hostPath"].rstrip("/"): v for v in volumes
    }.values()
    return sort_dicts(deduped)<|MERGE_RESOLUTION|>--- conflicted
+++ resolved
@@ -1860,16 +1860,12 @@
     local_run_config: LocalRunConfig
     log_reader: LogReaderConfig
     log_writer: LogWriterConfig
-<<<<<<< HEAD
-=======
     maintenance_resource_reservation_enabled: bool
-    marathon_servers: List[MarathonConfigDict]
     mark_for_deployment_max_polling_threads: int
     mark_for_deployment_default_polling_interval: float
     mark_for_deployment_default_diagnosis_interval: float
     mark_for_deployment_default_default_time_before_first_diagnosis: float
     mark_for_deployment_should_ping_for_unhealthy_pods: bool
->>>>>>> fc89e08f
     mesos_config: Dict
     metrics_provider: str
     monitoring_config: Dict
@@ -2284,21 +2280,12 @@
         :returns: A format string for constructing the FQDN of the masters in a given cluster."""
         return self.config_dict.get("cluster_fqdn_format", "paasta-{cluster:s}.yelp")
 
-<<<<<<< HEAD
-=======
-    def get_marathon_servers(self) -> List[MarathonConfigDict]:
-        return self.config_dict.get("marathon_servers", [])
-
-    def get_previous_marathon_servers(self) -> List[MarathonConfigDict]:
-        return self.config_dict.get("previous_marathon_servers", [])
-
     def get_paasta_status_version(self) -> str:
         """Get paasta status version string (new | old). Defaults to 'old'.
 
         :returns: A string with the version desired version of paasta status."""
         return self.config_dict.get("paasta_status_version", "old")
 
->>>>>>> fc89e08f
     def get_local_run_config(self) -> LocalRunConfig:
         """Get the local-run config
 
