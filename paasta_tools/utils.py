--- conflicted
+++ resolved
@@ -1984,9 +1984,7 @@
     volumes: List[DockerVolume]
     zookeeper: str
     tron_use_k8s: bool
-<<<<<<< HEAD
     tron_k8s_cluster_overrides: Dict[str, str]
-=======
     skip_cpu_override_validation: List[str]
     spark_k8s_role: str
     tron_use_suffixed_log_streams: bool
@@ -1996,7 +1994,6 @@
     spark_driver_port: int
     spark_blockmanager_port: int
     skip_cpu_burst_validation: List[str]
->>>>>>> d76ad9f9
 
 
 def load_system_paasta_config(
