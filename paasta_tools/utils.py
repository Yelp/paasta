# Copyright 2015-2017 Yelp Inc.
#
# Licensed under the Apache License, Version 2.0 (the "License");
# you may not use this file except in compliance with the License.
# You may obtain a copy of the License at
#
#     http://www.apache.org/licenses/LICENSE-2.0
#
# Unless required by applicable law or agreed to in writing, software
# distributed under the License is distributed on an "AS IS" BASIS,
# WITHOUT WARRANTIES OR CONDITIONS OF ANY KIND, either express or implied.
# See the License for the specific language governing permissions and
# limitations under the License.
import contextlib
import copy
import datetime
import difflib
import errno
import fcntl
import getpass
import glob
import hashlib
import io
import json
import logging
import math
import os
import pwd
import queue
import re
import shlex
import signal
import socket
import ssl
import sys
import tempfile
import threading
import time
import warnings
from collections import OrderedDict
from enum import Enum
from fnmatch import fnmatch
from functools import lru_cache
from functools import wraps
from subprocess import PIPE
from subprocess import Popen
from subprocess import STDOUT
from types import FrameType
from typing import Any
from typing import Callable
from typing import cast
from typing import Collection
from typing import ContextManager
from typing import Dict
from typing import FrozenSet
from typing import Generic
from typing import IO
from typing import Iterable
from typing import Iterator
from typing import List
from typing import Literal
from typing import Mapping
from typing import NamedTuple
from typing import Optional
from typing import Sequence
from typing import Set
from typing import TextIO
from typing import Tuple
from typing import Type
from typing import TypeVar
from typing import Union

import choice
import dateutil.tz
import ldap3
import requests_cache
import service_configuration_lib
from docker import APIClient
from docker.utils import kwargs_from_env
from environment_tools.type_utils import convert_location_type
from kazoo.client import KazooClient
from mypy_extensions import TypedDict
from service_configuration_lib import read_extra_service_information
from service_configuration_lib import read_service_configuration

import paasta_tools.cli.fsm
from paasta_tools import yaml_tools as yaml


# DO NOT CHANGE SPACER, UNLESS YOU'RE PREPARED TO CHANGE ALL INSTANCES
# OF IT IN OTHER LIBRARIES (i.e. service_configuration_lib).
# It's used to compose a job's full ID from its name and instance
SPACER = "."
INFRA_ZK_PATH = "/nail/etc/zookeeper_discovery/infrastructure/"
PATH_TO_SYSTEM_PAASTA_CONFIG_DIR = os.environ.get(
    "PAASTA_SYSTEM_CONFIG_DIR", "/etc/paasta/"
)
DEFAULT_SOA_DIR = service_configuration_lib.DEFAULT_SOA_DIR
DEFAULT_VAULT_TOKEN_FILE = "/root/.vault_token"
AUTO_SOACONFIG_SUBDIR = "autotuned_defaults"
DEFAULT_DOCKERCFG_LOCATION = "file:///root/.dockercfg"
DEPLOY_PIPELINE_NON_DEPLOY_STEPS = (
    "itest",
    "itest-and-push-to-registry",
    "security-check",
    "push-to-registry",
)
# Default values for _log
ANY_CLUSTER = "N/A"
ANY_INSTANCE = "N/A"
DEFAULT_LOGLEVEL = "event"
no_escape = re.compile(r"\x1B\[[0-9;]*[mK]")

# instead of the convention of using underscores in this scribe channel name,
# the audit log uses dashes to prevent collisions with a service that might be
# named 'audit_log'
AUDIT_LOG_STREAM = "stream_paasta-audit-log"

DEFAULT_SYNAPSE_HAPROXY_URL_FORMAT = (
    "http://{host:s}:{port:d}/;csv;norefresh;scope={scope:s}"
)

DEFAULT_CPU_PERIOD = 100000
DEFAULT_CPU_BURST_ADD = 1

DEFAULT_SOA_CONFIGS_GIT_URL = "sysgit.yelpcorp.com"

# To ensure the Spark driver not being interrupted due to spot instances,
# we use stable pool for drivers
DEFAULT_SPARK_DRIVER_POOL = "stable"

log = logging.getLogger(__name__)
log.addHandler(logging.NullHandler())

INSTANCE_TYPES = (
    "paasta_native",
    "adhoc",
    "kubernetes",
    "eks",
    "tron",
    "flink",
    "flinkeks",
    "cassandracluster",
    "kafkacluster",
    "monkrelays",
    "nrtsearchservice",
    "nrtsearchserviceeks",
)

PAASTA_K8S_INSTANCE_TYPES = {
    "kubernetes",
    "eks",
}

INSTANCE_TYPE_TO_K8S_NAMESPACE = {
    "marathon": "paasta",
    "adhoc": "paasta",
    "tron": "tron",
    "flink": "paasta-flinks",
    "flinkeks": "paasta-flinks",
    "cassandracluster": "paasta-cassandraclusters",
    "kafkacluster": "paasta-kafkaclusters",
    "nrtsearchservice": "paasta-nrtsearchservices",
    "nrtsearchserviceeks": "paasta-nrtsearchservices",
}

SHARED_SECRETS_K8S_NAMESPACES = {"paasta-spark", "paasta-cassandraclusters"}

CAPS_DROP = [
    "SETPCAP",
    "MKNOD",
    "AUDIT_WRITE",
    "CHOWN",
    "NET_RAW",
    "DAC_OVERRIDE",
    "FOWNER",
    "FSETID",
    "KILL",
    "SETGID",
    "SETUID",
    "NET_BIND_SERVICE",
    "SYS_CHROOT",
    "SETFCAP",
]
DEFAULT_READONLY_DOCKER_REGISTRY_AUTH_FILE = "/nail/etc/docker-registry-ro"


class RollbackTypes(Enum):
    AUTOMATIC_SLO_ROLLBACK = "automatic_slo_rollback"
    AUTOMATIC_METRIC_ROLLBACK = "automatic_metric_rollback"
    USER_INITIATED_ROLLBACK = "user_initiated_rollback"


class TimeCacheEntry(TypedDict):
    data: Any
    fetch_time: float


_CacheRetT = TypeVar("_CacheRetT")


class time_cache:
    def __init__(self, ttl: float = 0) -> None:
        self.configs: Dict[Tuple, TimeCacheEntry] = {}
        self.ttl = ttl

    def __call__(self, f: Callable[..., _CacheRetT]) -> Callable[..., _CacheRetT]:
        def cache(*args: Any, **kwargs: Any) -> _CacheRetT:
            if "ttl" in kwargs:
                ttl = kwargs["ttl"]
                del kwargs["ttl"]
            else:
                ttl = self.ttl
            key = args
            for item in kwargs.items():
                key += item
            if (
                (not ttl)
                or (key not in self.configs)
                or (time.time() - self.configs[key]["fetch_time"] > ttl)
            ):
                self.configs[key] = {
                    "data": f(*args, **kwargs),
                    "fetch_time": time.time(),
                }
            return self.configs[key]["data"]

        return cache


_SortDictsT = TypeVar("_SortDictsT", bound=Mapping)


def sort_dicts(dcts: Iterable[_SortDictsT]) -> List[_SortDictsT]:
    def key(dct: _SortDictsT) -> Tuple:
        return tuple(sorted(dct.items()))

    return sorted(dcts, key=key)


class InvalidInstanceConfig(Exception):
    pass


DeployBlacklist = List[Tuple[str, str]]
DeployWhitelist = Optional[Tuple[str, List[str]]]
# The actual config files will have lists, since tuples are not expressible in base YAML, so we define different types
# here to represent that. The getter functions will convert to the safe versions above.
UnsafeDeployBlacklist = Optional[Sequence[Sequence[str]]]
UnsafeDeployWhitelist = Optional[Sequence[Union[str, Sequence[str]]]]


Constraint = Sequence[str]

# e.g. ['GROUP_BY', 'habitat', 2]. Tron doesn't like that so we'll convert to Constraint later.
UnstringifiedConstraint = Sequence[Union[str, int, float]]

SecurityConfigDict = Dict  # Todo: define me.


class VolumeWithMode(TypedDict):
    mode: str


class DockerVolume(VolumeWithMode):
    hostPath: str
    containerPath: str


class AwsEbsVolume(VolumeWithMode):
    volume_id: str
    fs_type: str
    partition: int
    container_path: str


class PersistentVolume(VolumeWithMode):
    size: int
    container_path: str
    storage_class_name: str


class SecretVolumeItem(TypedDict, total=False):
    key: str
    path: str
    mode: Union[str, int]


class SecretVolume(TypedDict, total=False):
    secret_name: str
    container_path: str
    default_mode: Union[str, int]
    items: List[SecretVolumeItem]


class ProjectedSAVolume(TypedDict, total=False):
    container_path: str
    audience: str
    expiration_seconds: int


class TronSecretVolume(SecretVolume, total=False):
    secret_volume_name: str


class MonitoringDict(TypedDict, total=False):
    alert_after: Union[str, float]
    check_every: str
    check_oom_events: bool
    component: str
    description: str
    notification_email: Union[str, bool]
    page: bool
    priority: str
    project: str
    realert_every: float
    runbook: str
    slack_channels: Union[str, List[str]]
    tags: List[str]
    team: str
    ticket: bool
    tip: str


class InstanceConfigDict(TypedDict, total=False):
    deploy_group: str
    mem: float
    cpus: float
    disk: float
    cmd: str
    namespace: str
    args: List[str]
    cfs_period_us: float
    cpu_burst_add: float
    cap_add: List
    privileged: bool
    env: Dict[str, str]
    monitoring: MonitoringDict
    deploy_blacklist: UnsafeDeployBlacklist
    deploy_whitelist: UnsafeDeployWhitelist
    pool: str
    persistent_volumes: List[PersistentVolume]
    role: str
    extra_volumes: List[DockerVolume]
    aws_ebs_volumes: List[AwsEbsVolume]
    secret_volumes: List[SecretVolume]
    projected_sa_volumes: List[ProjectedSAVolume]
    security: SecurityConfigDict
    dependencies_reference: str
    dependencies: Dict[str, Dict]
    constraints: List[UnstringifiedConstraint]
    extra_constraints: List[UnstringifiedConstraint]
    net: str
    extra_docker_args: Dict[str, str]
    gpus: int
    branch: str
    iam_role: str
    iam_role_provider: str
    service: str
    uses_bulkdata: bool
    docker_url: str


class BranchDictV1(TypedDict, total=False):
    docker_image: str
    desired_state: str
    force_bounce: Optional[str]


class BranchDictV2(TypedDict):
    git_sha: str
    docker_image: str
    image_version: Optional[str]
    desired_state: str
    force_bounce: Optional[str]


class DockerParameter(TypedDict):
    key: str
    value: str


KubeContainerResourceRequest = TypedDict(
    "KubeContainerResourceRequest",
    {
        "cpu": float,
        "memory": str,
        "ephemeral-storage": str,
    },
    total=False,
)


def safe_deploy_blacklist(input: UnsafeDeployBlacklist) -> DeployBlacklist:
    return [(t, l) for t, l in input]


def safe_deploy_whitelist(input: UnsafeDeployWhitelist) -> DeployWhitelist:
    try:
        location_type, allowed_values = input
        return cast(str, location_type), cast(List[str], allowed_values)
    except TypeError:
        return None


# For mypy typing
InstanceConfig_T = TypeVar("InstanceConfig_T", bound="InstanceConfig")


class InstanceConfig:
    config_filename_prefix: str

    def __init__(
        self,
        cluster: str,
        instance: str,
        service: str,
        config_dict: InstanceConfigDict,
        branch_dict: Optional[BranchDictV2],
        soa_dir: str = DEFAULT_SOA_DIR,
    ) -> None:
        self.config_dict = config_dict
        self.branch_dict = branch_dict
        self.cluster = cluster
        self.instance = instance
        self.service = service
        self.soa_dir = soa_dir
        self._job_id = compose_job_id(service, instance)
        config_interpolation_keys = ("deploy_group",)
        interpolation_facts = self.__get_interpolation_facts()
        for key in config_interpolation_keys:
            if (
                key in self.config_dict
                and self.config_dict[key] is not None  # type: ignore
            ):
                self.config_dict[key] = self.config_dict[key].format(  # type: ignore
                    **interpolation_facts
                )

    def __repr__(self) -> str:
        return "{!s}({!r}, {!r}, {!r}, {!r}, {!r}, {!r})".format(
            self.__class__.__name__,
            self.service,
            self.instance,
            self.cluster,
            self.config_dict,
            self.branch_dict,
            self.soa_dir,
        )

    def __get_interpolation_facts(self) -> Dict[str, str]:
        return {
            "cluster": self.cluster,
            "instance": self.instance,
            "service": self.service,
        }

    def get_cluster(self) -> str:
        return self.cluster

    def get_namespace(self) -> str:
        """Get namespace from config, default to the value from INSTANCE_TYPE_TO_K8S_NAMESPACE for this instance type, 'paasta' if that isn't defined."""
        return self.config_dict.get(
            "namespace",
            INSTANCE_TYPE_TO_K8S_NAMESPACE.get(self.get_instance_type(), "paasta"),
        )

    def get_instance(self) -> str:
        return self.instance

    def get_service(self) -> str:
        return self.service

    @property
    def job_id(self) -> str:
        return self._job_id

    def get_docker_registry(
        self, system_paasta_config: Optional["SystemPaastaConfig"] = None
    ) -> str:
        return get_service_docker_registry(
            self.service, self.soa_dir, system_config=system_paasta_config
        )

    def get_branch(self) -> str:
        return get_paasta_branch(
            cluster=self.get_cluster(), instance=self.get_instance()
        )

    def get_deploy_group(self) -> str:
        return self.config_dict.get("deploy_group", self.get_branch())

    def get_team(self) -> str:
        return self.config_dict.get("monitoring", {}).get("team", None)

    def get_runbook(self) -> str:
        return self.config_dict.get("monitoring", {}).get("runbook", None)

    def get_mem(self) -> float:
        """Gets the memory required from the service's configuration.

        Defaults to 4096 (4G) if no value specified in the config.

        :returns: The amount of memory specified by the config, 4096 if not specified"""
        mem = self.config_dict.get("mem", 4096)
        return mem

    def get_mem_swap(self) -> str:
        """Gets the memory-swap value. This value is passed to the docker
        container to ensure that the total memory limit (memory + swap) is the
        same value as the 'mem' key in soa-configs. Note - this value *has* to
        be >= to the mem key, so we always round up to the closest MB and add
        additional 64MB for the docker executor (See PAASTA-12450).
        """
        mem = self.get_mem()
        mem_swap = int(math.ceil(mem + 64))
        return "%sm" % mem_swap

    def get_cpus(self) -> float:
        """Gets the number of cpus required from the service's configuration.

        Defaults to 1 cpu if no value specified in the config.

        :returns: The number of cpus specified in the config, 1 if not specified"""
        cpus = self.config_dict.get("cpus", 1)
        return cpus

    def get_cpu_burst_add(self) -> float:
        """Returns the number of additional cpus a container is allowed to use.
        Defaults to DEFAULT_CPU_BURST_ADD"""
        return self.config_dict.get("cpu_burst_add", DEFAULT_CPU_BURST_ADD)

    def get_cpu_period(self) -> float:
        """The --cpu-period option to be passed to docker
        Comes from the cfs_period_us configuration option

        :returns: The number to be passed to the --cpu-period docker flag"""
        return self.config_dict.get("cfs_period_us", DEFAULT_CPU_PERIOD)

    def get_cpu_quota(self) -> float:
        """Gets the --cpu-quota option to be passed to docker

        Calculation: (cpus + cpus_burst_add) * cfs_period_us

        :returns: The number to be passed to the --cpu-quota docker flag"""
        cpu_burst_add = self.get_cpu_burst_add()
        return (self.get_cpus() + cpu_burst_add) * self.get_cpu_period()

    def get_extra_docker_args(self) -> Dict[str, str]:
        return self.config_dict.get("extra_docker_args", {})

    def get_cap_add(self) -> Iterable[DockerParameter]:
        """Get the --cap-add options to be passed to docker
        Generated from the cap_add configuration option, which is a list of
        capabilities.

        Example configuration: {'cap_add': ['IPC_LOCK', 'SYS_PTRACE']}

        :returns: A generator of cap_add options to be passed as --cap-add flags"""
        for value in self.config_dict.get("cap_add", []):
            yield {"key": "cap-add", "value": f"{value}"}

    def get_cap_drop(self) -> Iterable[DockerParameter]:
        """Generates --cap-drop options to be passed to docker by default, which
        makes them not able to perform special privilege escalation stuff
        https://docs.docker.com/engine/reference/run/#runtime-privilege-and-linux-capabilities
        """
        for cap in CAPS_DROP:
            yield {"key": "cap-drop", "value": cap}

    def get_cap_args(self) -> Iterable[DockerParameter]:
        """Generate all --cap-add/--cap-drop parameters, ensuring not to have overlapping settings"""
        cap_adds = list(self.get_cap_add())
        if cap_adds and is_using_unprivileged_containers():
            log.warning(
                "Unprivileged containerizer detected, adding capabilities will not work properly"
            )
        yield from cap_adds
        added_caps = [cap["value"] for cap in cap_adds]
        for cap in self.get_cap_drop():
            if cap["value"] not in added_caps:
                yield cap

    def format_docker_parameters(
        self,
        with_labels: bool = True,
        system_paasta_config: Optional["SystemPaastaConfig"] = None,
    ) -> List[DockerParameter]:
        """Formats extra flags for running docker.  Will be added in the format
        `["--%s=%s" % (e['key'], e['value']) for e in list]` to the `docker run` command
        Note: values must be strings

        :param with_labels: Whether to build docker parameters with or without labels
        :returns: A list of parameters to be added to docker run"""
        parameters: List[DockerParameter] = [
            {"key": "memory-swap", "value": self.get_mem_swap()},
            {"key": "cpu-period", "value": "%s" % int(self.get_cpu_period())},
            {"key": "cpu-quota", "value": "%s" % int(self.get_cpu_quota())},
        ]
        if self.use_docker_disk_quota(system_paasta_config=system_paasta_config):
            parameters.append(
                {
                    "key": "storage-opt",
                    "value": f"size={int(self.get_disk() * 1024 * 1024)}",
                }
            )
        if with_labels:
            parameters.extend(
                [
                    {"key": "label", "value": "paasta_service=%s" % self.service},
                    {"key": "label", "value": "paasta_instance=%s" % self.instance},
                ]
            )
        extra_docker_args = self.get_extra_docker_args()
        if extra_docker_args:
            for key, value in extra_docker_args.items():
                parameters.extend([{"key": key, "value": value}])
        parameters.extend(self.get_docker_init())
        parameters.extend(self.get_cap_args())
        return parameters

    def use_docker_disk_quota(
        self, system_paasta_config: Optional["SystemPaastaConfig"] = None
    ) -> bool:
        if system_paasta_config is None:
            system_paasta_config = load_system_paasta_config()
        return system_paasta_config.get_enforce_disk_quota()

    def get_docker_init(self) -> Iterable[DockerParameter]:
        return [{"key": "init", "value": "true"}]

    def get_disk(self, default: float = 1024) -> float:
        """Gets the amount of disk space in MiB required from the service's configuration.

        Defaults to 1024 (1GiB) if no value is specified in the config.

        :returns: The amount of disk space specified by the config, 1024 MiB if not specified
        """
        disk = self.config_dict.get("disk", default)
        return disk

    def get_gpus(self) -> Optional[int]:
        """Gets the number of gpus required from the service's configuration.

        Default to None if no value is specified in the config.

        :returns: The number of gpus specified by the config, 0 if not specified"""
        gpus = self.config_dict.get("gpus", None)
        return gpus

    def get_container_type(self) -> Optional[str]:
        """Get Mesos containerizer type.

        Default to DOCKER if gpus are not used.

        :returns: Mesos containerizer type, DOCKER or MESOS"""
        if self.get_gpus() is not None:
            container_type = "MESOS"
        else:
            container_type = "DOCKER"
        return container_type

    def get_cmd(self) -> Optional[Union[str, List[str]]]:
        """Get the docker cmd specified in the service's configuration.

        Defaults to None if not specified in the config.

        :returns: A string specified in the config, None if not specified"""
        return self.config_dict.get("cmd", None)

    def get_instance_type(self) -> Optional[str]:
        return getattr(self, "config_filename_prefix", None)

    def get_env_dictionary(
        self, system_paasta_config: Optional["SystemPaastaConfig"] = None
    ) -> Dict[str, str]:
        """A dictionary of key/value pairs that represent environment variables
        to be injected to the container environment"""
        env = {
            "PAASTA_SERVICE": self.service,
            "PAASTA_INSTANCE": self.instance,
            "PAASTA_CLUSTER": self.cluster,
            "PAASTA_DEPLOY_GROUP": self.get_deploy_group(),
            "PAASTA_DOCKER_IMAGE": self.get_docker_image(),
            "PAASTA_RESOURCE_CPUS": str(self.get_cpus()),
            "PAASTA_RESOURCE_MEM": str(self.get_mem()),
            "PAASTA_RESOURCE_DISK": str(self.get_disk()),
        }
        if self.get_gpus() is not None:
            env["PAASTA_RESOURCE_GPUS"] = str(self.get_gpus())
        try:
            env["PAASTA_GIT_SHA"] = get_git_sha_from_dockerurl(
                self.get_docker_url(system_paasta_config=system_paasta_config)
            )
        except Exception:
            pass
        image_version = self.get_image_version()
        if image_version is not None:
            env["PAASTA_IMAGE_VERSION"] = image_version
        team = self.get_team()
        if team:
            env["PAASTA_MONITORING_TEAM"] = team
        instance_type = self.get_instance_type()
        if instance_type:
            env["PAASTA_INSTANCE_TYPE"] = instance_type
        # Our workloads interact with AWS quite a lot, so it comes handy to
        # propagate an "application ID" in the user-agent of API requests
        # for debugging purposes (max length is 50 chars from AWS docs).
        env["AWS_SDK_UA_APP_ID"] = f"{self.service}.{self.instance}"[:50]
        user_env = self.config_dict.get("env", {})
        env.update(user_env)
        return {str(k): str(v) for (k, v) in env.items()}

    def get_env(
        self, system_paasta_config: Optional["SystemPaastaConfig"] = None
    ) -> Dict[str, str]:
        """Basic get_env that simply returns the basic env, other classes
        might need to override this getter for more implementation-specific
        env getting"""
        return self.get_env_dictionary(system_paasta_config=system_paasta_config)

    def get_args(self) -> Optional[List[str]]:
        """Get the docker args specified in the service's configuration.

        If not specified in the config and if cmd is not specified, defaults to an empty array.
        If not specified in the config but cmd is specified, defaults to null.
        If specified in the config and if cmd is also specified, throws an exception. Only one may be specified.

        :param service_config: The service instance's configuration dictionary
        :returns: An array of args specified in the config,
            ``[]`` if not specified and if cmd is not specified,
            otherwise None if not specified but cmd is specified"""
        if self.get_cmd() is None:
            return self.config_dict.get("args", [])
        else:
            args = self.config_dict.get("args", None)
            if args is None:
                return args
            else:
                # TODO validation stuff like this should be moved into a check_*
                raise InvalidInstanceConfig(
                    "Instance configuration can specify cmd or args, but not both."
                )

    def get_monitoring(self) -> MonitoringDict:
        """Get monitoring overrides defined for the given instance"""
        return self.config_dict.get("monitoring", {})

    def get_deploy_constraints(
        self,
        blacklist: DeployBlacklist,
        whitelist: DeployWhitelist,
        system_deploy_blacklist: DeployBlacklist,
        system_deploy_whitelist: DeployWhitelist,
    ) -> List[Constraint]:
        """Return the combination of deploy_blacklist and deploy_whitelist
        as a list of constraints.
        """
        return (
            deploy_blacklist_to_constraints(blacklist)
            + deploy_whitelist_to_constraints(whitelist)
            + deploy_blacklist_to_constraints(system_deploy_blacklist)
            + deploy_whitelist_to_constraints(system_deploy_whitelist)
        )

    def get_deploy_blacklist(self) -> DeployBlacklist:
        """The deploy blacklist is a list of lists, where the lists indicate
        which locations the service should not be deployed"""
        return safe_deploy_blacklist(self.config_dict.get("deploy_blacklist", []))

    def get_deploy_whitelist(self) -> DeployWhitelist:
        """The deploy whitelist is a tuple of (location_type, [allowed value, allowed value, ...]).
        To have tasks scheduled on it, a host must be covered by the deploy whitelist (if present) and not excluded by
        the deploy blacklist."""

        return safe_deploy_whitelist(self.config_dict.get("deploy_whitelist"))

    def get_docker_image(self) -> str:
        """Get the docker image name (with tag) for a given service branch from
        a generated deployments.json file."""
        if self.branch_dict is not None:
            return self.branch_dict["docker_image"]
        else:
            return ""

    def get_image_version(self) -> Optional[str]:
        """Get additional information identifying the Docker image from a
        generated deployments.json file."""
        if self.branch_dict is not None and "image_version" in self.branch_dict:
            return self.branch_dict["image_version"]
        else:
            return None

    def get_docker_url(
        self, system_paasta_config: Optional["SystemPaastaConfig"] = None
    ) -> str:
        """Compose the docker url.
        :returns: '<registry_uri>/<docker_image>'
        """
        # NOTE: we're explicitly only allowing this for adhoc instances to support remote-run toolboxes.
        # If you're looking at this to expand that support for non-remote-run cases, please chat with #paasta first.
        if "docker_url" in self.config_dict:
            return self.config_dict["docker_url"]
        registry_uri = self.get_docker_registry(
            system_paasta_config=system_paasta_config
        )
        docker_image = self.get_docker_image()
        if not docker_image:
            raise NoDockerImageError(
                "Docker url not available because there is no docker_image"
            )
        docker_url = f"{registry_uri}/{docker_image}"
        return docker_url

    def get_desired_state(self) -> str:
        """Get the desired state (either 'start' or 'stop') for a given service
        branch from a generated deployments.json file."""
        if self.branch_dict is not None:
            return self.branch_dict["desired_state"]
        else:
            return "start"

    def get_force_bounce(self) -> Optional[str]:
        """Get the force_bounce token for a given service branch from a generated
        deployments.json file. This is a token that, when changed, indicates that
        the instance should be recreated and bounced, even if no other
        parameters have changed. This may be None or a string, generally a
        timestamp.
        """
        if self.branch_dict is not None:
            return self.branch_dict["force_bounce"]
        else:
            return None

    def check_cpus(self) -> Tuple[bool, str]:
        cpus = self.get_cpus()
        if cpus is not None:
            if not isinstance(cpus, (float, int)):
                return (
                    False,
                    'The specified cpus value "%s" is not a valid float or int.' % cpus,
                )
        return True, ""

    def check_mem(self) -> Tuple[bool, str]:
        mem = self.get_mem()
        if mem is not None:
            if not isinstance(mem, (float, int)):
                return (
                    False,
                    'The specified mem value "%s" is not a valid float or int.' % mem,
                )
        return True, ""

    def check_disk(self) -> Tuple[bool, str]:
        disk = self.get_disk()
        if disk is not None:
            if not isinstance(disk, (float, int)):
                return (
                    False,
                    'The specified disk value "%s" is not a valid float or int.' % disk,
                )
        return True, ""

    def check_security(self) -> Tuple[bool, str]:
        security = self.config_dict.get("security")
        if security is None:
            return True, ""

        outbound_firewall = security.get("outbound_firewall")

        if outbound_firewall is None:
            return True, ""

        if outbound_firewall is not None and outbound_firewall not in (
            "block",
            "monitor",
        ):
            return (
                False,
                'Unrecognized outbound_firewall value "%s"' % outbound_firewall,
            )

        unknown_keys = set(security.keys()) - {
            "outbound_firewall",
        }
        if unknown_keys:
            return (
                False,
                'Unrecognized items in security dict of service config: "%s"'
                % ",".join(unknown_keys),
            )

        return True, ""

    def check_dependencies_reference(self) -> Tuple[bool, str]:
        dependencies_reference = self.config_dict.get("dependencies_reference")
        if dependencies_reference is None:
            return True, ""

        dependencies = self.config_dict.get("dependencies")
        if dependencies is None:
            return (
                False,
                'dependencies_reference "%s" declared but no dependencies found'
                % dependencies_reference,
            )

        if dependencies_reference not in dependencies:
            return (
                False,
                'dependencies_reference "%s" not found in dependencies dictionary'
                % dependencies_reference,
            )

        return True, ""

    def check(self, param: str) -> Tuple[bool, str]:
        check_methods = {
            "cpus": self.check_cpus,
            "mem": self.check_mem,
            "security": self.check_security,
            "dependencies_reference": self.check_dependencies_reference,
            "deploy_group": self.check_deploy_group,
        }
        check_method = check_methods.get(param)
        if check_method is not None:
            return check_method()
        else:
            return (
                False,
                'Your service config specifies "%s", an unsupported parameter.' % param,
            )

    def validate(
        self,
        params: Optional[List[str]] = None,
    ) -> List[str]:
        if params is None:
            params = [
                "cpus",
                "mem",
                "security",
                "dependencies_reference",
                "deploy_group",
            ]
        error_msgs = []
        for param in params:
            check_passed, check_msg = self.check(param)
            if not check_passed:
                error_msgs.append(check_msg)
        return error_msgs

    def check_deploy_group(self) -> Tuple[bool, str]:
        deploy_group = self.get_deploy_group()
        if deploy_group is not None:
            pipeline_deploy_groups = get_pipeline_deploy_groups(
                service=self.service, soa_dir=self.soa_dir
            )
            if deploy_group not in pipeline_deploy_groups:
                return (
                    False,
                    f"{self.service}.{self.instance} uses deploy_group {deploy_group}, but {deploy_group} is not deployed to in deploy.yaml",
                )  # noqa: E501
        return True, ""

    def get_extra_volumes(self) -> List[DockerVolume]:
        """Extra volumes are a specially formatted list of dictionaries that should
        be bind mounted in a container The format of the dictionaries should
        conform to the `Mesos container volumes spec
        <https://mesosphere.github.io/marathon/docs/native-docker.html>`_"""
        return self.config_dict.get("extra_volumes", [])

    def get_aws_ebs_volumes(self) -> List[AwsEbsVolume]:
        return self.config_dict.get("aws_ebs_volumes", [])

    def get_secret_volumes(self) -> List[SecretVolume]:
        return self.config_dict.get("secret_volumes", [])

    def get_projected_sa_volumes(self) -> List[ProjectedSAVolume]:
        return self.config_dict.get("projected_sa_volumes", [])

    def get_iam_role(self) -> str:
        return self.config_dict.get("iam_role", "")

    def get_iam_role_provider(self) -> str:
        return self.config_dict.get("iam_role_provider", "aws")

    def get_role(self) -> Optional[str]:
        """Which mesos role of nodes this job should run on."""
        return self.config_dict.get("role")

    def get_pool(self) -> str:
        """Which pool of nodes this job should run on. This can be used to mitigate noisy neighbors, by putting
        particularly noisy or noise-sensitive jobs into different pools.

        This is implemented with an attribute "pool" on each mesos slave and by adding a constraint or node selector.

        Eventually this may be implemented with Mesos roles, once a framework can register under multiple roles.

        :returns: the "pool" attribute in your config dict, or the string "default" if not specified.
        """
        return self.config_dict.get("pool", "default")

    def get_pool_constraints(self) -> List[Constraint]:
        pool = self.get_pool()
        return [["pool", "LIKE", pool]]

    def get_constraints(self) -> Optional[List[Constraint]]:
        return stringify_constraints(self.config_dict.get("constraints", None))

    def get_extra_constraints(self) -> List[Constraint]:
        return stringify_constraints(self.config_dict.get("extra_constraints", []))

    def get_net(self) -> str:
        """
        :returns: the docker networking mode the container should be started with.
        """
        return self.config_dict.get("net", "bridge")

    def get_volumes(
        self,
        system_volumes: Sequence[DockerVolume],
        uses_bulkdata_default: bool = False,
    ) -> List[DockerVolume]:
        volumes = list(system_volumes) + list(self.get_extra_volumes())
        # we used to add bulkdata as a default mount - but as part of the
        # effort to deprecate the entire system, we're swapping to an opt-in
        # model so that we can shrink the blast radius of any changes
        if self.config_dict.get(
            "uses_bulkdata",
            uses_bulkdata_default,
        ):
            # bulkdata is mounted RO as the data is produced by another
            # system and we want to ensure that there are no inadvertent
            # changes by misbehaved code
            volumes.append(
                {
                    "hostPath": "/nail/bulkdata",
                    "containerPath": "/nail/bulkdata",
                    "mode": "RO",
                }
            )
        return _reorder_docker_volumes(volumes)

    def get_persistent_volumes(self) -> Sequence[PersistentVolume]:
        return self.config_dict.get("persistent_volumes", [])

    def get_dependencies_reference(self) -> Optional[str]:
        """Get the reference to an entry in dependencies.yaml

        Defaults to None if not specified in the config.

        :returns: A string specified in the config, None if not specified"""
        return self.config_dict.get("dependencies_reference")

    def get_dependencies(self) -> Optional[Dict]:
        """Get the contents of the dependencies_dict pointed to by the dependency_reference or
        'main' if no dependency_reference exists

        Defaults to None if not specified in the config.

        :returns: A list of dictionaries specified in the dependencies_dict, None if not specified
        """
        dependencies = self.config_dict.get("dependencies")
        if not dependencies:
            return None
        dependency_ref = self.get_dependencies_reference() or "main"
        return dependencies.get(dependency_ref)

    def get_outbound_firewall(self) -> Optional[str]:
        """Return 'block', 'monitor', or None as configured in security->outbound_firewall

        Defaults to None if not specified in the config

        :returns: A string specified in the config, None if not specified"""
        security = self.config_dict.get("security")
        if not security:
            return None
        return security.get("outbound_firewall")

    def __eq__(self, other: Any) -> bool:
        if isinstance(other, type(self)):
            return (
                self.config_dict == other.config_dict
                and self.branch_dict == other.branch_dict
                and self.cluster == other.cluster
                and self.instance == other.instance
                and self.service == other.service
            )
        else:
            return False


def stringify_constraint(usc: UnstringifiedConstraint) -> Constraint:
    return [str(x) for x in usc]


def stringify_constraints(
    uscs: Optional[List[UnstringifiedConstraint]],
) -> List[Constraint]:
    if uscs is None:
        return None
    return [stringify_constraint(usc) for usc in uscs]


@time_cache(ttl=60)
def validate_service_instance(
    service: str, instance: str, cluster: str, soa_dir: str
) -> str:
    possibilities: List[str] = []
    for instance_type in INSTANCE_TYPES:
        sis = get_service_instance_list(
            service=service,
            cluster=cluster,
            instance_type=instance_type,
            soa_dir=soa_dir,
        )
        if (service, instance) in sis:
            return instance_type
        possibilities.extend(si[1] for si in sis)
    else:
        suggestions = suggest_possibilities(word=instance, possibilities=possibilities)
        raise NoConfigurationForServiceError(
            f"Error: {compose_job_id(service, instance)} doesn't look like it has been configured "
            f"to run on the {cluster} cluster.{suggestions}"
        )


_ComposeRetT = TypeVar("_ComposeRetT")
_ComposeInnerRetT = TypeVar("_ComposeInnerRetT")


def compose(
    func_one: Callable[[_ComposeInnerRetT], _ComposeRetT],
    func_two: Callable[..., _ComposeInnerRetT],
) -> Callable[..., _ComposeRetT]:
    def composed(*args: Any, **kwargs: Any) -> _ComposeRetT:
        return func_one(func_two(*args, **kwargs))

    return composed


class PaastaColors:
    """Collection of static variables and methods to assist in coloring text."""

    # ANSI color codes
    BLUE = "\033[34m"
    BOLD = "\033[1m"
    CYAN = "\033[36m"
    DEFAULT = "\033[0m"
    GREEN = "\033[32m"
    GREY = "\033[38;5;242m"
    MAGENTA = "\033[35m"
    RED = "\033[31m"
    YELLOW = "\033[33m"

    @staticmethod
    def bold(text: str) -> str:
        """Return bolded text.

        :param text: a string
        :return: text color coded with ANSI bold
        """
        return PaastaColors.color_text(PaastaColors.BOLD, text)

    @staticmethod
    def blue(text: str) -> str:
        """Return text that can be printed blue.

        :param text: a string
        :return: text color coded with ANSI blue
        """
        return PaastaColors.color_text(PaastaColors.BLUE, text)

    @staticmethod
    def green(text: str) -> str:
        """Return text that can be printed green.

        :param text: a string
        :return: text color coded with ANSI green"""
        return PaastaColors.color_text(PaastaColors.GREEN, text)

    @staticmethod
    def red(text: str) -> str:
        """Return text that can be printed red.

        :param text: a string
        :return: text color coded with ANSI red"""
        return PaastaColors.color_text(PaastaColors.RED, text)

    @staticmethod
    def magenta(text: str) -> str:
        """Return text that can be printed magenta.

        :param text: a string
        :return: text color coded with ANSI magenta"""
        return PaastaColors.color_text(PaastaColors.MAGENTA, text)

    @staticmethod
    def color_text(color: str, text: str) -> str:
        """Return text that can be printed color.

        :param color: ANSI color code
        :param text: a string
        :return: a string with ANSI color encoding"""

        if os.getenv("NO_COLOR", "0") == "1":
            return text

        # any time text returns to default, we want to insert our color.
        replaced = text.replace(PaastaColors.DEFAULT, PaastaColors.DEFAULT + color)
        # then wrap the beginning and end in our color/default.
        return color + replaced + PaastaColors.DEFAULT

    @staticmethod
    def cyan(text: str) -> str:
        """Return text that can be printed cyan.

        :param text: a string
        :return: text color coded with ANSI cyan"""
        return PaastaColors.color_text(PaastaColors.CYAN, text)

    @staticmethod
    def yellow(text: str) -> str:
        """Return text that can be printed yellow.

        :param text: a string
        :return: text color coded with ANSI yellow"""
        return PaastaColors.color_text(PaastaColors.YELLOW, text)

    @staticmethod
    def grey(text: str) -> str:
        return PaastaColors.color_text(PaastaColors.GREY, text)

    @staticmethod
    def default(text: str) -> str:
        return PaastaColors.color_text(PaastaColors.DEFAULT, text)


LOG_COMPONENTS: Mapping[str, Mapping[str, Any]] = OrderedDict(
    [
        (
            "build",
            {
                "color": PaastaColors.blue,
                "help": (
                    "Logs for pre-deployment steps, such as itests, "
                    "image building, and security checks."
                ),
                "source_env": "devc",
            },
        ),
        (
            "deploy",
            {
                "color": PaastaColors.cyan,
                "help": (
                    "Logs for deployment steps and actions, such as "
                    "bouncing, start/stop/restart, and instance cleanup."
                ),
                "additional_source_envs": ["devc"],
            },
        ),
        (
            "monitoring",
            {
                "color": PaastaColors.green,
                "help": "Logs from Sensu checks for the service",
            },
        ),
        (
            "app_output",
            {
                "color": compose(PaastaColors.yellow, PaastaColors.bold),
                "help": (
                    "Stderr and stdout from a service's running processes. "
                    "Alias for both the stdout and stderr components."
                ),
            },
        ),
        (
            "stdout",
            {
                "color": PaastaColors.yellow,
                "help": "Stdout from a service's running processes.",
            },
        ),
        (
            "stderr",
            {
                "color": PaastaColors.yellow,
                "help": "Stderr from a service's running processes.",
            },
        ),
        (
            "security",
            {
                "color": PaastaColors.red,
                "help": "Logs from security-related services such as firewall monitoring",
            },
        ),
        ("oom", {"color": PaastaColors.red, "help": "Kernel OOM events."}),
        (
            "task_lifecycle",
            {
                "color": PaastaColors.bold,
                "help": "Logs that tell you about task startup, failures, healthchecks, etc.",
            },
        ),
        # I'm leaving these planned components here since they provide some hints
        # about where we want to go. See PAASTA-78.
        #
        # But I'm commenting them out so they don't delude users into believing we
        # can expose logs that we cannot actually expose. See PAASTA-927.
        #
        # ('app_request', {
        #     'color': PaastaColors.bold,
        #     'help': 'The request log for the service. Defaults to "service_NAME_requests"',
        #     'command': 'scribe_reader -e ENV -f service_example_happyhour_requests',
        # }),
        # ('app_errors', {
        #     'color': PaastaColors.red,
        #     'help': 'Application error log, defaults to "stream_service_NAME_errors"',
        #     'command': 'scribe_reader -e ENV -f stream_service_SERVICE_errors',
        # }),
        # ('lb_requests', {
        #     'color': PaastaColors.bold,
        #     'help': 'All requests from Smartstack haproxy',
        #     'command': 'NA - TODO: SRV-1130',
        # }),
        # ('lb_errors', {
        #     'color': PaastaColors.red,
        #     'help': 'Logs from Smartstack haproxy that have 400-500 error codes',
        #     'command': 'scribereader -e ENV -f stream_service_errors | grep SERVICE.instance',
        # }),
    ]
)


class NoSuchLogComponent(Exception):
    pass


def validate_log_component(component: str) -> bool:
    if component in LOG_COMPONENTS.keys():
        return True
    else:
        raise NoSuchLogComponent


def get_git_url(service: str, soa_dir: str = DEFAULT_SOA_DIR) -> str:
    """Get the git url for a service. Assumes that the service's
    repo matches its name, and that it lives in services- i.e.
    if this is called with the string 'test', the returned
    url will be git@github.yelpcorp.com:services/test.

    :param service: The service name to get a URL for
    :returns: A git url to the service's repository"""
    general_config = service_configuration_lib.read_service_configuration(
        service, soa_dir=soa_dir
    )
    # TODO: PAASTA-16927: get this from system config `.git_config`
    default_location = format_git_url(
        "git", "github.yelpcorp.com", f"services/{service}"
    )
    return general_config.get("git_url", default_location)


def format_git_url(git_user: str, git_server: str, repo_name: str) -> str:
    return f"{git_user}@{git_server}:{repo_name}"


def get_service_docker_registry(
    service: str,
    soa_dir: str = DEFAULT_SOA_DIR,
    system_config: Optional["SystemPaastaConfig"] = None,
) -> str:
    if service is None:
        raise NotImplementedError('"None" is not a valid service')
    service_configuration = service_configuration_lib.read_service_configuration(
        service, soa_dir
    )
    try:
        return service_configuration["docker_registry"]
    except KeyError:
        if not system_config:
            system_config = load_system_paasta_config()
        return system_config.get_system_docker_registry()


class NoSuchLogLevel(Exception):
    pass


class LogWriterConfig(TypedDict):
    driver: str
    options: Dict


class LogReaderConfig(TypedDict):
    driver: str
    options: Dict
    components: Optional[List]


# The active log writer.
_log_writer = None
# The map of name -> LogWriter subclasses, used by configure_log.
_log_writer_classes = {}


class LogWriter:
    def __init__(self, **kwargs: Any) -> None:
        pass

    def log(
        self,
        service: str,
        line: str,
        component: str,
        level: str = DEFAULT_LOGLEVEL,
        cluster: str = ANY_CLUSTER,
        instance: str = ANY_INSTANCE,
    ) -> None:
        raise NotImplementedError()

    def log_audit(
        self,
        user: str,
        host: str,
        action: str,
        action_details: dict = None,
        service: str = None,
        cluster: str = ANY_CLUSTER,
        instance: str = ANY_INSTANCE,
    ) -> None:
        raise NotImplementedError()


_LogWriterTypeT = TypeVar("_LogWriterTypeT", bound=Type[LogWriter])


def register_log_writer(name: str) -> Callable[[_LogWriterTypeT], _LogWriterTypeT]:
    """Returns a decorator that registers that log writer class at a given name
    so get_log_writer_class can find it."""

    def outer(log_writer_class: _LogWriterTypeT) -> _LogWriterTypeT:
        _log_writer_classes[name] = log_writer_class
        return log_writer_class

    return outer


def get_log_writer_class(name: str) -> Type[LogWriter]:
    return _log_writer_classes[name]


def list_log_writers() -> Iterable[str]:
    return _log_writer_classes.keys()


def configure_log() -> None:
    """We will log to the yocalhost binded scribe."""
    log_writer_config = load_system_paasta_config().get_log_writer()
    global _log_writer
    LogWriterClass = get_log_writer_class(log_writer_config["driver"])
    _log_writer = LogWriterClass(**log_writer_config.get("options", {}))


def _log(
    service: str,
    line: str,
    component: str,
    level: str = DEFAULT_LOGLEVEL,
    cluster: str = ANY_CLUSTER,
    instance: str = ANY_INSTANCE,
) -> None:
    if _log_writer is None:
        configure_log()
    return _log_writer.log(
        service=service,
        line=line,
        component=component,
        level=level,
        cluster=cluster,
        instance=instance,
    )


def _log_audit(
    action: str,
    action_details: dict = None,
    service: str = None,
    cluster: str = ANY_CLUSTER,
    instance: str = ANY_INSTANCE,
) -> None:
    if _log_writer is None:
        configure_log()

    user = get_username()
    host = get_hostname()

    return _log_writer.log_audit(
        user=user,
        host=host,
        action=action,
        action_details=action_details,
        service=service,
        cluster=cluster,
        instance=instance,
    )


def _now() -> str:
    return datetime.datetime.utcnow().isoformat()


def remove_ansi_escape_sequences(line: str) -> str:
    """Removes ansi escape sequences from the given line."""
    return no_escape.sub("", line)


def format_log_line(
    level: str,
    cluster: str,
    service: str,
    instance: str,
    component: str,
    line: str,
    timestamp: str = None,
) -> str:
    """Accepts a string 'line'.

    Returns an appropriately-formatted dictionary which can be serialized to
    JSON for logging and which contains 'line'.
    """

    validate_log_component(component)
    if not timestamp:
        timestamp = _now()
    line = remove_ansi_escape_sequences(line.strip())
    message = json.dumps(
        {
            "timestamp": timestamp,
            "level": level,
            "cluster": cluster,
            "service": service,
            "instance": instance,
            "component": component,
            "message": line,
        },
        sort_keys=True,
    )
    return message


def format_audit_log_line(
    cluster: str,
    instance: str,
    user: str,
    host: str,
    action: str,
    action_details: dict = None,
    service: str = None,
    timestamp: str = None,
) -> str:
    """Accepts:

        * a string 'user' describing the user that initiated the action
        * a string 'host' describing the server where the user initiated the action
        * a string 'action' describing an action performed by paasta_tools
        * a dict 'action_details' optional information about the action

    Returns an appropriately-formatted dictionary which can be serialized to
    JSON for logging and which contains details about an action performed on
    a service/instance.
    """
    if not timestamp:
        timestamp = _now()
    if not action_details:
        action_details = {}

    message = json.dumps(
        {
            "timestamp": timestamp,
            "cluster": cluster,
            "service": service,
            "instance": instance,
            "user": user,
            "host": host,
            "action": action,
            "action_details": action_details,
        },
        sort_keys=True,
    )
    return message


def get_log_name_for_service(service: str, prefix: str = None) -> str:
    if prefix:
        return f"stream_paasta_{prefix}_{service}"
    return "stream_paasta_%s" % service


try:
    import clog

    # Somehow clog turns on DeprecationWarnings, so we need to disable them
    # again after importing it.
    warnings.filterwarnings("ignore", category=DeprecationWarning)

    class CLogWriter(LogWriter):
        def __init__(self, **kwargs: Any):
            clog.config.configure(**kwargs)

        def log(
            self,
            service: str,
            line: str,
            component: str,
            level: str = DEFAULT_LOGLEVEL,
            cluster: str = ANY_CLUSTER,
            instance: str = ANY_INSTANCE,
        ) -> None:
            """This expects someone (currently the paasta cli main()) to have already
            configured the log object. We'll just write things to it.
            """
            if level == "event":
                print(f"[service {service}] {line}", file=sys.stdout)
            elif level == "debug":
                print(f"[service {service}] {line}", file=sys.stderr)
            else:
                raise NoSuchLogLevel
            log_name = get_log_name_for_service(service)
            formatted_line = format_log_line(
                level, cluster, service, instance, component, line
            )
            clog.log_line(log_name, formatted_line)

        def log_audit(
            self,
            user: str,
            host: str,
            action: str,
            action_details: dict = None,
            service: str = None,
            cluster: str = ANY_CLUSTER,
            instance: str = ANY_INSTANCE,
        ) -> None:
            log_name = AUDIT_LOG_STREAM
            formatted_line = format_audit_log_line(
                user=user,
                host=host,
                action=action,
                action_details=action_details,
                service=service,
                cluster=cluster,
                instance=instance,
            )
            clog.log_line(log_name, formatted_line)

    @register_log_writer("monk")
    class MonkLogWriter(CLogWriter):
        def __init__(
            self,
            monk_host: str = "169.254.255.254",
            monk_port: int = 1473,
            monk_disable: bool = False,
            **kwargs: Any,
        ) -> None:
            super().__init__(
                monk_host=monk_host,
                monk_port=monk_port,
                monk_disable=monk_disable,
            )

    @register_log_writer("scribe")
    class ScribeLogWriter(CLogWriter):
        def __init__(
            self,
            scribe_host: str = "169.254.255.254",
            scribe_port: int = 1463,
            scribe_disable: bool = False,
            **kwargs: Any,
        ) -> None:
            super().__init__(
                scribe_host=scribe_host,
                scribe_port=scribe_port,
                scribe_disable=scribe_disable,
            )

except ImportError:
    warnings.warn("clog is unavailable")


@register_log_writer("null")
class NullLogWriter(LogWriter):
    """A LogWriter class that doesn't do anything. Primarily useful for integration tests where we don't care about
    logs."""

    def __init__(self, **kwargs: Any) -> None:
        pass

    def log(
        self,
        service: str,
        line: str,
        component: str,
        level: str = DEFAULT_LOGLEVEL,
        cluster: str = ANY_CLUSTER,
        instance: str = ANY_INSTANCE,
    ) -> None:
        pass

    def log_audit(
        self,
        user: str,
        host: str,
        action: str,
        action_details: dict = None,
        service: str = None,
        cluster: str = ANY_CLUSTER,
        instance: str = ANY_INSTANCE,
    ) -> None:
        pass


@contextlib.contextmanager
def _empty_context() -> Iterator[None]:
    yield


_AnyIO = Union[io.IOBase, IO]


@register_log_writer("file")
class FileLogWriter(LogWriter):
    def __init__(
        self,
        path_format: str,
        mode: str = "a+",
        line_delimiter: str = "\n",
        flock: bool = False,
    ) -> None:
        self.path_format = path_format
        self.mode = mode
        self.flock = flock
        self.line_delimiter = line_delimiter

    def maybe_flock(self, fd: _AnyIO) -> ContextManager:
        if self.flock:
            # https://github.com/python/typeshed/issues/1548
            return flock(fd)
        else:
            return _empty_context()

    def format_path(
        self, service: str, component: str, level: str, cluster: str, instance: str
    ) -> str:
        return self.path_format.format(
            service=service,
            component=component,
            level=level,
            cluster=cluster,
            instance=instance,
        )

    def _log_message(self, path: str, message: str) -> None:
        # We use io.FileIO here because it guarantees that write() is implemented with a single write syscall,
        # and on Linux, writes to O_APPEND files with a single write syscall are atomic.
        #
        # https://docs.python.org/2/library/io.html#io.FileIO
        # http://article.gmane.org/gmane.linux.kernel/43445

        try:
            with io.FileIO(path, mode=self.mode, closefd=True) as f:
                with self.maybe_flock(f):
                    f.write(message.encode("UTF-8"))
        except IOError as e:
            print(
                "Could not log to {}: {}: {} -- would have logged: {}".format(
                    path, type(e).__name__, str(e), message
                ),
                file=sys.stderr,
            )

    def log(
        self,
        service: str,
        line: str,
        component: str,
        level: str = DEFAULT_LOGLEVEL,
        cluster: str = ANY_CLUSTER,
        instance: str = ANY_INSTANCE,
    ) -> None:
        path = self.format_path(service, component, level, cluster, instance)
        to_write = "{}{}".format(
            format_log_line(level, cluster, service, instance, component, line),
            self.line_delimiter,
        )

        self._log_message(path, to_write)

    def log_audit(
        self,
        user: str,
        host: str,
        action: str,
        action_details: dict = None,
        service: str = None,
        cluster: str = ANY_CLUSTER,
        instance: str = ANY_INSTANCE,
    ) -> None:
        path = self.format_path(AUDIT_LOG_STREAM, "", "", cluster, instance)
        formatted_line = format_audit_log_line(
            user=user,
            host=host,
            action=action,
            action_details=action_details,
            service=service,
            cluster=cluster,
            instance=instance,
        )

        to_write = f"{formatted_line}{self.line_delimiter}"

        self._log_message(path, to_write)


@contextlib.contextmanager
def flock(fd: _AnyIO) -> Iterator[None]:
    try:
        fcntl.flock(fd.fileno(), fcntl.LOCK_EX)
        yield
    finally:
        fcntl.flock(fd.fileno(), fcntl.LOCK_UN)


@contextlib.contextmanager
def timed_flock(fd: _AnyIO, seconds: int = 1) -> Iterator[None]:
    """Attempt to grab an exclusive flock with a timeout. Uses Timeout, so will
    raise a TimeoutError if `seconds` elapses before the flock can be obtained
    """
    # We don't want to wrap the user code in the timeout, just the flock grab
    flock_context = flock(fd)
    with Timeout(seconds=seconds):
        flock_context.__enter__()
    try:
        yield
    finally:
        flock_context.__exit__(*sys.exc_info())


def _timeout(process: Popen) -> None:
    """Helper function for _run. It terminates the process.
    Doesn't raise OSError, if we try to terminate a non-existing
    process as there can be a very small window between poll() and kill()
    """
    if process.poll() is None:
        try:
            # sending SIGKILL to the process
            process.kill()
        except OSError as e:
            # No such process error
            # The process could have been terminated meanwhile
            if e.errno != errno.ESRCH:
                raise


class PaastaNotConfiguredError(Exception):
    pass


class NoConfigurationForServiceError(Exception):
    pass


def get_readable_files_in_glob(glob: str, path: str) -> List[str]:
    """
    Returns a sorted list of files that are readable in an input glob by recursively searching a path
    """
    globbed_files = []
    for root, dirs, files in os.walk(path):
        for f in files:
            fn = os.path.join(root, f)
            if os.path.isfile(fn) and os.access(fn, os.R_OK) and fnmatch(fn, glob):
                globbed_files.append(fn)
    return sorted(globbed_files)


class ClusterAutoscalingResource(TypedDict):
    type: str
    id: str
    region: str
    pool: str
    min_capacity: int
    max_capacity: int


IdToClusterAutoscalingResourcesDict = Dict[str, ClusterAutoscalingResource]


class ResourcePoolSettings(TypedDict):
    target_utilization: float
    drain_timeout: int


PoolToResourcePoolSettingsDict = Dict[str, ResourcePoolSettings]


class LocalRunConfig(TypedDict, total=False):
    default_cluster: str


class SparkRunConfig(TypedDict, total=False):
    default_cluster: str
    default_pool: str
    default_spark_driver_iam_role: str


class PaastaNativeConfig(TypedDict, total=False):
    principal: str
    secret: str


ExpectedSlaveAttributes = List[Dict[str, Any]]


class KubeKindDict(TypedDict, total=False):
    singular: str
    plural: str


class KubeCustomResourceDict(TypedDict, total=False):
    version: str
    file_prefix: str
    kube_kind: KubeKindDict
    group: str


class KubeStateMetricsCollectorConfigDict(TypedDict, total=False):
    unaggregated_metrics: List[str]
    summed_metric_to_group_keys: Dict[str, List[str]]
    label_metric_to_label_key: Dict[str, List[str]]
    label_renames: Dict[str, str]


class TopologySpreadConstraintDict(TypedDict, total=False):
    topology_key: str
    when_unsatisfiable: Literal["ScheduleAnyway", "DoNotSchedule"]
    max_skew: int
    match_label_keys: List[str]


class SystemPaastaConfigDict(TypedDict, total=False):
    allowed_pools: Dict[str, List[str]]
    api_client_timeout: int
    api_endpoints: Dict[str, str]
    api_profiling_config: Dict
    api_auth_sso_oidc_client_id: str
    auth_certificate_ttl: str
    auto_config_instance_types_enabled: Dict[str, bool]
    auto_config_instance_type_aliases: Dict[str, str]
    auto_hostname_unique_size: int
    cluster_fqdn_format: str
    clusters: Sequence[str]
    cluster: str
    cr_owners: Dict[str, str]
    dashboard_links: Dict[str, Dict[str, str]]
    datastore_credentials_vault_env_overrides: Dict[str, str]
    default_push_groups: List
    default_should_use_uwsgi_exporter: bool
    deploy_blacklist: UnsafeDeployBlacklist
    deployd_metrics_provider: str
    deploy_whitelist: UnsafeDeployWhitelist
    disabled_watchers: List
    dockercfg_location: str
    docker_registry: str
    enable_client_cert_auth: bool
    enable_nerve_readiness_check: bool
    enable_envoy_readiness_check: bool
    enforce_disk_quota: bool
    envoy_admin_domain_name: str
    envoy_admin_endpoint_format: str
    envoy_nerve_readiness_check_script: List[str]
    envoy_readiness_check_script: List[str]
    expected_slave_attributes: ExpectedSlaveAttributes
    filter_bogus_mesos_cputime_enabled: bool
    fsm_template: str
    git_config: Dict
    hacheck_sidecar_image_url: str
    hacheck_sidecar_volumes: List[DockerVolume]
    kubernetes_add_registration_labels: bool
    kubernetes_custom_resources: List[KubeCustomResourceDict]
    kubernetes_use_hacheck_sidecar: bool
    ldap_host: str
    ldap_reader_password: str
    ldap_reader_username: str
    ldap_search_base: str
    ldap_search_ou: str
    local_run_config: LocalRunConfig
    log_reader: LogReaderConfig
    log_readers: List[LogReaderConfig]
    log_writer: LogWriterConfig
    mark_for_deployment_max_polling_threads: int
    mark_for_deployment_default_polling_interval: float
    mark_for_deployment_default_diagnosis_interval: float
    mark_for_deployment_default_default_time_before_first_diagnosis: float
    mark_for_deployment_should_ping_for_unhealthy_pods: bool
    mesos_config: Dict
    metrics_provider: str
    monitoring_config: Dict
    nerve_readiness_check_script: List[str]
    nerve_register_k8s_terminating: bool
    paasta_native: PaastaNativeConfig
    paasta_status_version: str
    pdb_max_unavailable: Union[str, int]
    pki_backend: str
    pod_defaults: Dict[str, Any]
    pool_node_affinities: Dict[str, Dict[str, List[str]]]
    topology_spread_constraints: List[TopologySpreadConstraintDict]
    readiness_check_prefix_template: List[str]
    register_k8s_pods: bool
    register_native_services: bool
    remote_run_duration_limit: int
    resource_pool_settings: PoolToResourcePoolSettingsDict
    secret_provider: str
    security_check_command: str
    sensu_host: str
    sensu_port: int
    service_discovery_providers: Dict[str, Any]
    slack: Dict[str, str]
    spark_run_config: SparkRunConfig
    supported_storage_classes: Sequence[str]
    synapse_haproxy_url_format: str
    synapse_host: str
    synapse_port: int
    taskproc: Dict
    tron: Dict
    vault_cluster_map: Dict
    vault_environment: str
    volumes: List[DockerVolume]
    zookeeper: str
    tron_k8s_cluster_overrides: Dict[str, str]
    skip_cpu_override_validation: List[str]
    spark_k8s_role: str
    cluster_aliases: Dict[str, str]
    hacheck_match_initial_delay: bool
    spark_ui_port: int
    spark_driver_port: int
    spark_blockmanager_port: int
    skip_cpu_burst_validation: List[str]
    tron_default_pool_override: str
    spark_kubeconfig: str
    spark_iam_user_kubeconfig: str
    kube_clusters: Dict
    spark_use_eks_default: bool
    sidecar_requirements_config: Dict[str, KubeContainerResourceRequest]
    eks_cluster_aliases: Dict[str, str]
    secret_sync_delay_seconds: float
    service_auth_token_settings: ProjectedSAVolume
    service_auth_vault_role: str
    service_auth_sso_oidc_client_id: str
    always_authenticating_services: List[str]
    uses_bulkdata_default: bool
    enable_automated_redeploys_default: bool
    enable_tron_tsc: bool
    default_spark_iam_user: str
    default_spark_driver_pool_override: str
<<<<<<< HEAD
    unhealthy_pod_eviction_policy: str
=======
    readonly_docker_registry_auth_file: str
    private_docker_registries: List[str]
>>>>>>> 344f9aad


def load_system_paasta_config(
    path: str = PATH_TO_SYSTEM_PAASTA_CONFIG_DIR,
) -> "SystemPaastaConfig":
    """
    Reads Paasta configs in specified directory in lexicographical order and deep merges
    the dictionaries (last file wins).
    """
    if not os.path.isdir(path):
        raise PaastaNotConfiguredError(
            "Could not find system paasta configuration directory: %s" % path
        )

    if not os.access(path, os.R_OK):
        raise PaastaNotConfiguredError(
            "Could not read from system paasta configuration directory: %s" % path
        )

    try:
        file_stats = frozenset(
            {
                (fn, os.stat(fn))
                for fn in get_readable_files_in_glob(glob="*.json", path=path)
            }
        )
        return parse_system_paasta_config(file_stats, path)
    except IOError as e:
        raise PaastaNotConfiguredError(
            f"Could not load system paasta config file {e.filename}: {e.strerror}"
        )


def optionally_load_system_paasta_config(
    path: str = PATH_TO_SYSTEM_PAASTA_CONFIG_DIR,
) -> "SystemPaastaConfig":
    """
    Tries to load the system paasta config, but will return an empty configuration if not available,
    without raising.
    """
    try:
        return load_system_paasta_config(path=path)
    except PaastaNotConfiguredError:
        return SystemPaastaConfig({}, "")


@lru_cache()
def parse_system_paasta_config(
    file_stats: FrozenSet[Tuple[str, os.stat_result]], path: str
) -> "SystemPaastaConfig":
    """Pass in a dictionary of filename -> os.stat_result, and this returns the merged parsed configs"""
    config: SystemPaastaConfigDict = {}
    for filename, _ in file_stats:
        with open(filename) as f:
            config = deep_merge_dictionaries(
                json.load(f), config, allow_duplicate_keys=False
            )
    return SystemPaastaConfig(config, path)


class PoolsNotConfiguredError(Exception):
    pass


def validate_pool(
    cluster: str, pool: str, system_paasta_config: "SystemPaastaConfig"
) -> bool:
    if pool:
        valid_pools = system_paasta_config.get_pools_for_cluster(cluster)
        if not valid_pools:
            raise PoolsNotConfiguredError
        # at this point, we can be sure that `valid_pools` is populated
        return pool in valid_pools
    return True


class SystemPaastaConfig:
    def __init__(self, config: SystemPaastaConfigDict, directory: str) -> None:
        self.directory = directory
        self.config_dict = config

    def __eq__(self, other: Any) -> bool:
        if isinstance(other, SystemPaastaConfig):
            return (
                self.directory == other.directory
                and self.config_dict == other.config_dict
            )
        return False

    def __repr__(self) -> str:
        return f"SystemPaastaConfig({self.config_dict!r}, {self.directory!r})"

    def get_secret_sync_delay_seconds(self) -> float:
        return self.config_dict.get("secret_sync_delay_seconds", 0)

    def get_spark_use_eks_default(self) -> bool:
        return self.config_dict.get("spark_use_eks_default", False)

    def get_default_spark_iam_user(self) -> str:
        return self.config_dict.get(
            "default_spark_iam_user", "/etc/boto_cfg/spark_driver.yaml"
        )

    def get_default_spark_driver_pool_override(self) -> str:
        """
        If defined, fetches the override for what pool to run a Spark driver in.
        Otherwise, returns the default Spark driver pool.

        :returns: The default_spark_driver_pool_override specified in the paasta configuration
        """
        return self.config_dict.get(
            "default_spark_driver_pool_override", DEFAULT_SPARK_DRIVER_POOL
        )

    def get_sidecar_requirements_config(
        self,
    ) -> Dict[str, KubeContainerResourceRequest]:
        return self.config_dict.get("sidecar_requirements_config", {})

    def get_tron_default_pool_override(self) -> str:
        """Get the default pool override variable defined in this host's cluster config file.

        :returns: The default_pool_override specified in the paasta configuration
        """
        return self.config_dict.get("tron_default_pool_override", "default")

    def get_zk_hosts(self) -> str:
        """Get the zk_hosts defined in this hosts's cluster config file.
        Strips off the zk:// prefix, if it exists, for use with Kazoo.

        :returns: The zk_hosts specified in the paasta configuration
        """
        try:
            hosts = self.config_dict["zookeeper"]
        except KeyError:
            raise PaastaNotConfiguredError(
                "Could not find zookeeper connection string in configuration directory: %s"
                % self.directory
            )

        # how do python strings not have a method for doing this
        if hosts.startswith("zk://"):
            return hosts[len("zk://") :]
        return hosts

    def get_system_docker_registry(self) -> str:
        """Get the docker_registry defined in this host's cluster config file.

        :returns: The docker_registry specified in the paasta configuration
        """
        try:
            return self.config_dict["docker_registry"]
        except KeyError:
            raise PaastaNotConfiguredError(
                "Could not find docker registry in configuration directory: %s"
                % self.directory
            )

    def get_hacheck_sidecar_volumes(self) -> List[DockerVolume]:
        """Get the hacheck sidecar volumes defined in this host's hacheck_sidecar_volumes config file.

        :returns: The list of volumes specified in the paasta configuration
        """
        try:
            volumes = self.config_dict["hacheck_sidecar_volumes"]
        except KeyError:
            raise PaastaNotConfiguredError(
                "Could not find hacheck_sidecar_volumes in configuration directory: %s"
                % self.directory
            )
        return _reorder_docker_volumes(list(volumes))

    def get_volumes(self) -> Sequence[DockerVolume]:
        """Get the volumes defined in this host's volumes config file.

        :returns: The list of volumes specified in the paasta configuration
        """
        try:
            return self.config_dict["volumes"]
        except KeyError:
            raise PaastaNotConfiguredError(
                "Could not find volumes in configuration directory: %s" % self.directory
            )

    def get_cluster(self) -> str:
        """Get the cluster defined in this host's cluster config file.

        :returns: The name of the cluster defined in the paasta configuration
        """
        try:
            return self.config_dict["cluster"]
        except KeyError:
            raise PaastaNotConfiguredError(
                "Could not find cluster in configuration directory: %s" % self.directory
            )

    def get_dashboard_links(self) -> Mapping[str, Mapping[str, str]]:
        return self.config_dict["dashboard_links"]

    def get_cr_owners(self) -> Dict[str, str]:
        return self.config_dict["cr_owners"]

    def get_auto_hostname_unique_size(self) -> int:
        """
        We automatically add a ["hostname", "UNIQUE"] constraint to "small" services running in production clusters.
        If there are less than or equal to this number of instances, we consider it small.
        We fail safe and return -1 to avoid adding the ['hostname', 'UNIQUE'] constraint if this value is not defined

        :returns: The integer size of a small service
        """
        return self.config_dict.get("auto_hostname_unique_size", -1)

    def get_auto_config_instance_types_enabled(self) -> Dict[str, bool]:
        return self.config_dict.get("auto_config_instance_types_enabled", {})

    def get_auto_config_instance_type_aliases(self) -> Dict[str, str]:
        """
        Allow re-using another instance type's autotuned data. This is useful when an instance can be trivially moved around
        type-wise as it allows us to avoid data races/issues with the autotuned recommendations generator/updater.
        """
        return self.config_dict.get("auto_config_instance_type_aliases", {})

    def get_api_client_timeout(self) -> int:
        """
        We've seen the Paasta API get hung up sometimes and the client not realizing this will sit idle forever.
        This will be used to specify the default timeout
        """
        return self.config_dict.get("api_client_timeout", 120)

    def get_api_endpoints(self) -> Mapping[str, str]:
        return self.config_dict["api_endpoints"]

    def get_enable_client_cert_auth(self) -> bool:
        """
        If enabled present a client certificate from ~/.paasta/pki/<cluster>.crt and ~/.paasta/pki/<cluster>.key
        """
        return self.config_dict.get("enable_client_cert_auth", True)

    def get_enable_nerve_readiness_check(self) -> bool:
        """
        If enabled perform readiness checks on nerve
        """
        return self.config_dict.get("enable_nerve_readiness_check", True)

    def get_enable_envoy_readiness_check(self) -> bool:
        """
        If enabled perform readiness checks on envoy
        """
        return self.config_dict.get("enable_envoy_readiness_check", False)

    def get_nerve_readiness_check_script(self) -> List[str]:
        return self.config_dict.get(
            "nerve_readiness_check_script", ["/check_smartstack_up.sh"]
        )

    def get_envoy_readiness_check_script(self) -> List[str]:
        return self.config_dict.get(
            "envoy_readiness_check_script",
            ["/check_proxy_up.sh", "--enable-envoy", "--envoy-check-mode", "eds-dir"],
        )

    def get_envoy_nerve_readiness_check_script(self) -> List[str]:
        return self.config_dict.get(
            "envoy_nerve_readiness_check_script",
            ["/check_proxy_up.sh", "--enable-smartstack", "--enable-envoy"],
        )

    def get_nerve_register_k8s_terminating(self) -> bool:
        return self.config_dict.get("nerve_register_k8s_terminating", True)

    def get_enforce_disk_quota(self) -> bool:
        """
        If enabled, add `--storage-opt size=SIZE` arg to `docker run` calls,
        enforcing the disk quota as a result.

        Please note that this should be enabled only for a suported environment
        (which at the moment is only `overlay2` driver backed by `XFS`
        filesystem mounted with `prjquota` option) otherwise Docker will fail
        to start.
        """
        return self.config_dict.get("enforce_disk_quota", False)

    def get_auth_certificate_ttl(self) -> str:
        """
        How long to request for ttl on auth certificates. Note that this maybe limited
        by policy in Vault
        """
        return self.config_dict.get("auth_certificate_ttl", "11h")

    def get_fsm_template(self) -> str:
        fsm_path = os.path.dirname(paasta_tools.cli.fsm.__file__)
        template_path = os.path.join(fsm_path, "template")
        return self.config_dict.get("fsm_template", template_path)

    def get_log_writer(self) -> LogWriterConfig:
        """Get the log_writer configuration out of global paasta config

        :returns: The log_writer dictionary.
        """
        try:
            return self.config_dict["log_writer"]
        except KeyError:
            raise PaastaNotConfiguredError(
                "Could not find log_writer in configuration directory: %s"
                % self.directory
            )

    def get_log_reader(self) -> LogReaderConfig:
        """Get the log_reader configuration out of global paasta config

        :returns: the log_reader dictionary.
        """
        try:
            return self.config_dict["log_reader"]
        except KeyError:
            raise PaastaNotConfiguredError(
                "Could not find log_reader in configuration directory: %s"
                % self.directory
            )

    def get_log_readers(self) -> List[LogReaderConfig]:
        """Get the log_readers configuration out of global paasta config

        :returns: the log_readers list of dicts.
        """
        try:
            return self.config_dict["log_readers"]
        except KeyError:
            raise PaastaNotConfiguredError(
                "Could not find log_readers in configuration directory: %s"
                % self.directory
            )

    def get_metrics_provider(self) -> Optional[str]:
        """Get the metrics_provider configuration out of global paasta config

        :returns: A string identifying the metrics_provider
        """
        deployd_metrics_provider = self.config_dict.get("deployd_metrics_provider")
        if deployd_metrics_provider is not None:
            return deployd_metrics_provider
        return self.config_dict.get("metrics_provider")

    def get_sensu_host(self) -> str:
        """Get the host that we should send sensu events to.

        :returns: the sensu_host string, or localhost if not specified.
        """
        return self.config_dict.get("sensu_host", "localhost")

    def get_sensu_port(self) -> int:
        """Get the port that we should send sensu events to.

        :returns: the sensu_port value as an integer, or 3030 if not specified.
        """
        return int(self.config_dict.get("sensu_port", 3030))

    def get_dockercfg_location(self) -> str:
        """Get the location of the dockerfile, as a URI.

        :returns: the URI specified, or file:///root/.dockercfg if not specified.
        """
        return self.config_dict.get("dockercfg_location", DEFAULT_DOCKERCFG_LOCATION)

    def get_synapse_port(self) -> int:
        """Get the port that haproxy-synapse exposes its status on. Defaults to 3212.

        :returns: the haproxy-synapse status port."""
        return int(self.config_dict.get("synapse_port", 3212))

    def get_default_synapse_host(self) -> str:
        """Get the default host we should interrogate for haproxy-synapse state.

        :returns: A hostname that is running haproxy-synapse."""
        return self.config_dict.get("synapse_host", "localhost")

    def get_synapse_haproxy_url_format(self) -> str:
        """Get a format string for the URL to query for haproxy-synapse state. This format string gets two keyword
        arguments, host and port. Defaults to "http://{host:s}:{port:d}/;csv;norefresh".

        :returns: A format string for constructing the URL of haproxy-synapse's status page.
        """
        return self.config_dict.get(
            "synapse_haproxy_url_format", DEFAULT_SYNAPSE_HAPROXY_URL_FORMAT
        )

    def get_service_discovery_providers(self) -> Dict[str, Any]:
        return self.config_dict.get("service_discovery_providers", {})

    def get_resource_pool_settings(self) -> PoolToResourcePoolSettingsDict:
        return self.config_dict.get("resource_pool_settings", {})

    def get_cluster_fqdn_format(self) -> str:
        """Get a format string that constructs a DNS name pointing at the paasta masters in a cluster. This format
        string gets one parameter: cluster. Defaults to '{cluster:s}.paasta'.

        :returns: A format string for constructing the FQDN of the masters in a given cluster.
        """
        return self.config_dict.get("cluster_fqdn_format", "{cluster:s}.paasta")

    def get_paasta_status_version(self) -> str:
        """Get paasta status version string (new | old). Defaults to 'old'.

        :returns: A string with the version desired version of paasta status."""
        return self.config_dict.get("paasta_status_version", "old")

    def get_local_run_config(self) -> LocalRunConfig:
        """Get the local-run config

        :returns: The local-run job config dictionary"""
        return self.config_dict.get("local_run_config", {})

    def get_spark_run_config(self) -> SparkRunConfig:
        """Get the spark-run config

        :returns: The spark-run system_paasta_config dictionary"""
        return self.config_dict.get("spark_run_config", {})

    def get_paasta_native_config(self) -> PaastaNativeConfig:
        return self.config_dict.get("paasta_native", {})

    def get_mesos_cli_config(self) -> Dict:
        """Get the config for mesos-cli

        :returns: The mesos cli config
        """
        return self.config_dict.get("mesos_config", {})

    def get_monitoring_config(self) -> Dict:
        """Get the monitoring config

        :returns: the monitoring config dictionary"""
        return self.config_dict.get("monitoring_config", {})

    def get_deploy_blacklist(self) -> DeployBlacklist:
        """Get global blacklist. This applies to all services
        in the cluster

        :returns: The blacklist
        """
        return safe_deploy_blacklist(self.config_dict.get("deploy_blacklist", []))

    def get_deploy_whitelist(self) -> DeployWhitelist:
        """Get global whitelist. This applies to all services
        in the cluster

        :returns: The whitelist
        """

        return safe_deploy_whitelist(self.config_dict.get("deploy_whitelist"))

    def get_expected_slave_attributes(self) -> ExpectedSlaveAttributes:
        """Return a list of dictionaries, representing the expected combinations of attributes in this cluster. Used for
        calculating the default routing constraints."""
        return self.config_dict.get("expected_slave_attributes")

    def get_security_check_command(self) -> Optional[str]:
        """Get the script to be executed during the security-check build step

        :return: The name of the file
        """
        return self.config_dict.get("security_check_command", None)

    def get_hacheck_sidecar_image_url(self) -> str:
        """Get the docker image URL for the hacheck sidecar container"""
        return self.config_dict.get("hacheck_sidecar_image_url")

    def get_register_k8s_pods(self) -> bool:
        """Enable registration of k8s services in nerve"""
        return self.config_dict.get("register_k8s_pods", False)

    def get_kubernetes_add_registration_labels(self) -> bool:
        return self.config_dict.get("kubernetes_add_registration_labels", False)

    def get_kubernetes_custom_resources(self) -> Sequence[KubeCustomResourceDict]:
        """List of custom resources that should be synced by setup_kubernetes_cr"""
        return self.config_dict.get("kubernetes_custom_resources", [])

    def get_kubernetes_use_hacheck_sidecar(self) -> bool:
        return self.config_dict.get("kubernetes_use_hacheck_sidecar", True)

    def get_register_native_services(self) -> bool:
        """Enable registration of native paasta services in nerve"""
        return self.config_dict.get("register_native_services", False)

    def get_taskproc(self) -> Dict:
        return self.config_dict.get("taskproc", {})

    def get_disabled_watchers(self) -> List:
        return self.config_dict.get("disabled_watchers", [])

    def get_pool_node_affinities(self) -> Dict[str, Dict[str, List[str]]]:
        """Node selectors that will be applied to all Pods in a pool"""
        return self.config_dict.get("pool_node_affinities", {})

    def get_topology_spread_constraints(self) -> List[TopologySpreadConstraintDict]:
        """List of TopologySpreadConstraints that will be applied to all Pods in the cluster"""
        return self.config_dict.get("topology_spread_constraints", [])

    def get_datastore_credentials_vault_overrides(self) -> Dict[str, str]:
        """In order to use different Vault shards, vault-tools allows you to override
        environment variables (CA, token file, and URL). DB credentials are stored in
        a different shard to minimize the impact on the core Vault shard (which has
        size restrictions derived from Zookeeper limitations)."""
        return self.config_dict.get("datastore_credentials_vault_env_overrides", {})

    def get_vault_environment(self) -> Optional[str]:
        """Get the environment name for the vault cluster
        This must match the environment keys in the secret json files
        used by all services in this cluster"""
        return self.config_dict.get("vault_environment")

    def get_vault_cluster_config(self) -> dict:
        """Get a map from paasta_cluster to vault ecosystem. We need
        this because not every ecosystem will have its own vault cluster"""
        return self.config_dict.get("vault_cluster_map", {})

    def get_secret_provider_name(self) -> str:
        """Get the name for the configured secret_provider, used to
        decrypt secrets"""
        return self.config_dict.get("secret_provider", "paasta_tools.secret_providers")

    def get_slack_token(self) -> str:
        """Get a slack token for slack notifications. Returns None if there is
        none available"""
        return self.config_dict.get("slack", {}).get("token", None)

    def get_tron_config(self) -> dict:
        return self.config_dict.get("tron", {})

    def get_clusters(self) -> Sequence[str]:
        return self.config_dict.get("clusters", [])

    def get_supported_storage_classes(self) -> Sequence[str]:
        return self.config_dict.get("supported_storage_classes", [])

    def get_envoy_admin_endpoint_format(self) -> str:
        """Get the format string for Envoy's admin interface."""
        return self.config_dict.get(
            "envoy_admin_endpoint_format", "http://{host:s}:{port:d}/{endpoint:s}"
        )

    def get_envoy_admin_port(self) -> int:
        """Get the port that Envoy's admin interface is listening on
        from /etc/services."""
        return socket.getservbyname(
            self.config_dict.get("envoy_admin_domain_name", "envoy-admin")
        )

    def get_pdb_max_unavailable(self) -> Union[str, int]:
        return self.config_dict.get("pdb_max_unavailable", 0)

    def get_pod_defaults(self) -> Dict[str, Any]:
        return self.config_dict.get("pod_defaults", {})

    def get_ldap_search_base(self) -> str:
        return self.config_dict.get("ldap_search_base", None)

    def get_ldap_search_ou(self) -> str:
        return self.config_dict.get("ldap_search_ou", None)

    def get_ldap_host(self) -> str:
        return self.config_dict.get("ldap_host", None)

    def get_ldap_reader_username(self) -> str:
        return self.config_dict.get("ldap_reader_username", None)

    def get_ldap_reader_password(self) -> str:
        return self.config_dict.get("ldap_reader_password", None)

    def get_default_push_groups(self) -> List:
        return self.config_dict.get("default_push_groups", None)

    def get_git_config(self) -> Dict:
        """Gets git configuration. Includes repo names and their git servers.

        :returns: the git config dict
        """
        return self.config_dict.get(
            "git_config",
            {
                "git_user": "git",
                "repos": {
                    "yelpsoa-configs": {
                        "repo_name": "yelpsoa-configs",
                        "git_server": DEFAULT_SOA_CONFIGS_GIT_URL,
                        "deploy_server": DEFAULT_SOA_CONFIGS_GIT_URL,
                    },
                },
            },
        )

    def get_git_repo_config(self, repo_name: str) -> Dict:
        """Gets the git configuration for a specific repo.

        :returns: the git config dict for a specific repo.
        """
        return self.get_git_config().get("repos", {}).get(repo_name, {})

    def default_should_use_uwsgi_exporter(self) -> bool:
        return self.config_dict.get("default_should_use_uwsgi_exporter", False)

    def get_mark_for_deployment_max_polling_threads(self) -> int:
        return self.config_dict.get("mark_for_deployment_max_polling_threads", 4)

    def get_mark_for_deployment_default_polling_interval(self) -> float:
        return self.config_dict.get("mark_for_deployment_default_polling_interval", 60)

    def get_mark_for_deployment_default_diagnosis_interval(self) -> float:
        return self.config_dict.get(
            "mark_for_deployment_default_diagnosis_interval", 60
        )

    def get_mark_for_deployment_default_time_before_first_diagnosis(self) -> float:
        return self.config_dict.get(
            "mark_for_deployment_default_default_time_before_first_diagnosis", 300
        )

    def get_mark_for_deployment_should_ping_for_unhealthy_pods(self) -> bool:
        return self.config_dict.get(
            "mark_for_deployment_should_ping_for_unhealthy_pods", True
        )

    def get_spark_k8s_role(self) -> str:
        return self.config_dict.get("spark_k8s_role", "spark")

    def get_spark_driver_port(self) -> int:
        # default value is an arbitrary value
        return self.config_dict.get("spark_driver_port", 33001)

    def get_spark_blockmanager_port(self) -> int:
        # default value is an arbitrary value
        return self.config_dict.get("spark_blockmanager_port", 33002)

    def get_api_profiling_config(self) -> Dict:
        return self.config_dict.get(
            "api_profiling_config",
            {"cprofile_sampling_enabled": False},
        )

    def get_skip_cpu_override_validation_services(self) -> List[str]:
        return self.config_dict.get("skip_cpu_override_validation", [])

    def get_skip_cpu_burst_validation_services(self) -> List[str]:
        return self.config_dict.get("skip_cpu_burst_validation", [])

    def get_cluster_aliases(self) -> Dict[str, str]:
        return self.config_dict.get("cluster_aliases", {})

    def get_eks_cluster_aliases(self) -> Dict[str, str]:
        return self.config_dict.get("eks_cluster_aliases", {})

    def get_cluster_pools(self) -> Dict[str, List[str]]:
        return self.config_dict.get("allowed_pools", {})

    def get_spark_driver_iam_role(self) -> str:
        return self.get_spark_run_config().get("default_spark_driver_iam_role", "")

    def get_spark_executor_iam_role(self) -> str:
        # use the same IAM role as the Spark driver
        return self.get_spark_run_config().get("default_spark_driver_iam_role", "")

    def get_pools_for_cluster(self, cluster: str) -> List[str]:
        return self.get_cluster_pools().get(cluster, [])

    def get_hacheck_match_initial_delay(self) -> bool:
        return self.config_dict.get("hacheck_match_initial_delay", False)

    def get_readiness_check_prefix_template(self) -> List[str]:
        """A prefix that will be added to the beginning of the readiness check command. Meant for e.g. `flock` and
        `timeout`."""
        # We use flock+timeout here to work around issues discovered in PAASTA-17673:
        # In k8s 1.18, probe timeout wasn't respected at all.
        # When we upgraded to k8s 1.20, the timeout started being partially respected - k8s would stop waiting for a
        # response, but wouldn't kill the command within the container (with the dockershim CRI).
        # Flock prevents multiple readiness probes from running at once, using lots of CPU.
        # The generous timeout allows for a slow readiness probe, but ensures that a truly-stuck readiness probe command
        # will eventually be killed so another process can retry.
        # Once we move off dockershim, we'll likely need to increase the readiness probe timeout, but we can then remove
        # this wrapper.
        return self.config_dict.get(
            "readiness_check_prefix_template",
            ["flock", "-n", "/readiness_check_lock", "timeout", "120"],
        )

    def get_tron_k8s_cluster_overrides(self) -> Dict[str, str]:
        """
        Return a mapping of a tron cluster -> compute cluster. Returns an empty dict if there are no overrides set.

        This exists as we have certain Tron masters that are named differently from the compute cluster that should
        actually be used (e.g., we might have tron-XYZ-test-prod, but instead of scheduling on XYZ-test-prod, we'd
        like to schedule jobs on test-prod).

        To control this, we have an optional config item that we'll puppet onto Tron masters that need this type of
        tron master -> compute cluster override which this function will read.
        """
        return self.config_dict.get("tron_k8s_cluster_overrides", {})

    def get_spark_kubeconfig(self) -> str:
        return self.config_dict.get("spark_kubeconfig", "/etc/kubernetes/spark.conf")

    def get_spark_iam_user_kubeconfig(self) -> str:
        return self.config_dict.get(
            "spark_iam_user_kubeconfig", "/etc/kubernetes/spark2.conf"
        )

    def get_kube_clusters(self) -> Dict:
        return self.config_dict.get("kube_clusters", {})

    def get_service_auth_token_volume_config(self) -> ProjectedSAVolume:
        return self.config_dict.get("service_auth_token_settings", {})

    def get_service_auth_vault_role(self) -> str:
        return self.config_dict.get("service_auth_vault_role", "service_authz")

    def get_service_auth_sso_oidc_client_id(self) -> str:
        return self.config_dict.get("service_auth_sso_oidc_client_id", "")

    def get_api_auth_sso_oidc_client_id(self) -> str:
        return self.config_dict.get("api_auth_sso_oidc_client_id", "")

    def get_always_authenticating_services(self) -> List[str]:
        return self.config_dict.get("always_authenticating_services", [])

    def get_enable_automated_redeploys_default(self) -> bool:
        return self.config_dict.get("enable_automated_redeploys_default", False)

    def get_enable_tron_tsc(self) -> bool:
        return self.config_dict.get("enable_tron_tsc", True)

    def get_remote_run_duration_limit(self, default: int) -> int:
        return self.config_dict.get("remote_run_duration_limit", default)

    def get_ecosystem_for_cluster(self, cluster: str) -> Optional[str]:
        """
        Convert a Kubernetes cluster's region information to an ecosystem name.

        This function extracts the 'yelp_region' from the cluster data and
        converts it to an ecosystem identifier (e.g., 'uswest2-devc' → 'devc').

        Convert the yelp_region to ecosystem
        See y/habitat for what these mean
        Example
         convert_location_type(
             location="uswest2-devc",
             source_type="region",
             desired_type="ecosystem",
         )
        Output: devc

        NOTE: kube_clusters_data.get(cluster) returns a string like uswest2-devc
        which loosely looks like an aws region - but while you can
        go from yelp region -> aws region, the reverse is not
        true without additional data
        """
        kube_clusters_data = self.get_kube_clusters()
        cluster_info = kube_clusters_data.get(cluster)
        if cluster_info is not None:
            yelp_region = cluster_info.get("yelp_region", None)
        else:
            # NOTE: this should never happen unless our kube metadata generator is broken
            return None

        result = convert_location_type(
            location=yelp_region,
            source_type="region",
            desired_type="ecosystem",
        )
        if result:
            return result[0]
        else:
            # NOTE: this should never happen unless we've gotten bad data
            return None

<<<<<<< HEAD
    def get_unhealthy_pod_eviction_policy(self) -> str:
        """
        Get the unhealthy pod eviction policy for the cluster. Posible values:
        * IfHealthyBudget:  unhealthy pods will not be evicted.
        * AlwaysAllow: evict unhealthy pods regardless of the PodDisruptionBudget status.
        Defaults to IfHealthyBudget
        """
        return self.config_dict.get("unhealthy_pod_eviction_policy", "IfHealthyBudget")
=======
    def get_readonly_docker_registry_auth_file(self) -> str:
        """Get the location of the readonly docker registry auth file as an absolute path."""
        return self.config_dict.get(
            "readonly_docker_registry_auth_file",
            DEFAULT_READONLY_DOCKER_REGISTRY_AUTH_FILE,
        )

    def get_private_docker_registries(self) -> Set[str]:
        """Get all the internal Docker registries without generally-available RO creds."""
        return set(self.config_dict.get("private_docker_registries", []))
>>>>>>> 344f9aad


def _run(
    command: Union[str, List[str]],
    env: Mapping[str, str] = os.environ,
    timeout: float = None,
    log: bool = False,
    stream: bool = False,
    stdin: Any = None,
    stdin_interrupt: bool = False,
    popen_kwargs: Dict = {},
    **kwargs: Any,
) -> Tuple[int, str]:
    """Given a command, run it. Return a tuple of the return code and any
    output.

    :param timeout: If specified, the command will be terminated after timeout
        seconds.
    :param log: If True, the _log will be handled by _run. If set, it is mandatory
        to pass at least a :service: and a :component: parameter. Optionally you
        can pass :cluster:, :instance: and :loglevel: parameters for logging.
    We wanted to use plumbum instead of rolling our own thing with
    subprocess.Popen but were blocked by
    https://github.com/tomerfiliba/plumbum/issues/162 and our local BASH_FUNC
    magic.
    """
    output: List[str] = []
    if log:
        service = kwargs["service"]
        component = kwargs["component"]
        cluster = kwargs.get("cluster", ANY_CLUSTER)
        instance = kwargs.get("instance", ANY_INSTANCE)
        loglevel = kwargs.get("loglevel", DEFAULT_LOGLEVEL)
    try:
        if not isinstance(command, list):
            command = shlex.split(command)
        popen_kwargs["stdout"] = PIPE
        popen_kwargs["stderr"] = STDOUT
        popen_kwargs["stdin"] = stdin
        popen_kwargs["env"] = env
        process = Popen(command, **popen_kwargs)

        if stdin_interrupt:

            def signal_handler(signum: int, frame: FrameType) -> None:
                process.stdin.write("\n".encode("utf-8"))
                process.stdin.flush()
                process.wait()

            signal.signal(signal.SIGINT, signal_handler)
            signal.signal(signal.SIGTERM, signal_handler)

        # start the timer if we specified a timeout
        if timeout:
            proctimer = threading.Timer(timeout, _timeout, [process])
            proctimer.start()

        outfn: Any = print if stream else output.append
        for linebytes in iter(process.stdout.readline, b""):
            line = linebytes.decode("utf-8", errors="replace").rstrip("\n")
            outfn(line)

            if log:
                _log(
                    service=service,
                    line=line,
                    component=component,
                    level=loglevel,
                    cluster=cluster,
                    instance=instance,
                )
        # when finished, get the exit code
        process.wait()
        returncode = process.returncode
    except OSError as e:
        if log:
            _log(
                service=service,
                line=e.strerror.rstrip("\n"),
                component=component,
                level=loglevel,
                cluster=cluster,
                instance=instance,
            )
        output.append(e.strerror.rstrip("\n"))
        returncode = e.errno
    except (KeyboardInterrupt, SystemExit):
        # need to clean up the timing thread here
        if timeout:
            proctimer.cancel()
        raise
    else:
        # Stop the timer
        if timeout:
            proctimer.cancel()
    if returncode == -9:
        output.append(f"Command '{command}' timed out (longer than {timeout}s)")
    return returncode, "\n".join(output)


def get_umask() -> int:
    """Get the current umask for this process. NOT THREAD SAFE."""
    old_umask = os.umask(0o0022)
    os.umask(old_umask)
    return old_umask


def get_user_agent() -> str:
    base_name = os.path.basename(sys.argv[0])
    if base_name == "gunicorn":
        return f"{sys.argv[-1]} {paasta_tools.__version__}"
    elif len(sys.argv) >= 1:
        return f"{base_name} {paasta_tools.__version__}"
    else:
        return f"PaaSTA Tools {paasta_tools.__version__}"


@contextlib.contextmanager
def atomic_file_write(target_path: str) -> Iterator[IO]:
    dirname = os.path.dirname(target_path)
    basename = os.path.basename(target_path)

    if target_path == "-":
        yield sys.stdout
    else:
        with tempfile.NamedTemporaryFile(
            dir=dirname, prefix=(".%s-" % basename), delete=False, mode="w"
        ) as f:
            temp_target_path = f.name
            yield f

        mode = 0o0666 & (~get_umask())
        os.chmod(temp_target_path, mode)
        os.rename(temp_target_path, target_path)


class InvalidJobNameError(Exception):
    pass


def compose_job_id(
    name: str,
    instance: str,
    git_hash: Optional[str] = None,
    config_hash: Optional[str] = None,
    spacer: str = SPACER,
) -> str:
    """Compose a job/app id by concatenating its name, instance, git hash, and config hash.

    :param name: The name of the service
    :param instance: The instance of the service
    :param git_hash: The git_hash portion of the job_id. If git_hash is set,
                     config_hash must also be set.
    :param config_hash: The config_hash portion of the job_id. If config_hash
                        is set, git_hash must also be set.
    :returns: <name><SPACER><instance> if no tag, or <name><SPACER><instance><SPACER><hashes>...
              if extra hash inputs are provided.

    """
    composed = f"{name}{spacer}{instance}"
    if git_hash and config_hash:
        composed = f"{composed}{spacer}{git_hash}{spacer}{config_hash}"
    elif git_hash or config_hash:
        raise InvalidJobNameError(
            "invalid job id because git_hash (%s) and config_hash (%s) must "
            "both be defined or neither can be defined" % (git_hash, config_hash)
        )
    return composed


def decompose_job_id(job_id: str, spacer: str = SPACER) -> Tuple[str, str, str, str]:
    """Break a composed job id into its constituent (service name, instance,
    git hash, config hash) by splitting with ``spacer``.

    :param job_id: The composed id of the job/app
    :returns: A tuple (service name, instance, git hash, config hash) that
        comprise the job_id
    """
    decomposed = job_id.split(spacer)
    if len(decomposed) == 2:
        git_hash = None
        config_hash = None
    elif len(decomposed) == 4:
        git_hash = decomposed[2]
        config_hash = decomposed[3]
    else:
        raise InvalidJobNameError("invalid job id %s" % job_id)
    return (decomposed[0], decomposed[1], git_hash, config_hash)


def build_docker_image_name(service: str) -> str:
    """docker-paasta.yelpcorp.com:443 is the URL for the Registry where PaaSTA
    will look for your images.

    :returns: a sanitized-for-Jenkins (s,/,-,g) version of the
    service's path in git. E.g. For github.yelpcorp.com:services/foo the
    docker image name is docker_registry/services-foo.
    """
    docker_registry_url = get_service_docker_registry(service)
    name = f"{docker_registry_url}/services-{service}"
    return name


def build_docker_tag(
    service: str, upstream_git_commit: str, image_version: Optional[str] = None
) -> str:
    """Builds the DOCKER_TAG string

    upstream_git_commit is the SHA that we're building. Usually this is the
    tip of origin/master.
    """
    tag = "{}:paasta-{}".format(build_docker_image_name(service), upstream_git_commit)
    if image_version is not None:
        tag += f"-{image_version}"
    return tag


def check_docker_image(
    service: str,
    commit: str,
    image_version: Optional[str] = None,
) -> bool:
    """Checks whether the given image for :service: with :tag: exists.

    :raises: ValueError if more than one docker image with :tag: found.
    :returns: True if there is exactly one matching image found.
    """
    docker_client = get_docker_client()
    image_name = build_docker_image_name(service)
    docker_tag = build_docker_tag(service, commit, image_version)
    images = docker_client.images(name=image_name)
    # image['RepoTags'] may be None
    # Fixed upstream but only in docker-py 2.
    # https://github.com/docker/docker-py/issues/1401
    result = [image for image in images if docker_tag in (image["RepoTags"] or [])]
    if len(result) > 1:
        raise ValueError(
            f"More than one docker image found with tag {docker_tag}\n{result}"
        )
    return len(result) == 1


def datetime_from_utc_to_local(utc_datetime: datetime.datetime) -> datetime.datetime:
    return datetime_convert_timezone(
        utc_datetime, dateutil.tz.tzutc(), dateutil.tz.tzlocal()
    )


def datetime_convert_timezone(
    dt: datetime.datetime, from_zone: datetime.tzinfo, to_zone: datetime.tzinfo
) -> datetime.datetime:
    dt = dt.replace(tzinfo=from_zone)
    converted_datetime = dt.astimezone(to_zone)
    converted_datetime = converted_datetime.replace(tzinfo=None)
    return converted_datetime


def get_username() -> str:
    """Returns the current username in a portable way. Will use the SUDO_USER
    environment variable if present.
    http://stackoverflow.com/a/2899055
    """
    return os.environ.get("SUDO_USER", pwd.getpwuid(os.getuid())[0])


def get_hostname() -> str:
    """Returns the fully-qualified domain name of the server this code is
    running on.
    """
    return socket.getfqdn()


def get_files_of_type_in_dir(
    file_type: str,
    service: str = None,
    soa_dir: str = DEFAULT_SOA_DIR,
) -> List[str]:
    """Recursively search path if type of file exists.

    :param file_type: a string of a type of a file (kubernetes, slo, etc.)
    :param service: a string of a service
    :param soa_dir: a string of a path to a soa_configs directory
    :return: a list
    """
    # TODO: Only use INSTANCE_TYPES as input by making file_type Literal
    service = "**" if service is None else service
    soa_dir = DEFAULT_SOA_DIR if soa_dir is None else soa_dir
    file_type += "-*.yaml"
    return [
        file_path
        for file_path in glob.glob(
            os.path.join(soa_dir, service, file_type),
            recursive=True,
        )
    ]


def get_soa_cluster_deploy_files(
    service: str = None, soa_dir: str = DEFAULT_SOA_DIR, instance_type: str = None
) -> Iterator[Tuple[str, str]]:
    if service is None:
        service = "*"
    service_path = os.path.join(soa_dir, service)

    valid_clusters = "|".join(load_system_paasta_config().get_clusters())

    if instance_type in INSTANCE_TYPES:
        instance_types = instance_type
    else:
        instance_types = "|".join(INSTANCE_TYPES)

    search_re = r"/.*/(" + instance_types + r")-(" + valid_clusters + r")\.yaml$"

    for yaml_file in glob.glob("%s/*.yaml" % service_path):
        try:
            with open(yaml_file):
                cluster_re_match = re.search(search_re, yaml_file)
                if cluster_re_match is not None:
                    cluster = cluster_re_match.group(2)
                    yield (cluster, yaml_file)
        except IOError as err:
            print(f"Error opening {yaml_file}: {err}")


def list_clusters(
    service: str = None, soa_dir: str = DEFAULT_SOA_DIR, instance_type: str = None
) -> List[str]:
    """Returns a sorted list of clusters a service is configured to deploy to,
    or all clusters if ``service`` is not specified.

    Includes every cluster that has a ``kubernetes-*.yaml`` or ``tron-*.yaml`` file associated with it.

    :param service: The service name. If unspecified, clusters running any service will be included.
    :returns: A sorted list of cluster names
    """
    clusters = set()
    for cluster, _ in get_soa_cluster_deploy_files(
        service=service, soa_dir=soa_dir, instance_type=instance_type
    ):
        clusters.add(cluster)
    return sorted(clusters)


def list_all_instances_for_service(
    service: str,
    clusters: Iterable[str] = None,
    instance_type: str = None,
    soa_dir: str = DEFAULT_SOA_DIR,
    cache: bool = True,
) -> Set[str]:
    instances = set()
    if not clusters:
        clusters = list_clusters(service, soa_dir=soa_dir)
    for cluster in clusters:
        if cache:
            si_list = get_service_instance_list(
                service, cluster, instance_type, soa_dir=soa_dir
            )
        else:
            si_list = get_service_instance_list_no_cache(
                service, cluster, instance_type, soa_dir=soa_dir
            )
        for service_instance in si_list:
            instances.add(service_instance[1])
    return instances


def filter_templates_from_config(config: Dict) -> Dict[str, Any]:
    config = {
        key: value for key, value in config.items() if not key.startswith("_")
    }  # filter templates
    return config or {}


def read_service_instance_names(
    service: str, instance_type: str, cluster: str, soa_dir: str
) -> Collection[Tuple[str, str]]:
    instance_list = []
    conf_file = f"{instance_type}-{cluster}"
    config = service_configuration_lib.read_extra_service_information(
        service,
        conf_file,
        soa_dir=soa_dir,
        deepcopy=False,
    )
    config = filter_templates_from_config(config)
    if instance_type == "tron":
        for job_name, job in config.items():
            action_names = list(job.get("actions", {}).keys())
            for name in action_names:
                instance = f"{job_name}.{name}"
                instance_list.append((service, instance))
    else:
        for instance in config:
            instance_list.append((service, instance))
    return instance_list


def get_production_deploy_group(service: str, soa_dir: str = DEFAULT_SOA_DIR) -> str:
    service_configuration = read_service_configuration(service, soa_dir)
    return service_configuration.get("deploy", {}).get("production_deploy_group", None)


def get_pipeline_config(service: str, soa_dir: str = DEFAULT_SOA_DIR) -> List[Dict]:
    service_configuration = read_service_configuration(service, soa_dir)
    return service_configuration.get("deploy", {}).get("pipeline", [])


def is_secrets_for_teams_enabled(service: str, soa_dir: str = DEFAULT_SOA_DIR) -> bool:
    service_yaml_contents = read_extra_service_information(service, "service", soa_dir)
    return service_yaml_contents.get("secrets_for_owner_team", False)


def get_pipeline_deploy_group_configs(
    service: str, soa_dir: str = DEFAULT_SOA_DIR
) -> List[Dict]:
    pipeline_steps = []
    for step in get_pipeline_config(service, soa_dir):
        # added support for parallel steps in a deploy.yaml
        # parallel steps would break previous functionality as steps arent
        # expected to be nested in a parallel block
        if step.get("parallel"):
            for parallel_step in step.get("parallel"):
                if parallel_step.get("step"):
                    pipeline_steps.append(parallel_step)
        else:
            pipeline_steps.append(step)
    return [step for step in pipeline_steps if is_deploy_step(step["step"])]


def get_pipeline_deploy_groups(
    service: str, soa_dir: str = DEFAULT_SOA_DIR
) -> List[str]:
    deploy_group_configs = get_pipeline_deploy_group_configs(service, soa_dir)
    return [step["step"] for step in deploy_group_configs]


def get_service_instance_list_no_cache(
    service: str,
    cluster: Optional[str] = None,
    instance_type: str = None,
    soa_dir: str = DEFAULT_SOA_DIR,
) -> List[Tuple[str, str]]:
    """Enumerate the instances defined for a service as a list of tuples.

    :param service: The service name
    :param cluster: The cluster to read the configuration for
    :param instance_type: The type of instances to examine: 'kubernetes', 'tron', or None (default) for both
    :param soa_dir: The SOA config directory to read from
    :returns: A list of tuples of (name, instance) for each instance defined for the service name
    """

    instance_types: Tuple[str, ...]
    if not cluster:
        cluster = load_system_paasta_config().get_cluster()
    if instance_type in INSTANCE_TYPES:
        instance_types = (instance_type,)
    else:
        instance_types = INSTANCE_TYPES

    instance_list: List[Tuple[str, str]] = []
    for srv_instance_type in instance_types:
        instance_list.extend(
            read_service_instance_names(
                service=service,
                instance_type=srv_instance_type,
                cluster=cluster,
                soa_dir=soa_dir,
            )
        )
    log.debug("Enumerated the following instances: %s", instance_list)
    return instance_list


@time_cache(ttl=5)
def get_service_instance_list(
    service: str,
    cluster: Optional[str] = None,
    instance_type: str = None,
    soa_dir: str = DEFAULT_SOA_DIR,
) -> List[Tuple[str, str]]:
    """Enumerate the instances defined for a service as a list of tuples.

    :param service: The service name
    :param cluster: The cluster to read the configuration for
    :param instance_type: The type of instances to examine: 'kubernetes', 'tron', or None (default) for both
    :param soa_dir: The SOA config directory to read from
    :returns: A list of tuples of (name, instance) for each instance defined for the service name
    """
    return get_service_instance_list_no_cache(
        service=service, cluster=cluster, instance_type=instance_type, soa_dir=soa_dir
    )


def get_services_for_cluster(
    cluster: str = None, instance_type: str = None, soa_dir: str = DEFAULT_SOA_DIR
) -> List[Tuple[str, str]]:
    """Retrieve all services and instances defined to run in a cluster.

    :param cluster: The cluster to read the configuration for
    :param instance_type: The type of instances to examine: 'kubernetes', 'tron', or None (default) for both
    :param soa_dir: The SOA config directory to read from
    :returns: A list of tuples of (service, instance)
    """

    if not cluster:
        cluster = load_system_paasta_config().get_cluster()
    rootdir = os.path.abspath(soa_dir)
    log.debug(
        "Retrieving all service instance names from %s for cluster %s", rootdir, cluster
    )
    instance_list: List[Tuple[str, str]] = []
    for srv_dir in os.listdir(rootdir):
        instance_list.extend(
            get_service_instance_list(srv_dir, cluster, instance_type, soa_dir)
        )
    return instance_list


def load_service_instance_configs(
    service: str,
    instance_type: str,
    cluster: str,
    soa_dir: str = DEFAULT_SOA_DIR,
) -> Dict[str, InstanceConfigDict]:
    conf_file = f"{instance_type}-{cluster}"
    user_configs = service_configuration_lib.read_extra_service_information(
        service,
        conf_file,
        soa_dir=soa_dir,
        deepcopy=False,
    )
    user_configs = filter_templates_from_config(user_configs)
    auto_configs = load_service_instance_auto_configs(
        service, instance_type, cluster, soa_dir
    )
    merged = {}
    for instance_name, user_config in user_configs.items():
        auto_config = auto_configs.get(instance_name, {})
        merged[instance_name] = deep_merge_dictionaries(
            overrides=user_config,
            defaults=auto_config,
        )
    return merged


def load_service_instance_config(
    service: str,
    instance: str,
    instance_type: str,
    cluster: str,
    soa_dir: str = DEFAULT_SOA_DIR,
) -> InstanceConfigDict:
    if instance.startswith("_"):
        raise InvalidJobNameError(
            f"Unable to load {instance_type} config for {service}.{instance} as instance name starts with '_'"
        )
    conf_file = f"{instance_type}-{cluster}"

    # We pass deepcopy=False here and then do our own deepcopy of the subset of the data we actually care about. Without
    # this optimization, any code that calls load_service_instance_config for every instance in a yaml file is ~O(n^2).
    user_config = copy.deepcopy(
        service_configuration_lib.read_extra_service_information(
            service, conf_file, soa_dir=soa_dir, deepcopy=False
        ).get(instance)
    )
    if user_config is None:
        raise NoConfigurationForServiceError(
            f"{instance} not found in config file {soa_dir}/{service}/{conf_file}.yaml."
        )

    auto_config = load_service_instance_auto_configs(
        service, instance_type, cluster, soa_dir
    ).get(instance, {})
    return deep_merge_dictionaries(
        overrides=user_config,
        defaults=auto_config,
    )


def load_service_instance_auto_configs(
    service: str,
    instance_type: str,
    cluster: str,
    soa_dir: str = DEFAULT_SOA_DIR,
) -> Dict[str, Dict[str, Any]]:
    enabled_types = load_system_paasta_config().get_auto_config_instance_types_enabled()
    # this looks a little funky: but what we're generally trying to do here is ensure that
    # certain types of instances can be moved between instance types without having to worry
    # about any sort of data races (or data weirdness) in autotune.
    # instead, what we do is map certain instance types to whatever we've picked as the "canonical"
    # instance type in autotune and always merge from there.
    realized_type = (
        load_system_paasta_config()
        .get_auto_config_instance_type_aliases()
        .get(instance_type, instance_type)
    )
    conf_file = f"{realized_type}-{cluster}"
    if enabled_types.get(realized_type):
        return service_configuration_lib.read_extra_service_information(
            service,
            f"{AUTO_SOACONFIG_SUBDIR}/{conf_file}",
            soa_dir=soa_dir,
            deepcopy=False,
        )
    else:
        return {}


def get_docker_host() -> str:
    return os.environ.get("DOCKER_HOST", "unix://var/run/docker.sock")


def get_docker_client() -> APIClient:
    client_opts = kwargs_from_env(assert_hostname=False)
    if "base_url" in client_opts:
        return APIClient(**client_opts)
    else:
        return APIClient(base_url=get_docker_host(), **client_opts)


def get_running_mesos_docker_containers() -> List[Dict]:
    client = get_docker_client()
    running_containers = client.containers()
    return [
        container
        for container in running_containers
        if "mesos-" in container["Names"][0]
    ]


class TimeoutError(Exception):
    pass


class Timeout:
    # From http://stackoverflow.com/questions/2281850/timeout-function-if-it-takes-too-long-to-finish

    def __init__(self, seconds: int = 1, error_message: str = "Timeout") -> None:
        self.seconds = seconds
        self.error_message = error_message

    def handle_timeout(self, signum: int, frame: FrameType) -> None:
        raise TimeoutError(self.error_message)

    def __enter__(self) -> None:
        self.old_handler = signal.signal(signal.SIGALRM, self.handle_timeout)
        signal.alarm(self.seconds)

    def __exit__(self, type: Any, value: Any, traceback: Any) -> None:
        signal.alarm(0)
        signal.signal(signal.SIGALRM, self.old_handler)


def print_with_indent(line: str, indent: int = 2) -> None:
    """Print a line with a given indent level"""
    print(" " * indent + line)


class NoDeploymentsAvailable(Exception):
    pass


class DeploymentVersion(NamedTuple):
    sha: str
    image_version: Optional[str]

    def __repr__(self) -> str:
        # Represented as commit if no image_version, standard tuple repr otherwise
        return (
            f"DeploymentVersion(sha={self.sha}, image_version={self.image_version})"
            if self.image_version
            else self.sha
        )

    def short_sha_repr(self, sha_len: int = 8) -> str:
        # Same as __repr__ but allows us to print the shortned commit sha.
        short_sha = self.sha[:sha_len]
        return (
            f"DeploymentVersion(sha={short_sha}, image_version={self.image_version})"
            if self.image_version
            else short_sha
        )

    def json(self) -> str:
        return json.dumps(self._asdict())


DeploymentsJsonV1Dict = Dict[str, BranchDictV1]

DeployGroup = str
BranchName = str


class _DeploymentsJsonV2ControlsDict(TypedDict, total=False):
    force_bounce: Optional[str]
    desired_state: str


class _DeploymentsJsonV2DeploymentsDict(TypedDict):
    docker_image: str
    git_sha: str
    image_version: Optional[str]


class DeploymentsJsonV2Dict(TypedDict):
    deployments: Dict[DeployGroup, _DeploymentsJsonV2DeploymentsDict]
    controls: Dict[BranchName, _DeploymentsJsonV2ControlsDict]


class DeploymentsJsonDict(TypedDict):
    v1: DeploymentsJsonV1Dict
    v2: DeploymentsJsonV2Dict


class DeploymentsJsonV1:
    def __init__(self, config_dict: DeploymentsJsonV1Dict) -> None:
        self.config_dict = config_dict

    def get_branch_dict(self, service: str, branch: str) -> BranchDictV1:
        full_branch = f"{service}:paasta-{branch}"
        return self.config_dict.get(full_branch, {})

    def __eq__(self, other: Any) -> bool:
        return (
            isinstance(other, DeploymentsJsonV1)
            and other.config_dict == self.config_dict
        )


class DeploymentsJsonV2:
    def __init__(self, service: str, config_dict: DeploymentsJsonV2Dict) -> None:
        self.config_dict = config_dict
        self.service = service

    def get_branch_dict(
        self, service: str, branch: str, deploy_group: str
    ) -> BranchDictV2:
        full_branch = f"{service}:{branch}"
        branch_dict: BranchDictV2 = {
            "docker_image": self.get_docker_image_for_deploy_group(deploy_group),
            "git_sha": self.get_git_sha_for_deploy_group(deploy_group),
            "image_version": self.get_image_version_for_deploy_group(deploy_group),
            "desired_state": self.get_desired_state_for_branch(full_branch),
            "force_bounce": self.get_force_bounce_for_branch(full_branch),
        }
        return branch_dict

    def get_deploy_groups(self) -> Collection[str]:
        return self.config_dict["deployments"].keys()

    def get_docker_image_for_deploy_group(self, deploy_group: str) -> str:
        try:
            deploy_group_config = self.config_dict["deployments"][deploy_group]
        except KeyError:
            e = f"{self.service} not deployed to {deploy_group}. Has mark-for-deployment been run?"
            raise NoDeploymentsAvailable(e)
        try:
            return deploy_group_config["docker_image"]
        except KeyError:
            e = f"The configuration for service {self.service} in deploy group {deploy_group} does not contain 'docker_image' metadata."
            raise KeyError(e)

    def get_git_sha_for_deploy_group(self, deploy_group: str) -> str:
        try:
            deploy_group_config = self.config_dict["deployments"][deploy_group]
        except KeyError:
            e = f"{self.service} not deployed to {deploy_group}. Has mark-for-deployment been run?"
            raise NoDeploymentsAvailable(e)
        try:
            return deploy_group_config["git_sha"]
        except KeyError:
            e = f"The configuration for service {self.service} in deploy group {deploy_group} does not contain 'git_sha' metadata."
            raise KeyError(e)

    def get_image_version_for_deploy_group(self, deploy_group: str) -> Optional[str]:
        try:
            deploy_group_config = self.config_dict["deployments"][deploy_group]
        except KeyError:
            e = f"{self.service} not deployed to {deploy_group}. Has mark-for-deployment been run?"
            raise NoDeploymentsAvailable(e)
        try:
            # TODO: Once these changes have propagated image_version should
            # always be present in the deployments.json file, so remove the
            # .get() call.
            return deploy_group_config.get("image_version", None)
        except KeyError:
            e = f"The configuration for service {self.service} in deploy group {deploy_group} does not contain 'image_version' metadata."
            raise KeyError(e)

    def get_deployment_version_for_deploy_group(
        self, deploy_group: str
    ) -> DeploymentVersion:
        return DeploymentVersion(
            sha=self.get_git_sha_for_deploy_group(deploy_group),
            image_version=self.get_image_version_for_deploy_group(deploy_group),
        )

    def get_desired_state_for_branch(self, control_branch: str) -> str:
        try:
            return self.config_dict["controls"][control_branch].get(
                "desired_state", "start"
            )
        except KeyError:
            e = f"{self.service} not configured for {control_branch}. Has mark-for-deployment been run?"
            raise NoDeploymentsAvailable(e)

    def get_force_bounce_for_branch(self, control_branch: str) -> str:
        try:
            return self.config_dict["controls"][control_branch].get(
                "force_bounce", None
            )
        except KeyError:
            e = f"{self.service} not configured for {control_branch}. Has mark-for-deployment been run?"
            raise NoDeploymentsAvailable(e)


def load_deployments_json(service: str, soa_dir: str = DEFAULT_SOA_DIR) -> Any:
    deployment_file = os.path.join(soa_dir, service, "deployments.json")
    if os.path.isfile(deployment_file):
        with open(deployment_file) as f:
            config_dict = json.load(f)
            return (
                DeploymentsJsonV1(config_dict["v1"])
                if "v1" in config_dict
                else DeploymentsJsonV2(service=service, config_dict=config_dict["v2"])
            )
    else:
        e = f"{deployment_file} was not found. 'generate_deployments_for_service --service {service}' must be run first"
        raise NoDeploymentsAvailable(e)


def load_v2_deployments_json(
    service: str, soa_dir: str = DEFAULT_SOA_DIR
) -> DeploymentsJsonV2:
    deployment_file = os.path.join(soa_dir, service, "deployments.json")
    if os.path.isfile(deployment_file):
        with open(deployment_file) as f:
            return DeploymentsJsonV2(service=service, config_dict=json.load(f)["v2"])
    else:
        e = f"{deployment_file} was not found. 'generate_deployments_for_service --service {service}' must be run first"
        raise NoDeploymentsAvailable(e)


def get_paasta_branch(cluster: str, instance: str) -> str:
    return SPACER.join((cluster, instance))


def parse_timestamp(tstamp: str) -> datetime.datetime:
    return datetime.datetime.strptime(tstamp, "%Y%m%dT%H%M%S")


def format_timestamp(dt: datetime.datetime = None) -> str:
    if dt is None:
        dt = datetime.datetime.utcnow()
    return dt.strftime("%Y%m%dT%H%M%S")


def get_paasta_tag_from_deploy_group(
    identifier: str, desired_state: str, image_version: Optional[str] = None
) -> str:
    timestamp = format_timestamp(datetime.datetime.utcnow())
    if image_version:
        return f"paasta-{identifier}+{image_version}-{timestamp}-{desired_state}"
    else:
        return f"paasta-{identifier}-{timestamp}-{desired_state}"


def get_paasta_tag(cluster: str, instance: str, desired_state: str) -> str:
    timestamp = format_timestamp(datetime.datetime.utcnow())
    return f"paasta-{cluster}.{instance}-{timestamp}-{desired_state}"


def format_tag(tag: str) -> str:
    return "refs/tags/%s" % tag


def get_latest_deployment_tag(
    refs: Dict[str, str], deploy_group: str
) -> Tuple[str, str, Optional[str]]:
    """Gets the latest deployment tag and sha for the specified deploy_group

    :param refs: A dictionary mapping git refs to shas
    :param deploy_group: The deployment group to return a deploy tag for

    :returns: A tuple of the form (ref, sha, image_version) where ref is the
              actual deployment tag (with the most recent timestamp), sha is
              the sha it points at and image_version provides additional
              version information about the image
    """
    most_recent_dtime = None
    most_recent_ref = None
    most_recent_sha = None
    most_recent_image_version = None
    pattern = re.compile(
        r"^refs/tags/paasta-%s(?:\+(?P<image_version>.*)){0,1}-(?P<dtime>\d{8}T\d{6})-deploy$"
        % deploy_group
    )

    for ref_name, sha in refs.items():
        match = pattern.match(ref_name)
        if match:
            gd = match.groupdict()
            dtime = gd["dtime"]
            if most_recent_dtime is None or dtime > most_recent_dtime:
                most_recent_dtime = dtime
                most_recent_ref = ref_name
                most_recent_sha = sha
                most_recent_image_version = gd["image_version"]
    return most_recent_ref, most_recent_sha, most_recent_image_version


def build_image_identifier(
    git_sha: str, sha_len: Optional[int] = None, image_version: Optional[str] = None
) -> str:
    image = git_sha
    if sha_len is not None:
        image = image[:sha_len]
    if image_version is not None:
        image += f"-{image_version}"

    return image


class NoDockerImageError(Exception):
    pass


def get_config_hash(config: Any, force_bounce: str = None) -> str:
    """Create an MD5 hash of the configuration dictionary to be sent to
    Kubernetes. Or anything really, so long as str(config) works. Returns
    the first 8 characters so things are not really long.

    :param config: The configuration to hash
    :param force_bounce: a timestamp (in the form of a string) that is appended before hashing
                         that can be used to force a hash change
    :returns: A MD5 hash of str(config)
    """
    hasher = hashlib.md5()
    hasher.update(
        json.dumps(config, sort_keys=True).encode("UTF-8")
        + (force_bounce or "").encode("UTF-8")
    )
    return "config%s" % hasher.hexdigest()[:8]


def get_git_sha_from_dockerurl(docker_url: str, long: bool = False) -> str:
    """We encode the sha of the code that built a docker image *in* the docker
    url. This function takes that url as input and outputs the sha.
    """
    if ":paasta-" in docker_url:
        deployment_version = get_deployment_version_from_dockerurl(docker_url)
        git_sha = deployment_version.sha if deployment_version else ""
    # Fall back to the old behavior if the docker_url does not follow the
    # expected pattern
    else:
        parts = docker_url.split("/")
        parts = parts[-1].split("-")
        git_sha = parts[-1]
        # Further ensure to only grab the image label in case not using paasta images
        git_sha = git_sha.split(":")[-1]

    return git_sha if long else git_sha[:8]


def get_image_version_from_dockerurl(docker_url: str) -> Optional[str]:
    """We can optionally encode additional metadata about the docker image *in*
    the docker url. This function takes that url as input and outputs the sha.
    """
    deployment_version = get_deployment_version_from_dockerurl(docker_url)
    return deployment_version.image_version if deployment_version else None


def get_deployment_version_from_dockerurl(docker_url: str) -> DeploymentVersion:
    regex_match = re.match(
        r".*:paasta-(?P<git_sha>[A-Za-z0-9]+)(-(?P<image_version>.+))?", docker_url
    )

    return (
        DeploymentVersion(
            sha=regex_match.group("git_sha"),
            image_version=regex_match.group("image_version"),
        )
        if regex_match is not None
        else None
    )


def get_code_sha_from_dockerurl(docker_url: str) -> str:
    """code_sha is hash extracted from docker url prefixed with "git", short
    hash is used because it's embedded in mesos task names and there's length
    limit.
    """
    try:
        git_sha = get_git_sha_from_dockerurl(docker_url, long=False)
        return "git%s" % git_sha
    except Exception:
        return "gitUNKNOWN"


def is_under_replicated(
    num_available: int, expected_count: int, crit_threshold: int
) -> Tuple[bool, float]:
    """Calculates if something is under replicated

    :param num_available: How many things are up
    :param expected_count: How many things you think should be up
    :param crit_threshold: Int from 0-100
    :returns: Tuple of (bool, ratio)
    """
    if expected_count == 0:
        ratio = 100.0
    else:
        ratio = (num_available / float(expected_count)) * 100

    if ratio < int(crit_threshold):
        return (True, ratio)
    else:
        return (False, ratio)


def deploy_blacklist_to_constraints(
    deploy_blacklist: DeployBlacklist,
) -> List[Constraint]:
    """Converts a blacklist of locations into tron appropriate constraints.

    :param blacklist: List of lists of locations to blacklist
    :returns: List of lists of constraints
    """
    constraints: List[Constraint] = []
    for blacklisted_location in deploy_blacklist:
        constraints.append([blacklisted_location[0], "UNLIKE", blacklisted_location[1]])

    return constraints


def deploy_whitelist_to_constraints(
    deploy_whitelist: DeployWhitelist,
) -> List[Constraint]:
    """Converts a whitelist of locations into tron appropriate constraints

    :param deploy_whitelist: List of lists of locations to whitelist
    :returns: List of lists of constraints
    """
    if deploy_whitelist is not None:
        (region_type, regions) = deploy_whitelist
        regionstr = "|".join(regions)

        return [[region_type, "LIKE", regionstr]]
    return []


def terminal_len(text: str) -> int:
    """Return the number of characters that text will take up on a terminal."""
    return len(remove_ansi_escape_sequences(text))


def format_table(
    rows: Iterable[Union[str, Sequence[str]]], min_spacing: int = 2
) -> List[str]:
    """Formats a table for use on the command line.

    :param rows: List of rows, each of which can either be a tuple of strings containing the row's values, or a string
                 to be inserted verbatim. Each row (except literal strings) should be the same number of elements as
                 all the others.
    :returns: A string containing rows formatted as a table.
    """

    list_rows = [r for r in rows if not isinstance(r, str)]

    # If all of the rows are strings, we have nothing to do, so short-circuit.
    if not list_rows:
        return cast(List[str], rows)

    widths = []
    for i in range(len(list_rows[0])):
        widths.append(max(terminal_len(r[i]) for r in list_rows))

    expanded_rows = []
    for row in rows:
        if isinstance(row, str):
            expanded_rows.append([row])
        else:
            expanded_row = []
            for i, cell in enumerate(row):
                if i == len(row) - 1:
                    padding = ""
                else:
                    padding = " " * (widths[i] - terminal_len(cell))
                expanded_row.append(cell + padding)
            expanded_rows.append(expanded_row)

    return [(" " * min_spacing).join(r) for r in expanded_rows]


_DeepMergeT = TypeVar("_DeepMergeT", bound=Any)


class DuplicateKeyError(Exception):
    pass


def deep_merge_dictionaries(
    overrides: _DeepMergeT, defaults: _DeepMergeT, allow_duplicate_keys: bool = True
) -> _DeepMergeT:
    """
    Merges two dictionaries.
    """
    result = copy.deepcopy(defaults)
    stack: List[Tuple[Dict, Dict]] = [(overrides, result)]
    while stack:
        source_dict, result_dict = stack.pop()
        for key, value in source_dict.items():
            try:
                child = result_dict[key]
            except KeyError:
                result_dict[key] = value
            else:
                if isinstance(value, dict) and isinstance(child, dict):
                    stack.append((value, child))
                else:
                    if allow_duplicate_keys:
                        result_dict[key] = value
                    else:
                        raise DuplicateKeyError(
                            f"defaults and overrides both have key {key}"
                        )
    return result


class ZookeeperPool:
    """
    A context manager that shares the same KazooClient with its children. The first nested context manager
    creates and deletes the client and shares it with any of its children. This allows to place a context
    manager over a large number of zookeeper calls without opening and closing a connection each time.
    GIL makes this 'safe'.
    """

    counter: int = 0
    zk: KazooClient = None

    @classmethod
    def __enter__(cls) -> KazooClient:
        if cls.zk is None:
            cls.zk = KazooClient(
                hosts=load_system_paasta_config().get_zk_hosts(), read_only=True
            )
            cls.zk.start()
        cls.counter = cls.counter + 1
        return cls.zk

    @classmethod
    def __exit__(cls, *args: Any, **kwargs: Any) -> None:
        cls.counter = cls.counter - 1
        if cls.counter == 0:
            cls.zk.stop()
            cls.zk.close()
            cls.zk = None


def calculate_tail_lines(verbose_level: int) -> int:
    if verbose_level <= 1:
        return 0
    else:
        return 10 ** (verbose_level - 1)


def is_deploy_step(step: str) -> bool:
    """
    Returns true if the given step deploys to an instancename
    Returns false if the step is a predefined step-type, e.g. itest or command-*
    """
    return not (
        (step in DEPLOY_PIPELINE_NON_DEPLOY_STEPS) or (step.startswith("command-"))
    )


_UseRequestsCacheFuncT = TypeVar("_UseRequestsCacheFuncT", bound=Callable)


def use_requests_cache(
    cache_name: str, backend: str = "memory", **kwargs: Any
) -> Callable[[_UseRequestsCacheFuncT], _UseRequestsCacheFuncT]:
    def wrap(fun: _UseRequestsCacheFuncT) -> _UseRequestsCacheFuncT:
        def fun_with_cache(*args: Any, **kwargs: Any) -> Any:
            requests_cache.install_cache(cache_name, backend=backend, **kwargs)
            result = fun(*args, **kwargs)
            requests_cache.uninstall_cache()
            return result

        return cast(_UseRequestsCacheFuncT, fun_with_cache)

    return wrap


def long_job_id_to_short_job_id(long_job_id: str) -> str:
    service, instance, _, __ = decompose_job_id(long_job_id)
    return compose_job_id(service, instance)


def mean(iterable: Collection[float]) -> float:
    """
    Returns the average value of an iterable
    """
    return sum(iterable) / len(iterable)


def prompt_pick_one(sequence: Collection[str], choosing: str) -> str:
    if not sys.stdin.isatty():
        print(
            "No {choosing} specified and no TTY present to ask."
            "Please specify a {choosing} using the cli.".format(choosing=choosing),
            file=sys.stderr,
        )
        sys.exit(1)

    if not sequence:
        print(
            f"PaaSTA needs to pick a {choosing} but none were found.", file=sys.stderr
        )
        sys.exit(1)

    global_actions = [str("quit")]
    choices = [(item, item) for item in sequence]

    if len(choices) == 1:
        return choices[0][0]

    chooser = choice.Menu(choices=choices, global_actions=global_actions)
    chooser.title = (
        'Please pick a {choosing} from the choices below (or "quit" to quit):'.format(
            choosing=str(choosing)
        )
    )
    try:
        result = chooser.ask()
    except (KeyboardInterrupt, EOFError):
        print("")
        sys.exit(1)

    if isinstance(result, tuple) and result[1] == str("quit"):
        sys.exit(1)
    else:
        return result


def to_bytes(obj: Any) -> bytes:
    if isinstance(obj, bytes):
        return obj
    elif isinstance(obj, str):
        return obj.encode("UTF-8")
    else:
        return str(obj).encode("UTF-8")


_TimeoutFuncRetType = TypeVar("_TimeoutFuncRetType")


def timeout(
    seconds: int = 10,
    error_message: str = os.strerror(errno.ETIME),
    use_signals: bool = True,
) -> Callable[[Callable[..., _TimeoutFuncRetType]], Callable[..., _TimeoutFuncRetType]]:
    if use_signals:

        def decorate(
            func: Callable[..., _TimeoutFuncRetType]
        ) -> Callable[..., _TimeoutFuncRetType]:
            def _handle_timeout(signum: int, frame: FrameType) -> None:
                raise TimeoutError(error_message)

            def wrapper(*args: Any, **kwargs: Any) -> _TimeoutFuncRetType:
                signal.signal(signal.SIGALRM, _handle_timeout)
                signal.alarm(seconds)
                try:
                    result = func(*args, **kwargs)
                finally:
                    signal.alarm(0)
                return result

            return wraps(func)(wrapper)

    else:

        def decorate(
            func: Callable[..., _TimeoutFuncRetType]
        ) -> Callable[..., _TimeoutFuncRetType]:
            # https://github.com/python/mypy/issues/797
            return _Timeout(func, seconds, error_message)  # type: ignore

    return decorate


class _Timeout(Generic[_TimeoutFuncRetType]):
    def __init__(
        self,
        function: Callable[..., _TimeoutFuncRetType],
        seconds: float,
        error_message: str,
    ) -> None:
        self.seconds = seconds
        self.control: queue.Queue[
            Tuple[bool, Union[_TimeoutFuncRetType, Tuple]]
        ] = queue.Queue()
        self.function = function
        self.error_message = error_message

    def run(self, *args: Any, **kwargs: Any) -> None:
        # Try and put the result of the function into the q
        # if an exception occurs then we put the exc_info instead
        # so that it can be raised in the main thread.
        try:
            self.control.put((True, self.function(*args, **kwargs)))
        except Exception:
            self.control.put((False, sys.exc_info()))

    def __call__(self, *args: Any, **kwargs: Any) -> _TimeoutFuncRetType:
        self.func_thread = threading.Thread(target=self.run, args=args, kwargs=kwargs)
        self.func_thread.daemon = True
        self.timeout = self.seconds + time.time()
        self.func_thread.start()
        return self.get_and_raise()

    def get_and_raise(self) -> _TimeoutFuncRetType:
        while not self.timeout < time.time():
            time.sleep(0.01)
            if not self.func_thread.is_alive():
                ret = self.control.get()
                if ret[0]:
                    return cast(_TimeoutFuncRetType, ret[1])
                else:
                    _, e, tb = cast(Tuple, ret[1])
                    raise e.with_traceback(tb)
        raise TimeoutError(self.error_message)


def suggest_possibilities(
    word: str, possibilities: Iterable[str], max_suggestions: int = 3
) -> str:
    suggestions = cast(
        List[str],
        difflib.get_close_matches(
            word=word, possibilities=set(possibilities), n=max_suggestions
        ),
    )
    if len(suggestions) == 1:
        return f"\nDid you mean: {suggestions[0]}?"
    elif len(suggestions) >= 1:
        return f"\nDid you mean one of: {', '.join(suggestions)}?"
    else:
        return ""


def list_services(soa_dir: str = DEFAULT_SOA_DIR) -> Sequence[str]:
    """Returns a sorted list of all services"""
    return sorted(os.listdir(os.path.abspath(soa_dir)))


def get_possible_launched_by_user_variable_from_env() -> str:
    return os.getenv("SUDO_USER") or getpass.getuser()


def load_all_configs(
    cluster: str, file_prefix: str, soa_dir: str
) -> Mapping[str, Mapping[str, Any]]:
    config_dicts = {}
    for service in os.listdir(soa_dir):
        config_dicts[service] = load_service_instance_configs(
            service, file_prefix, cluster, soa_dir
        )
    return config_dicts


def ldap_user_search(
    cn: str,
    search_base: str,
    search_ou: str,
    ldap_host: str,
    username: str,
    password: str,
) -> Set[str]:
    """Connects to LDAP and raises a subclass of LDAPOperationResult when it fails"""
    tls_config = ldap3.Tls(
        validate=ssl.CERT_REQUIRED, ca_certs_file="/etc/ssl/certs/ca-certificates.crt"
    )
    server = ldap3.Server(ldap_host, use_ssl=True, tls=tls_config)
    conn = ldap3.Connection(
        server, user=username, password=password, raise_exceptions=True
    )
    conn.bind()

    search_filter = f"(&(memberOf=CN={cn},{search_ou})(!(userAccountControl=514)))"
    entries = conn.extend.standard.paged_search(
        search_base=search_base,
        search_scope=ldap3.SUBTREE,
        search_filter=search_filter,
        attributes=["sAMAccountName"],
        paged_size=1000,
        time_limit=10,
    )
    return {entry["attributes"]["sAMAccountName"] for entry in entries}


def _reorder_docker_volumes(volumes: List[DockerVolume]) -> List[DockerVolume]:
    deduped = {
        v["containerPath"].rstrip("/") + v["hostPath"].rstrip("/"): v for v in volumes
    }.values()
    return sort_dicts(deduped)


def get_k8s_url_for_cluster(cluster: str) -> Optional[str]:
    """
    Annoyingly, there's two layers of aliases: one to figure out what
    k8s server url to use (this one) and another to figure out what
    soaconfigs filename to use ;_;

    This exists so that we can map something like `--cluster pnw-devc`
    into spark-pnw-devc's k8s apiserver url without needing to update
    any soaconfigs/alter folk's muscle memory.

    Ideally we can get rid of this entirely once spark-run reads soaconfigs
    in a manner more closely aligned to what we do with other paasta workloads
    (i.e., have it automatically determine where to run based on soaconfigs
    filenames - and not rely on explicit config)
    """
    realized_cluster = (
        load_system_paasta_config().get_eks_cluster_aliases().get(cluster, cluster)
    )
    return (
        load_system_paasta_config()
        .get_kube_clusters()
        .get(realized_cluster, {})
        .get("server")
    )


@lru_cache(maxsize=1)
def is_using_unprivileged_containers() -> bool:
    return "podman" in os.getenv("DOCKER_HOST", "")


def maybe_load_previous_config(
    filename: str, config_loader: Callable[[TextIO], dict]
) -> Optional[dict]:
    """Try to load configuration file

    :param str filename: path to load from
    :param Callable[[TextIO], dict] config_loader: parser for the configuration
    :return: configuration data, None if loading fails
    """
    try:
        with open(filename, "r") as fp:
            previous_config = config_loader(fp)
            return previous_config
    except Exception:
        pass
    return None


def write_json_configuration_file(filename: str, configuration: dict) -> None:
    """Atomically write configuration to JSON file

    :param str filename: path to write to
    :param dict configuration: configuration data
    """
    with atomic_file_write(filename) as fp:
        json.dump(
            obj=configuration,
            fp=fp,
            indent=2,
            sort_keys=True,
            separators=(",", ": "),
        )


def write_yaml_configuration_file(
    filename: str, configuration: dict, check_existing: bool = True
) -> None:
    """Atomically write configuration to YAML file

    :param str filename: path to write to
    :param dict configuration: configuration data
    :param bool check_existing: if existing file already matches config, do not overwrite
    """
    if check_existing:
        previous_config = maybe_load_previous_config(filename, yaml.safe_load)
        if previous_config and previous_config == configuration:
            return

    with atomic_file_write(filename) as fp:
        fp.write(
            "# This file is automatically generated by paasta_tools.\n"
            "# It was automatically generated at {now} on {host}.\n".format(
                host=socket.getfqdn(), now=datetime.datetime.now().isoformat()
            )
        )
        yaml.safe_dump(
            configuration,
            fp,
            indent=2,
            explicit_start=True,
            default_flow_style=False,
            allow_unicode=False,
        )<|MERGE_RESOLUTION|>--- conflicted
+++ resolved
@@ -2068,12 +2068,9 @@
     enable_tron_tsc: bool
     default_spark_iam_user: str
     default_spark_driver_pool_override: str
-<<<<<<< HEAD
-    unhealthy_pod_eviction_policy: str
-=======
     readonly_docker_registry_auth_file: str
     private_docker_registries: List[str]
->>>>>>> 344f9aad
+    unhealthy_pod_eviction_policy: str
 
 
 def load_system_paasta_config(
@@ -2848,16 +2845,6 @@
             # NOTE: this should never happen unless we've gotten bad data
             return None
 
-<<<<<<< HEAD
-    def get_unhealthy_pod_eviction_policy(self) -> str:
-        """
-        Get the unhealthy pod eviction policy for the cluster. Posible values:
-        * IfHealthyBudget:  unhealthy pods will not be evicted.
-        * AlwaysAllow: evict unhealthy pods regardless of the PodDisruptionBudget status.
-        Defaults to IfHealthyBudget
-        """
-        return self.config_dict.get("unhealthy_pod_eviction_policy", "IfHealthyBudget")
-=======
     def get_readonly_docker_registry_auth_file(self) -> str:
         """Get the location of the readonly docker registry auth file as an absolute path."""
         return self.config_dict.get(
@@ -2868,7 +2855,15 @@
     def get_private_docker_registries(self) -> Set[str]:
         """Get all the internal Docker registries without generally-available RO creds."""
         return set(self.config_dict.get("private_docker_registries", []))
->>>>>>> 344f9aad
+
+    def get_unhealthy_pod_eviction_policy(self) -> str:
+        """
+        Get the unhealthy pod eviction policy for the cluster. Posible values:
+        * IfHealthyBudget:  unhealthy pods will not be evicted.
+        * AlwaysAllow: evict unhealthy pods regardless of the PodDisruptionBudget status.
+        Defaults to IfHealthyBudget
+        """
+        return self.config_dict.get("unhealthy_pod_eviction_policy", "IfHealthyBudget")
 
 
 def _run(
