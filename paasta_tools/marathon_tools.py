--- conflicted
+++ resolved
@@ -194,20 +194,14 @@
         return self.config_dict.get('max_instances', None)
 
     def get_instances(self):
-<<<<<<< HEAD
-        """
-        Get the number of instances specified in the service's marathon configuration.
-=======
         """Get the number of instances specified in zookeeper or the service's marathon configuration.
         If the number of instances in zookeeper is less than min_instances, returns min_instances.
         If the number of instances in zookeeper is greater than max_instances, returns max_instances.
->>>>>>> c7972f47
 
         Defaults to 0 if not specified in the config.
 
         :returns: The number of instances specified in the config, 0 if not
-                  specified or if desired_state is not 'start'.
-                  """
+                  specified or if desired_state is not 'start'."""
         if self.get_desired_state() == 'start':
             instances = self.get_min_instances()
             max_instances = self.get_max_instances()
