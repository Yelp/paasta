#!/usr/bin/env python
# Copyright 2015-2016 Yelp Inc.
#
# Licensed under the Apache License, Version 2.0 (the "License");
# you may not use this file except in compliance with the License.
# You may obtain a copy of the License at
#
#     http://www.apache.org/licenses/LICENSE-2.0
#
# Unless required by applicable law or agreed to in writing, software
# distributed under the License is distributed on an "AS IS" BASIS,
# WITHOUT WARRANTIES OR CONDITIONS OF ANY KIND, either express or implied.
# See the License for the specific language governing permissions and
# limitations under the License.
"""
Responds to paasta service and instance requests.
"""
import argparse
import logging
import os
import sys

import manhole
import requests_cache
import service_configuration_lib
import yaml
from pyramid.config import Configurator
from wsgicors import CORS

import paasta_tools.api
from paasta_tools import kubernetes_tools
from paasta_tools import marathon_tools
from paasta_tools.api import settings
from paasta_tools.api.tweens import profiling
from paasta_tools.api.tweens import request_logger
from paasta_tools.utils import load_system_paasta_config

try:
    import clog
except ImportError:
    clog = None


log = logging.getLogger(__name__)


def parse_paasta_api_args():
    parser = argparse.ArgumentParser(description="Runs a PaaSTA API server")
    parser.add_argument(
        "-D",
        "--debug",
        dest="debug",
        action="store_true",
        default=False,
        help="output the debug logs",
    )
    parser.add_argument("port", type=int, help="port number for the api server")
    parser.add_argument(
        "-d",
        "--soa-dir",
        dest="soa_dir",
        help="define a different soa config directory",
    )
    parser.add_argument(
        "-c",
        "--cluster",
        dest="cluster",
        help="specify a cluster. If no empty, the cluster from /etc/paasta is used",
    )
    parser.add_argument(
        "--max-request-seconds",
        default=120,
        dest="max_request_seconds",
        help="Maximum seconds allowed for a worker to process a request",
    )
    args = parser.parse_args()
    return args


def make_app(global_config=None):
    paasta_api_path = os.path.dirname(paasta_tools.api.__file__)
    setup_paasta_api()
    setup_clog()

    config = Configurator(
        settings={
            "service_name": "paasta-api",
            "pyramid_swagger.schema_directory": os.path.join(
                paasta_api_path, "api_docs"
            ),
            "pyramid_swagger.skip_validation": [
                "/(static)\\b",
                "/(status)\\b",
                "/(swagger.json)\\b",
            ],
            "pyramid_swagger.swagger_versions": ["2.0"],
        }
    )

    config.include("pyramid_swagger")
    config.include(request_logger)
<<<<<<< HEAD

    config.add_route(
        "flink.service.instance.jobs", "/v1/flink/{service}/{instance}/jobs"
    )
    config.add_route(
        "flink.service.instance.overview", "/v1/flink/{service}/{instance}/overview"
    )
    config.add_route(
        "flink.service.instance.config", "/v1/flink/{service}/{instance}/config"
    )
=======
    config.include(profiling)
>>>>>>> 40dc6f35

    config.add_route("resources.utilization", "/v1/resources/utilization")
    config.add_route(
        "service.instance.status", "/v1/services/{service}/{instance}/status"
    )
    config.add_route(
        "service.instance.mesh_status", "/v1/services/{service}/{instance}/mesh_status"
    )
    config.add_route(
        "service.instance.bounce_status",
        "/v1/services/{service}/{instance}/bounce_status",
    )
    config.add_route(
        "service.instance.set_state",
        "/v1/services/{service}/{instance}/state/{desired_state}",
    )
    config.add_route(
        "service.instance.delay", "/v1/services/{service}/{instance}/delay"
    )
    config.add_route(
        "service.instance.tasks", "/v1/services/{service}/{instance}/tasks"
    )
    config.add_route(
        "service.instance.tasks.task",
        "/v1/services/{service}/{instance}/tasks/{task_id}",
    )
    config.add_route("service.list", "/v1/services/{service}")
    config.add_route("services", "/v1/services")
    config.add_route(
        "service.autoscaler.get",
        "/v1/services/{service}/{instance}/autoscaler",
        request_method="GET",
    )
    config.add_route(
        "service.autoscaler.post",
        "/v1/services/{service}/{instance}/autoscaler",
        request_method="POST",
    )
    config.add_route(
        "service_autoscaler.pause.post",
        "/v1/service_autoscaler/pause",
        request_method="POST",
    )
    config.add_route(
        "service_autoscaler.pause.delete",
        "/v1/service_autoscaler/pause",
        request_method="DELETE",
    )
    config.add_route(
        "service_autoscaler.pause.get",
        "/v1/service_autoscaler/pause",
        request_method="GET",
    )
    config.add_route("version", "/v1/version")
    config.add_route(
        "marathon_dashboard", "/v1/marathon_dashboard", request_method="GET"
    )
    config.add_route("metastatus", "/v1/metastatus")
    config.add_route("deploy_queue.list", "/v1/deploy_queue")
    config.scan()
    return CORS(
        config.make_wsgi_app(), headers="*", methods="*", maxage="180", origin="*"
    )


_app = None


def application(env, start_response):
    """For uwsgi or gunicorn."""
    global _app
    if not _app:
        _app = make_app()
        manhole_path = os.environ.get("PAASTA_MANHOLE_PATH")
        if manhole_path:
            manhole.install(
                socket_path=f"{manhole_path}-{os.getpid()}", locals={"_app": _app}
            )
    return _app(env, start_response)


def setup_paasta_api():
    if os.environ.get("PAASTA_API_DEBUG"):
        logging.basicConfig(level=logging.DEBUG)
    else:
        logging.basicConfig(level=logging.WARNING)

    # pyinotify is a better solution than turning off file caching completely
    service_configuration_lib.disable_yaml_cache()

    settings.system_paasta_config = load_system_paasta_config()
    if os.environ.get("PAASTA_API_CLUSTER"):
        settings.cluster = os.environ.get("PAASTA_API_CLUSTER")
    else:
        settings.cluster = settings.system_paasta_config.get_cluster()

    settings.marathon_clients = marathon_tools.get_marathon_clients(
        marathon_tools.get_marathon_servers(settings.system_paasta_config)
    )

    settings.marathon_servers = marathon_tools.get_marathon_servers(
        system_paasta_config=settings.system_paasta_config
    )
    settings.marathon_clients = marathon_tools.get_marathon_clients(
        marathon_servers=settings.marathon_servers, cached=False
    )

    try:
        settings.kubernetes_client = kubernetes_tools.KubeClient()
    except FileNotFoundError:
        log.info("Kubernetes not found")
        settings.kubernetes_client = None
    except Exception:
        log.exception("Error while initializing KubeClient")
        settings.kubernetes_client = None

    # Set up transparent cache for http API calls. With expire_after, responses
    # are removed only when the same request is made. Expired storage is not a
    # concern here. Thus remove_expired_responses is not needed.
    requests_cache.install_cache("paasta-api", backend="memory", expire_after=5)


def setup_clog(config_file="/nail/srv/configs/clog.yaml"):
    if clog:
        if os.path.exists(config_file):
            with open(config_file) as fp:
                clog_config = yaml.safe_load(fp)
        else:
            # these are barebones basic configs from /nail/srv/configs/clog.yaml
            clog_config = {
                "scribe_host": "169.254.255.254",
                "scribe_port": 1463,
                "monk_disable": False,
                "scribe_disable": False,
            }
        clog.config.configure_from_dict(clog_config)


def main(argv=None):
    args = parse_paasta_api_args()

    if args.debug:
        os.environ["PAASTA_API_DEBUG"] = "1"

    if args.soa_dir:
        os.environ["PAASTA_API_SOA_DIR"] = args.soa_dir

    if args.cluster:
        os.environ["PAASTA_API_CLUSTER"] = args.cluster

    os.execlp(
        os.path.join(sys.exec_prefix, "bin", "gunicorn"),
        "gunicorn",
        "-w",
        "4",
        "--bind",
        f":{args.port}",
        "--timeout",
        str(args.max_request_seconds),
        "--graceful-timeout",
        str(args.max_request_seconds),
        "paasta_tools.api.api:application",
    )


if __name__ == "__main__":
    main()<|MERGE_RESOLUTION|>--- conflicted
+++ resolved
@@ -99,7 +99,6 @@
 
     config.include("pyramid_swagger")
     config.include(request_logger)
-<<<<<<< HEAD
 
     config.add_route(
         "flink.service.instance.jobs", "/v1/flink/{service}/{instance}/jobs"
@@ -110,9 +109,7 @@
     config.add_route(
         "flink.service.instance.config", "/v1/flink/{service}/{instance}/config"
     )
-=======
     config.include(profiling)
->>>>>>> 40dc6f35
 
     config.add_route("resources.utilization", "/v1/resources/utilization")
     config.add_route(
