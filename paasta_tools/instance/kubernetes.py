import asyncio
from collections import defaultdict
from enum import Enum
from typing import Any
from typing import DefaultDict
from typing import Dict
from typing import Iterable
from typing import List
from typing import Mapping
from typing import MutableMapping
from typing import Optional
from typing import Sequence
from typing import Set
from typing import Tuple
from typing import Union

import a_sync
import pytz
from kubernetes.client import V1Container
from kubernetes.client import V1ControllerRevision
from kubernetes.client import V1Pod
from kubernetes.client import V1Probe
from kubernetes.client import V1ReplicaSet
from kubernetes.client.rest import ApiException
from mypy_extensions import TypedDict

from paasta_tools import cassandracluster_tools
from paasta_tools import eks_tools
from paasta_tools import envoy_tools
from paasta_tools import flink_tools
from paasta_tools import kafkacluster_tools
from paasta_tools import kubernetes_tools
from paasta_tools import monkrelaycluster_tools
from paasta_tools import nrtsearchservice_tools
from paasta_tools import smartstack_tools
from paasta_tools import vitesscluster_tools
from paasta_tools.cli.utils import LONG_RUNNING_INSTANCE_TYPE_HANDLERS
from paasta_tools.instance.hpa_metrics_parser import HPAMetricsDict
from paasta_tools.instance.hpa_metrics_parser import HPAMetricsParser
from paasta_tools.kubernetes_tools import get_pod_event_messages
from paasta_tools.kubernetes_tools import get_tail_lines_for_kubernetes_container
from paasta_tools.kubernetes_tools import KubernetesDeploymentConfig
<<<<<<< HEAD
from paasta_tools.kubernetes_tools import paasta_prefixed
=======
from paasta_tools.long_running_service_tools import (
    get_expected_instance_count_for_namespace,
)
>>>>>>> fcba5cd6
from paasta_tools.long_running_service_tools import LongRunningServiceConfig
from paasta_tools.long_running_service_tools import ServiceNamespaceConfig
from paasta_tools.smartstack_tools import KubeSmartstackEnvoyReplicationChecker
from paasta_tools.smartstack_tools import match_backends_and_pods
from paasta_tools.utils import calculate_tail_lines


INSTANCE_TYPES_CR = {
    "flink",
    "flinkeks",
    "cassandracluster",
    "kafkacluster",
    "vitesscluster",
}
INSTANCE_TYPES_K8S = {
    "cassandracluster",
    "eks",
    "kubernetes",
}
INSTANCE_TYPES = INSTANCE_TYPES_K8S.union(INSTANCE_TYPES_CR)

INSTANCE_TYPES_WITH_SET_STATE = {"flink", "flinkeks"}
INSTANCE_TYPE_CR_ID = dict(
    flink=flink_tools.cr_id,
    flinkeks=flink_tools.cr_id,
    cassandracluster=cassandracluster_tools.cr_id,
    kafkacluster=kafkacluster_tools.cr_id,
    vitesscluster=vitesscluster_tools.cr_id,
    nrtsearchservice=nrtsearchservice_tools.cr_id,
    nrtsearchserviceeks=nrtsearchservice_tools.cr_id,
    monkrelaycluster=monkrelaycluster_tools.cr_id,
)


class ServiceMesh(Enum):
    SMARTSTACK = "smartstack"
    ENVOY = "envoy"


class KubernetesAutoscalingStatusDict(TypedDict):
    min_instances: int
    max_instances: int
    metrics: List
    desired_replicas: int
    last_scale_time: str


class KubernetesVersionDict(TypedDict, total=False):
    name: str
    type: str
    replicas: int
    ready_replicas: int
    create_timestamp: int
    git_sha: str
    image_version: Optional[str]
    config_sha: str
    pods: Sequence[Mapping[str, Any]]
    namespace: str


def cr_id(service: str, instance: str, instance_type: str) -> Mapping[str, str]:
    cr_id_fn = INSTANCE_TYPE_CR_ID.get(instance_type)
    if not cr_id_fn:
        raise RuntimeError(f"Unknown instance type {instance_type}")
    return cr_id_fn(service, instance)


def can_handle(instance_type: str) -> bool:
    return instance_type in INSTANCE_TYPES


def can_set_state(instance_type: str) -> bool:
    return instance_type in INSTANCE_TYPES_WITH_SET_STATE


def set_cr_desired_state(
    kube_client: kubernetes_tools.KubeClient,
    service: str,
    instance: str,
    instance_type: str,
    desired_state: str,
) -> None:
    try:
        kubernetes_tools.set_cr_desired_state(
            kube_client=kube_client,
            cr_id=cr_id(service, instance, instance_type),
            desired_state=desired_state,
        )
    except ApiException as e:
        error_message = (
            f"Error while setting state {desired_state} of "
            f"{service}.{instance}: {e}"
        )
        raise RuntimeError(error_message)


async def autoscaling_status(
    kube_client: kubernetes_tools.KubeClient,
    job_config: LongRunningServiceConfig,
    namespace: str,
) -> KubernetesAutoscalingStatusDict:
    hpa = await kubernetes_tools.get_hpa(
        kube_client,
        name=job_config.get_sanitised_deployment_name(),
        namespace=namespace,
    )
    if hpa is None:
        return KubernetesAutoscalingStatusDict(
            min_instances=-1,
            max_instances=-1,
            metrics=[],
            desired_replicas=-1,
            last_scale_time="unknown (could not find HPA object)",
        )

    # Parse metrics sources, based on
    # https://github.com/kubernetes-client/python/blob/master/kubernetes/docs/V2beta2ExternalMetricSource.md#v2beta2externalmetricsource
    parser = HPAMetricsParser(hpa)

    # https://github.com/python/mypy/issues/7217
    metrics_by_name: DefaultDict[str, HPAMetricsDict] = defaultdict(
        lambda: HPAMetricsDict()
    )

    if hpa.spec.metrics is not None:
        for metric_spec in hpa.spec.metrics:
            parsed = parser.parse_target(metric_spec)
            metrics_by_name[parsed["name"]].update(parsed)

    if hpa.status.current_metrics is not None:
        for metric_spec in hpa.status.current_metrics:
            parsed = parser.parse_current(metric_spec)
            if parsed is not None:
                metrics_by_name[parsed["name"]].update(parsed)

    metric_stats = list(metrics_by_name.values())

    last_scale_time = (
        hpa.status.last_scale_time.replace(tzinfo=pytz.UTC).isoformat()
        if getattr(hpa.status, "last_scale_time")
        else "N/A"
    )

    return KubernetesAutoscalingStatusDict(
        min_instances=hpa.spec.min_replicas,
        max_instances=hpa.spec.max_replicas,
        metrics=metric_stats,
        desired_replicas=hpa.status.desired_replicas,
        last_scale_time=last_scale_time,
    )


async def pod_info(
    pod: V1Pod,
    client: kubernetes_tools.KubeClient,
    num_tail_lines: int,
) -> Dict[str, Any]:
    container_statuses = pod.status.container_statuses or []
    try:
        pod_event_messages = await get_pod_event_messages(client, pod)
    except asyncio.TimeoutError:
        pod_event_messages = [{"error": "Could not fetch events for pod"}]
    containers = [
        dict(
            name=container.name,
            tail_lines=await get_tail_lines_for_kubernetes_container(
                client,
                pod,
                container,
                num_tail_lines,
            ),
        )
        for container in container_statuses
    ]
    return {
        "name": pod.metadata.name,
        "host": kubernetes_tools.get_pod_hostname(client, pod),
        "deployed_timestamp": pod.metadata.creation_timestamp.timestamp(),
        "phase": pod.status.phase,
        "ready": kubernetes_tools.is_pod_ready(pod),
        "containers": containers,
        "reason": pod.status.reason,
        "message": pod.status.message,
        "events": pod_event_messages,
        "git_sha": pod.metadata.labels.get("paasta.yelp.com/git_sha"),
        "config_sha": pod.metadata.labels.get("paasta.yelp.com/config_sha"),
    }


# TODO: Cleanup
# Only used in old kubernetes_status
async def job_status(
    kstatus: MutableMapping[str, Any],
    client: kubernetes_tools.KubeClient,
    job_config: LongRunningServiceConfig,
    pod_list: Sequence[V1Pod],
    replicaset_list: Sequence[V1ReplicaSet],
    verbose: int,
    namespace: str,
) -> None:
    app_id = job_config.get_sanitised_deployment_name()
    kstatus["app_id"] = app_id
    kstatus["pods"] = []
    kstatus["replicasets"] = []

    if verbose > 0:
        num_tail_lines = calculate_tail_lines(verbose)
        kstatus["pods"] = await asyncio.gather(
            *[pod_info(pod, client, num_tail_lines) for pod in pod_list]
        )

    for replicaset in replicaset_list:
        kstatus["replicasets"].append(
            {
                "name": replicaset.metadata.name,
                "replicas": replicaset.spec.replicas,
                "ready_replicas": ready_replicas_from_replicaset(replicaset),
                "create_timestamp": replicaset.metadata.creation_timestamp.timestamp(),
                "git_sha": replicaset.metadata.labels.get("paasta.yelp.com/git_sha"),
                "config_sha": replicaset.metadata.labels.get(
                    "paasta.yelp.com/config_sha"
                ),
            }
        )

    kstatus["expected_instance_count"] = job_config.get_instances()

    app = kubernetes_tools.get_kubernetes_app_by_name(
        name=app_id, kube_client=client, namespace=namespace
    )
    desired_instances = (
        job_config.get_instances() if job_config.get_desired_state() != "stop" else 0
    )
    deploy_status, message = kubernetes_tools.get_kubernetes_app_deploy_status(
        app=app,
        desired_instances=desired_instances,
    )
    kstatus["deploy_status"] = kubernetes_tools.KubernetesDeployStatus.tostring(
        deploy_status
    )
    kstatus["deploy_status_message"] = message
    kstatus["running_instance_count"] = (
        app.status.ready_replicas if app.status.ready_replicas else 0
    )
    kstatus["create_timestamp"] = app.metadata.creation_timestamp.timestamp()
    kstatus["namespace"] = app.metadata.namespace


async def get_backends_from_mesh_status(
    mesh_status_task: "asyncio.Future[Dict[str, Any]]",
) -> Set[str]:
    status = await mesh_status_task
    if status.get("locations"):
        backends = {be["address"] for be in status["locations"][0].get("backends", [])}
    else:
        backends = set()

    return backends


async def mesh_status(
    service: str,
    service_mesh: ServiceMesh,
    instance: str,
    job_config: LongRunningServiceConfig,
    service_namespace_config: ServiceNamespaceConfig,
    pods_task: "asyncio.Future[V1Pod]",
    settings: Any,
    should_return_individual_backends: bool = False,
) -> Mapping[str, Any]:
    registration = job_config.get_registrations()[0]
    instance_pool = job_config.get_pool()

    async_get_nodes = a_sync.to_async(kubernetes_tools.get_all_nodes)
    nodes = await async_get_nodes(settings.kubernetes_client)

    replication_checker = KubeSmartstackEnvoyReplicationChecker(
        nodes=nodes,
        system_paasta_config=settings.system_paasta_config,
    )
    node_hostname_by_location = replication_checker.get_allowed_locations_and_hosts(
        job_config
    )

<<<<<<< HEAD
    expected_smartstack_count = (
        marathon_tools.get_expected_instance_count_for_namespace(
            service=service,
            namespace=job_config.get_nerve_namespace(),
            cluster=settings.cluster,
            instance_type_class=KubernetesDeploymentConfig,
        )
=======
    expected_smartstack_count = get_expected_instance_count_for_namespace(
        service=service,
        namespace=job_config.get_nerve_namespace(),
        cluster=settings.cluster,
        instance_type_class=KubernetesDeploymentConfig,
>>>>>>> fcba5cd6
    )
    expected_count_per_location = int(
        expected_smartstack_count / len(node_hostname_by_location)
    )
    mesh_status: MutableMapping[str, Any] = {
        "registration": registration,
        "expected_backends_per_location": expected_count_per_location,
        "locations": [],
    }

    pods = await pods_task
    for location, hosts in node_hostname_by_location.items():
        host = replication_checker.get_hostname_in_pool(hosts, instance_pool)
        if service_mesh == ServiceMesh.SMARTSTACK:
            mesh_status["locations"].append(
                _build_smartstack_location_dict(
                    synapse_host=host,
                    synapse_port=settings.system_paasta_config.get_synapse_port(),
                    synapse_haproxy_url_format=settings.system_paasta_config.get_synapse_haproxy_url_format(),
                    registration=registration,
                    pods=pods,
                    location=location,
                    should_return_individual_backends=should_return_individual_backends,
                )
            )
        elif service_mesh == ServiceMesh.ENVOY:
            mesh_status["locations"].append(
                _build_envoy_location_dict(
                    envoy_host=host,
                    envoy_admin_port=settings.system_paasta_config.get_envoy_admin_port(),
                    envoy_admin_endpoint_format=settings.system_paasta_config.get_envoy_admin_endpoint_format(),
                    registration=registration,
                    pods=pods,
                    location=location,
                    should_return_individual_backends=should_return_individual_backends,
                )
            )
    return mesh_status


def _build_envoy_location_dict(
    envoy_host: str,
    envoy_admin_port: int,
    envoy_admin_endpoint_format: str,
    registration: str,
    pods: Iterable[V1Pod],
    location: str,
    should_return_individual_backends: bool,
) -> MutableMapping[str, Any]:
    backends = envoy_tools.get_backends(
        registration,
        envoy_host=envoy_host,
        envoy_admin_port=envoy_admin_port,
        envoy_admin_endpoint_format=envoy_admin_endpoint_format,
    )
    sorted_envoy_backends = sorted(
        [
            backend[0]
            for _, service_backends in backends.items()
            for backend in service_backends
        ],
        key=lambda backend: backend["eds_health_status"],
    )
    casper_proxied_backends = {
        (backend["address"], backend["port_value"])
        for _, service_backends in backends.items()
        for backend, is_casper_proxied_backend in service_backends
        if is_casper_proxied_backend
    }

    matched_envoy_backends_and_pods = envoy_tools.match_backends_and_pods(
        sorted_envoy_backends,
        pods,
    )

    return envoy_tools.build_envoy_location_dict(
        location,
        matched_envoy_backends_and_pods,
        should_return_individual_backends,
        casper_proxied_backends,
    )


def _build_smartstack_location_dict(
    synapse_host: str,
    synapse_port: int,
    synapse_haproxy_url_format: str,
    registration: str,
    pods: Iterable[V1Pod],
    location: str,
    should_return_individual_backends: bool,
) -> MutableMapping[str, Any]:
    sorted_backends = sorted(
        smartstack_tools.get_backends(
            registration,
            synapse_host=synapse_host,
            synapse_port=synapse_port,
            synapse_haproxy_url_format=synapse_haproxy_url_format,
        ),
        key=lambda backend: backend["status"],
        reverse=True,  # put 'UP' backends above 'MAINT' backends
    )

    matched_backends_and_pods = match_backends_and_pods(sorted_backends, pods)
    location_dict = smartstack_tools.build_smartstack_location_dict(
        location, matched_backends_and_pods, should_return_individual_backends
    )
    return location_dict


def cr_status(
    service: str,
    instance: str,
    verbose: int,
    instance_type: str,
    kube_client: Any,
) -> Mapping[str, Any]:
    status: MutableMapping[str, Any] = {}
    cr = (
        kubernetes_tools.get_cr(
            kube_client=kube_client, cr_id=cr_id(service, instance, instance_type)
        )
        or {}
    )
    crstatus = cr.get("status")
    metadata = cr.get("metadata")
    if crstatus is not None:
        status["status"] = crstatus
    if metadata is not None:
        status["metadata"] = metadata
    return status


def filter_actually_running_replicasets(
    replicaset_list: Sequence[V1ReplicaSet],
) -> List[V1ReplicaSet]:
    return [
        rs
        for rs in replicaset_list
        if not (rs.spec.replicas == 0 and ready_replicas_from_replicaset(rs) == 0)
    ]


def bounce_status(
    service: str, instance: str, settings: Any, is_eks: bool = False
) -> Dict[str, Any]:
    status: Dict[str, Any] = {}
    # this should be the only place where it matters that we use eks_tools.
    # apart from loading config files, we should be using kubernetes_tools
    # everywhere.
    job_config: Union[KubernetesDeploymentConfig, eks_tools.EksDeploymentConfig]
    if is_eks:
        job_config = eks_tools.load_eks_service_config(
            service=service,
            instance=instance,
            cluster=settings.cluster,
            soa_dir=settings.soa_dir,
            load_deployments=True,
        )
    else:
        job_config = kubernetes_tools.load_kubernetes_service_config(
            service=service,
            instance=instance,
            cluster=settings.cluster,
            soa_dir=settings.soa_dir,
            load_deployments=True,
        )
    expected_instance_count = job_config.get_instances()
    status["expected_instance_count"] = expected_instance_count
    desired_state = job_config.get_desired_state()
    status["desired_state"] = desired_state

    kube_client = settings.kubernetes_client
    if kube_client is None:
        raise RuntimeError("Could not load Kubernetes client!")

    app = kubernetes_tools.get_kubernetes_app_by_name(
        name=job_config.get_sanitised_deployment_name(),
        kube_client=kube_client,
        namespace=job_config.get_kubernetes_namespace(),
    )
    status["running_instance_count"] = (
        app.status.ready_replicas if app.status.ready_replicas else 0
    )

    deploy_status, message = kubernetes_tools.get_kubernetes_app_deploy_status(
        app=app,
        desired_instances=(expected_instance_count if desired_state != "stop" else 0),
    )
    status["deploy_status"] = kubernetes_tools.KubernetesDeployStatus.tostring(
        deploy_status
    )

    if job_config.get_persistent_volumes():
        version_objects = a_sync.block(
            kubernetes_tools.controller_revisions_for_service_instance,
            service=job_config.service,
            instance=job_config.instance,
            kube_client=kube_client,
            namespace=job_config.get_kubernetes_namespace(),
        )
    else:
        replicasets = a_sync.block(
            kubernetes_tools.replicasets_for_service_instance,
            service=job_config.service,
            instance=job_config.instance,
            kube_client=kube_client,
            namespace=job_config.get_kubernetes_namespace(),
        )
        version_objects = filter_actually_running_replicasets(replicasets)

    active_versions = kubernetes_tools.get_active_versions_for_service(
        [app, *version_objects],
    )
    status["active_shas"] = [
        (deployment_version.sha, config_sha)
        for deployment_version, config_sha in active_versions
    ]
    status["active_versions"] = [
        (deployment_version.sha, deployment_version.image_version, config_sha)
        for deployment_version, config_sha in active_versions
    ]
    status["app_count"] = len(active_versions)
    return status


async def get_pods_for_service_instance_multiple_namespaces(
    service: str,
    instance: str,
    kube_client: kubernetes_tools.KubeClient,
    namespaces: Iterable[str],
) -> Sequence[V1Pod]:
    ret: List[V1Pod] = []

    for coro in asyncio.as_completed(
        [
            kubernetes_tools.pods_for_service_instance(
                service=service,
                instance=instance,
                kube_client=kube_client,
                namespace=namespace,
            )
            for namespace in namespaces
        ]
    ):
        ret.extend(await coro)

    return ret


def find_all_relevant_namespaces(
    service: str,
    instance: str,
    kube_client: kubernetes_tools.KubeClient,
    job_config: LongRunningServiceConfig,
) -> Set[str]:
    return {job_config.get_kubernetes_namespace()} | {
        deployment.namespace
        for deployment in kubernetes_tools.list_deployments_in_managed_namespaces(
            kube_client=kube_client,
            label_selector=f"{paasta_prefixed('service')}={service},{paasta_prefixed('instance')}={instance}",
        )
    }


@a_sync.to_blocking
async def kubernetes_status_v2(
    service: str,
    instance: str,
    verbose: int,
    include_envoy: bool,
    instance_type: str,
    settings: Any,
) -> Dict[str, Any]:
    status: Dict[str, Any] = {}
    config_loader = LONG_RUNNING_INSTANCE_TYPE_HANDLERS[instance_type].loader
    job_config = config_loader(
        service=service,
        instance=instance,
        cluster=settings.cluster,
        soa_dir=settings.soa_dir,
        load_deployments=True,
    )
    kube_client = settings.kubernetes_client
    if kube_client is None:
        return status

    relevant_namespaces = await a_sync.to_async(find_all_relevant_namespaces)(
        service, instance, kube_client, job_config
    )

    tasks: List["asyncio.Future[Dict[str, Any]]"] = []

    if (
        verbose > 1
        and job_config.is_autoscaling_enabled()
        and job_config.get_autoscaling_params().get("decision_policy", "") != "bespoke"  # type: ignore
    ):
        autoscaling_task = asyncio.create_task(
            autoscaling_status(
                kube_client, job_config, job_config.get_kubernetes_namespace()
            )
        )
        tasks.append(autoscaling_task)
    else:
        autoscaling_task = None

    pods_task = asyncio.create_task(
        get_pods_for_service_instance_multiple_namespaces(
            service=service,
            instance=instance,
            kube_client=kube_client,
            namespaces=relevant_namespaces,
        )
    )
    tasks.append(pods_task)

    service_namespace_config = kubernetes_tools.load_service_namespace_config(
        service=service,
        namespace=job_config.get_nerve_namespace(),
        soa_dir=settings.soa_dir,
    )
    if "proxy_port" in service_namespace_config:
        mesh_status_task = asyncio.create_task(
            mesh_status(
                service=service,
                service_mesh=ServiceMesh.ENVOY,
                instance=job_config.get_nerve_namespace(),
                job_config=job_config,
                service_namespace_config=service_namespace_config,
                pods_task=pods_task,
                should_return_individual_backends=True,
                settings=settings,
            )
        )
        backends_task = asyncio.create_task(
            get_backends_from_mesh_status(mesh_status_task)
        )
        tasks.extend([mesh_status_task, backends_task])
    else:
        mesh_status_task = None
        backends_task = None

    if job_config.get_persistent_volumes():
        pod_status_by_sha_and_readiness_task = asyncio.create_task(
            get_pod_status_tasks_by_sha_and_readiness(
                pods_task,
                backends_task,
                kube_client,
                verbose,
            )
        )
        versions_task = asyncio.create_task(
            get_versions_for_controller_revisions(
                kube_client=kube_client,
                service=service,
                instance=instance,
                namespaces=relevant_namespaces,
                pod_status_by_sha_and_readiness_task=pod_status_by_sha_and_readiness_task,
            )
        )
        tasks.extend([pod_status_by_sha_and_readiness_task, versions_task])
    else:
        pod_status_by_replicaset_task = asyncio.create_task(
            get_pod_status_tasks_by_replicaset(
                pods_task,
                backends_task,
                kube_client,
                verbose,
            )
        )
        versions_task = asyncio.create_task(
            get_versions_for_replicasets(
                kube_client=kube_client,
                service=service,
                instance=instance,
                namespaces=relevant_namespaces,
                pod_status_by_replicaset_task=pod_status_by_replicaset_task,
            )
        )
        tasks.extend([pod_status_by_replicaset_task, versions_task])

    await asyncio.gather(*tasks, return_exceptions=True)

    desired_state = job_config.get_desired_state()
    status["app_name"] = job_config.get_sanitised_deployment_name()
    status["desired_state"] = desired_state
    status["desired_instances"] = (
        job_config.get_instances() if desired_state != "stop" else 0
    )
    status["bounce_method"] = job_config.get_bounce_method()

    try:
        pods_task.result()  # just verifies we have a valid result
        # These tasks also depend on pods_task, so we cannot populate them without pods
        status["versions"] = versions_task.result()
        if mesh_status_task is not None:
            status["envoy"] = mesh_status_task.result()
    except asyncio.TimeoutError:
        status["versions"] = []
        status["error_message"] = (
            "Could not fetch instance data. "
            "This is usually a temporary problem.  Please try again or contact #compute-infra for help if you continue to see this message\n"
        )

    if autoscaling_task is not None:
        try:
            status["autoscaling_status"] = autoscaling_task.result()
        except Exception as e:
            if "error_message" not in status:
                status["error_message"] = (
                    f"Unknown error occurred while fetching autoscaling status. "
                    f"Please contact #compute-infra for help: {e}"
                )
            else:
                status[
                    "error_message"
                ] += f"Unknown error occurred while fetching autoscaling status: {e}"
    return status


async def get_pod_status_tasks_by_replicaset(
    pods_task: "asyncio.Future[V1Pod]",
    backends_task: "asyncio.Future[Dict[str, Any]]",
    client: kubernetes_tools.KubeClient,
    verbose: int,
) -> Dict[str, List["asyncio.Future[Dict[str, Any]]"]]:
    num_tail_lines = calculate_tail_lines(verbose)
    pods = await pods_task
    tasks_by_replicaset: DefaultDict[
        str, List["asyncio.Future[Dict[str, Any]]"]
    ] = defaultdict(list)
    for pod in pods:
        for owner_reference in pod.metadata.owner_references:
            if owner_reference.kind == "ReplicaSet":
                pod_status_task = asyncio.create_task(
                    get_pod_status(pod, backends_task, client, num_tail_lines)
                )
                tasks_by_replicaset[owner_reference.name].append(pod_status_task)

    return tasks_by_replicaset


async def get_versions_for_replicasets(
    kube_client: kubernetes_tools.KubeClient,
    service: str,
    instance: str,
    namespaces: Iterable[str],
    pod_status_by_replicaset_task: "asyncio.Future[Mapping[str, Sequence[asyncio.Future[Dict[str, Any]]]]]",
) -> List[KubernetesVersionDict]:

    replicaset_list: List[V1ReplicaSet] = []
    for coro in asyncio.as_completed(
        [
            kubernetes_tools.replicasets_for_service_instance(
                service=service,
                instance=instance,
                kube_client=kube_client,
                namespace=namespace,
            )
            for namespace in namespaces
        ]
    ):
        replicaset_list.extend(await coro)

    # For the purpose of active_versions/app_count, don't count replicasets that
    # are at 0/0.
    actually_running_replicasets = filter_actually_running_replicasets(replicaset_list)

    pod_status_by_replicaset = await pod_status_by_replicaset_task
    versions = await asyncio.gather(
        *[
            get_replicaset_status(
                replicaset,
                kube_client,
                pod_status_by_replicaset.get(replicaset.metadata.name),
            )
            for replicaset in actually_running_replicasets
        ]
    )
    return versions


async def get_replicaset_status(
    replicaset: V1ReplicaSet,
    client: kubernetes_tools.KubeClient,
    pod_status_tasks: Sequence["asyncio.Future[Dict[str, Any]]"],
) -> KubernetesVersionDict:
    return {
        "name": replicaset.metadata.name,
        "type": "ReplicaSet",
        "replicas": replicaset.spec.replicas,
        "ready_replicas": ready_replicas_from_replicaset(replicaset),
        "create_timestamp": replicaset.metadata.creation_timestamp.timestamp(),
        "git_sha": replicaset.metadata.labels.get("paasta.yelp.com/git_sha"),
        "image_version": replicaset.metadata.labels.get(
            "paasta.yelp.com/image_version", None
        ),
        "config_sha": replicaset.metadata.labels.get("paasta.yelp.com/config_sha"),
        "pods": await asyncio.gather(*pod_status_tasks) if pod_status_tasks else [],
        "namespace": replicaset.metadata.namespace,
    }


async def get_pod_status(
    pod: V1Pod,
    backends_task: "asyncio.Future[Dict[str, Any]]",
    client: Any,
    num_tail_lines: int,
) -> Dict[str, Any]:
    events_task = asyncio.create_task(
        get_pod_event_messages(client, pod, max_age_in_seconds=900)
    )
    containers_task = asyncio.create_task(
        get_pod_containers(pod, client, num_tail_lines)
    )

    await asyncio.gather(events_task, containers_task, return_exceptions=True)

    reason = pod.status.reason
    message = pod.status.message
    scheduled = kubernetes_tools.is_pod_scheduled(pod)
    ready = kubernetes_tools.is_pod_ready(pod)
    delete_timestamp = (
        pod.metadata.deletion_timestamp.timestamp()
        if pod.metadata.deletion_timestamp
        else None
    )

    try:
        # Filter events to only last 15m
        pod_event_messages = events_task.result()
    except asyncio.TimeoutError:
        pod_event_messages = [{"error": "Could not retrieve events. Please try again."}]

    if not scheduled and reason != "Evicted":
        sched_condition = kubernetes_tools.get_pod_condition(pod, "PodScheduled")
        # If the condition is not yet available (e.g. pod not fully created yet), defer to Status messages
        if sched_condition:
            reason = sched_condition.reason
            message = sched_condition.message

    mesh_ready = None
    if backends_task is not None:
        # TODO: Remove this once k8s readiness reflects mesh readiness, PAASTA-17266
        mesh_ready = pod.status.pod_ip in (await backends_task)

    return {
        "name": pod.metadata.name,
        "ip": pod.status.pod_ip,
        "host": pod.status.host_ip,
        "phase": pod.status.phase,
        "reason": reason,
        "message": message,
        "scheduled": scheduled,
        "ready": ready,
        "mesh_ready": mesh_ready,
        "containers": containers_task.result(),
        "create_timestamp": pod.metadata.creation_timestamp.timestamp(),
        "delete_timestamp": delete_timestamp,
        "events": pod_event_messages,
    }


def get_container_healthcheck(pod_ip: str, probe: V1Probe) -> Dict[str, Any]:
    if getattr(probe, "http_get", None):
        return {
            "http_url": f"http://{pod_ip}:{probe.http_get.port}{probe.http_get.path}"
        }
    if getattr(probe, "tcp_socket", None):
        return {"tcp_port": f"{probe.tcp_socket.port}"}
    if getattr(probe, "_exec", None):
        return {"cmd": f"{' '.join(probe._exec.command)}"}
    return {}


async def get_pod_containers(
    pod: V1Pod, client: Any, num_tail_lines: int
) -> List[Dict[str, Any]]:
    containers = []
    statuses = pod.status.container_statuses or []
    container_specs = pod.spec.containers
    for cs in statuses:
        specs: List[V1Container] = [c for c in container_specs if c.name == cs.name]
        healthcheck_grace_period = 0
        healthcheck = None
        if specs:
            # There should be only one matching spec
            spec = specs[0]
            if spec.liveness_probe:
                healthcheck_grace_period = (
                    spec.liveness_probe.initial_delay_seconds or 0
                )
                healthcheck = get_container_healthcheck(
                    pod.status.pod_ip, spec.liveness_probe
                )

        state_dict = cs.state.to_dict()
        state = None
        reason = None
        message = None
        start_timestamp = None
        for state_name, this_state in state_dict.items():
            # Each container has only populated state at a time
            if this_state:
                state = state_name
                if "reason" in this_state:
                    reason = this_state["reason"]
                if "message" in this_state:
                    message = this_state["message"]
                if this_state.get("started_at"):
                    start_timestamp = this_state["started_at"].timestamp()

        last_state_dict = cs.last_state.to_dict()
        last_state = None
        last_reason = None
        last_message = None
        last_duration = None
        last_timestamp = None
        for state_name, this_state in last_state_dict.items():
            if this_state:
                last_state = state_name
                if "reason" in this_state:
                    last_reason = this_state["reason"]
                if "message" in this_state:
                    last_message = this_state["message"]
                if this_state.get("started_at"):
                    if this_state.get("finished_at"):
                        last_duration = (
                            this_state["finished_at"] - this_state["started_at"]
                        ).total_seconds()

                    last_timestamp = this_state["started_at"].timestamp()

        async def get_tail_lines() -> MutableMapping[str, Any]:
            try:
                return await get_tail_lines_for_kubernetes_container(
                    client,
                    pod,
                    cs,
                    num_tail_lines,
                    previous=False,
                )
            except asyncio.TimeoutError:
                return {"error_message": f"Could not fetch logs for {cs.name}"}

        # get previous log lines as well if this container restarted recently
        async def get_previous_tail_lines() -> MutableMapping[str, Any]:
            if state == "running" and kubernetes_tools.recent_container_restart(
                cs.restart_count, last_state, last_timestamp
            ):
                try:
                    return await get_tail_lines_for_kubernetes_container(
                        client,
                        pod,
                        cs,
                        num_tail_lines,
                        previous=True,
                    )
                except asyncio.TimeoutError:
                    return {
                        "error_message": f"Could not fetch previous logs for {cs.name}"
                    }
            return None

        tail_lines, previous_tail_lines = await asyncio.gather(
            asyncio.ensure_future(get_tail_lines()),
            asyncio.ensure_future(get_previous_tail_lines()),
        )

        containers.append(
            {
                "name": cs.name,
                "restart_count": cs.restart_count,
                "state": state,
                "reason": reason,
                "message": message,
                "last_state": last_state,
                "last_reason": last_reason,
                "last_message": last_message,
                "last_duration": last_duration,
                "last_timestamp": last_timestamp,
                "previous_tail_lines": previous_tail_lines,
                "timestamp": start_timestamp,
                "healthcheck_grace_period": healthcheck_grace_period,
                "healthcheck_cmd": healthcheck,
                "tail_lines": tail_lines,
            }
        )
    return containers


async def get_pod_status_tasks_by_sha_and_readiness(
    pods_task: "asyncio.Future[V1Pod]",
    backends_task: "asyncio.Future[Dict[str, Any]]",
    client: kubernetes_tools.KubeClient,
    verbose: int,
) -> DefaultDict[
    Tuple[str, str], DefaultDict[bool, List["asyncio.Future[Dict[str, Any]]"]]
]:
    num_tail_lines = calculate_tail_lines(verbose)
    tasks_by_sha_and_readiness: DefaultDict[
        Tuple[str, str], DefaultDict[bool, List["asyncio.Future[Dict[str, Any]]"]]
    ] = defaultdict(lambda: defaultdict(list))
    for pod in await pods_task:
        git_sha = pod.metadata.labels["paasta.yelp.com/git_sha"]
        config_sha = pod.metadata.labels["paasta.yelp.com/config_sha"]
        is_ready = kubernetes_tools.is_pod_ready(pod)
        pod_status_task = asyncio.create_task(
            get_pod_status(pod, backends_task, client, num_tail_lines)
        )
        tasks_by_sha_and_readiness[(git_sha, config_sha)][is_ready].append(
            pod_status_task
        )

    return tasks_by_sha_and_readiness


async def get_versions_for_controller_revisions(
    kube_client: kubernetes_tools.KubeClient,
    service: str,
    instance: str,
    namespaces: Iterable[str],
    pod_status_by_sha_and_readiness_task: "asyncio.Future[Mapping[Tuple[str, str], Mapping[bool, Sequence[asyncio.Future[Mapping[str, Any]]]]]]",
) -> List[KubernetesVersionDict]:
    controller_revision_list: List[V1ControllerRevision] = []

    for coro in asyncio.as_completed(
        [
            kubernetes_tools.controller_revisions_for_service_instance(
                service=service,
                instance=instance,
                kube_client=kube_client,
                namespace=namespace,
            )
            for namespace in namespaces
        ]
    ):
        controller_revision_list.extend(await coro)

    cr_by_shas: Dict[Tuple[str, str], V1ControllerRevision] = {}
    for cr in controller_revision_list:
        git_sha = cr.metadata.labels["paasta.yelp.com/git_sha"]
        config_sha = cr.metadata.labels["paasta.yelp.com/config_sha"]
        cr_by_shas[(git_sha, config_sha)] = cr

    pod_status_by_sha_and_readiness = await pod_status_by_sha_and_readiness_task
    versions = await asyncio.gather(
        *[
            get_version_for_controller_revision(
                cr,
                kube_client,
                pod_status_by_sha_and_readiness[(git_sha, config_sha)],
            )
            for (git_sha, config_sha), cr in cr_by_shas.items()
        ]
    )

    return versions


async def get_version_for_controller_revision(
    cr: V1ControllerRevision,
    client: Any,
    pod_status_tasks_by_readiness: Mapping[
        bool, Sequence["asyncio.Future[Mapping[str, Any]]"]
    ],
) -> KubernetesVersionDict:
    all_pod_status_tasks = [
        task for tasks in pod_status_tasks_by_readiness.values() for task in tasks
    ]
    await asyncio.gather(*all_pod_status_tasks)
    return {
        "name": cr.metadata.name,
        "type": "ControllerRevision",
        "replicas": len(all_pod_status_tasks),
        "ready_replicas": len(pod_status_tasks_by_readiness[True]),
        "create_timestamp": cr.metadata.creation_timestamp.timestamp(),
        "git_sha": cr.metadata.labels.get("paasta.yelp.com/git_sha"),
        "image_version": cr.metadata.labels.get("paasta.yelp.com/image_version", None),
        "config_sha": cr.metadata.labels.get("paasta.yelp.com/config_sha"),
        "pods": [task.result() for task in all_pod_status_tasks],
        "namespace": cr.metadata.namespace,
    }


# TODO: Cleanup old kubernetes status
@a_sync.to_blocking
async def kubernetes_status(
    service: str,
    instance: str,
    verbose: int,
    include_envoy: bool,
    instance_type: str,
    settings: Any,
) -> Mapping[str, Any]:
    kstatus: Dict[str, Any] = {}
    config_loader = LONG_RUNNING_INSTANCE_TYPE_HANDLERS[instance_type].loader
    job_config = config_loader(
        service=service,
        instance=instance,
        cluster=settings.cluster,
        soa_dir=settings.soa_dir,
        load_deployments=True,
    )
    kube_client = settings.kubernetes_client
    if kube_client is None:
        return kstatus

    app = kubernetes_tools.get_kubernetes_app_by_name(
        name=job_config.get_sanitised_deployment_name(),
        kube_client=kube_client,
        namespace=job_config.get_kubernetes_namespace(),
    )
    # bouncing status can be inferred from app_count, ref get_bouncing_status

    # this task is necessary for mesh_status, but most other use cases want
    # just the list of pods
    pods_task = asyncio.create_task(
        kubernetes_tools.pods_for_service_instance(
            service=job_config.service,
            instance=job_config.instance,
            kube_client=kube_client,
            namespace=job_config.get_kubernetes_namespace(),
        )
    )
    pod_list = await pods_task
    replicaset_list = await kubernetes_tools.replicasets_for_service_instance(
        service=job_config.service,
        instance=job_config.instance,
        kube_client=kube_client,
        namespace=job_config.get_kubernetes_namespace(),
    )
    # For the purpose of active_versions/app_count, don't count replicasets that are at 0/0.
    actually_running_replicasets = filter_actually_running_replicasets(replicaset_list)
    active_versions = kubernetes_tools.get_active_versions_for_service(
        [app, *pod_list, *actually_running_replicasets]
    )
    kstatus["app_count"] = len(active_versions)
    kstatus["desired_state"] = job_config.get_desired_state()
    kstatus["bounce_method"] = job_config.get_bounce_method()
    kstatus["active_shas"] = [
        (deployment_version.sha, config_sha)
        for deployment_version, config_sha in active_versions
    ]
    kstatus["active_versions"] = [
        (deployment_version.sha, deployment_version.image_version, config_sha)
        for deployment_version, config_sha in active_versions
    ]

    await job_status(
        kstatus=kstatus,
        client=kube_client,
        namespace=job_config.get_kubernetes_namespace(),
        job_config=job_config,
        verbose=verbose,
        pod_list=pod_list,
        replicaset_list=replicaset_list,
    )

    if (
        job_config.is_autoscaling_enabled() is True
        and job_config.get_autoscaling_params().get("decision_policy", "") != "bespoke"  # type: ignore
    ):
        try:
            kstatus["autoscaling_status"] = await autoscaling_status(
                kube_client, job_config, job_config.get_kubernetes_namespace()
            )
        except Exception as e:
            kstatus[
                "error_message"
            ] = f"Unknown error occurred while fetching autoscaling status. Please contact #compute-infra for help: {e}"

    evicted_count = 0
    for pod in pod_list:
        if pod.status.reason == "Evicted":
            evicted_count += 1
    kstatus["evicted_count"] = evicted_count

    if include_envoy:
        service_namespace_config = kubernetes_tools.load_service_namespace_config(
            service=service,
            namespace=job_config.get_nerve_namespace(),
            soa_dir=settings.soa_dir,
        )
        if "proxy_port" in service_namespace_config:
            kstatus["envoy"] = await mesh_status(
                service=service,
                service_mesh=ServiceMesh.ENVOY,
                instance=job_config.get_nerve_namespace(),
                job_config=job_config,
                service_namespace_config=service_namespace_config,
                pods_task=pods_task,
                should_return_individual_backends=verbose > 0,
                settings=settings,
            )
    return kstatus


def instance_status(
    service: str,
    instance: str,
    verbose: int,
    include_envoy: bool,
    use_new: bool,
    instance_type: str,
    settings: Any,
) -> Mapping[str, Any]:
    status = {}

    if not can_handle(instance_type):
        raise RuntimeError(
            f"Unknown instance type: {instance_type!r}, "
            f"can handle: {INSTANCE_TYPES}"
        )

    if instance_type in INSTANCE_TYPES_CR:
        status[instance_type] = cr_status(
            service=service,
            instance=instance,
            instance_type=instance_type,
            verbose=verbose,
            kube_client=settings.kubernetes_client,
        )

    if instance_type in INSTANCE_TYPES_K8S:
        if use_new:
            status["kubernetes_v2"] = kubernetes_status_v2(
                service=service,
                instance=instance,
                instance_type=instance_type,
                verbose=verbose,
                include_envoy=include_envoy,
                settings=settings,
            )
        else:
            status["kubernetes"] = kubernetes_status(
                service=service,
                instance=instance,
                instance_type=instance_type,
                verbose=verbose,
                include_envoy=include_envoy,
                settings=settings,
            )

    return status


def ready_replicas_from_replicaset(replicaset: V1ReplicaSet) -> int:
    try:
        ready_replicas = replicaset.status.ready_replicas
        if ready_replicas is None:
            ready_replicas = 0
    except AttributeError:
        ready_replicas = 0

    return ready_replicas


@a_sync.to_blocking
async def kubernetes_mesh_status(
    service: str,
    instance: str,
    instance_type: str,
    settings: Any,
    include_envoy: bool = True,
) -> Mapping[str, Any]:

    if not include_envoy:
        raise RuntimeError("No mesh types specified when requesting mesh status")
    if instance_type not in LONG_RUNNING_INSTANCE_TYPE_HANDLERS:
        raise RuntimeError(
            f"Getting mesh status for {instance_type} instances is not supported"
        )

    config_loader = LONG_RUNNING_INSTANCE_TYPE_HANDLERS[instance_type].loader
    job_config = config_loader(
        service=service,
        instance=instance,
        cluster=settings.cluster,
        soa_dir=settings.soa_dir,
        load_deployments=True,
    )
    service_namespace_config = kubernetes_tools.load_service_namespace_config(
        service=service,
        namespace=job_config.get_nerve_namespace(),
        soa_dir=settings.soa_dir,
    )
    if "proxy_port" not in service_namespace_config:
        raise RuntimeError(
            f"Instance '{service}.{instance}' is not configured for the mesh"
        )

    kube_client = settings.kubernetes_client
    pods_task = asyncio.create_task(
        kubernetes_tools.pods_for_service_instance(
            service=job_config.service,
            instance=job_config.instance,
            kube_client=kube_client,
            namespace=job_config.get_kubernetes_namespace(),
        )
    )

    kmesh: Dict[str, Any] = {}
    mesh_status_kwargs = dict(
        service=service,
        instance=job_config.get_nerve_namespace(),
        job_config=job_config,
        service_namespace_config=service_namespace_config,
        pods_task=pods_task,
        should_return_individual_backends=True,
        settings=settings,
    )
    if include_envoy:
        kmesh["envoy"] = await mesh_status(
            service_mesh=ServiceMesh.ENVOY,
            **mesh_status_kwargs,
        )

    return kmesh<|MERGE_RESOLUTION|>--- conflicted
+++ resolved
@@ -40,13 +40,10 @@
 from paasta_tools.kubernetes_tools import get_pod_event_messages
 from paasta_tools.kubernetes_tools import get_tail_lines_for_kubernetes_container
 from paasta_tools.kubernetes_tools import KubernetesDeploymentConfig
-<<<<<<< HEAD
-from paasta_tools.kubernetes_tools import paasta_prefixed
-=======
 from paasta_tools.long_running_service_tools import (
     get_expected_instance_count_for_namespace,
 )
->>>>>>> fcba5cd6
+from paasta_tools.kubernetes_tools import paasta_prefixed
 from paasta_tools.long_running_service_tools import LongRunningServiceConfig
 from paasta_tools.long_running_service_tools import ServiceNamespaceConfig
 from paasta_tools.smartstack_tools import KubeSmartstackEnvoyReplicationChecker
@@ -331,21 +328,11 @@
         job_config
     )
 
-<<<<<<< HEAD
-    expected_smartstack_count = (
-        marathon_tools.get_expected_instance_count_for_namespace(
-            service=service,
-            namespace=job_config.get_nerve_namespace(),
-            cluster=settings.cluster,
-            instance_type_class=KubernetesDeploymentConfig,
-        )
-=======
     expected_smartstack_count = get_expected_instance_count_for_namespace(
         service=service,
         namespace=job_config.get_nerve_namespace(),
         cluster=settings.cluster,
         instance_type_class=KubernetesDeploymentConfig,
->>>>>>> fcba5cd6
     )
     expected_count_per_location = int(
         expected_smartstack_count / len(node_hostname_by_location)
