#!/usr/bin/env python
# Copyright 2015-2018 Yelp Inc.
# Licensed under the Apache License, Version 2.0 (the "License");
# you may not use this file except in compliance with the License.
# You may obtain a copy of the License at
#
#     http://www.apache.org/licenses/LICENSE-2.0
#
# Unless required by applicable law or agreed to in writing, software
# distributed under the License is distributed on an "AS IS" BASIS,
# WITHOUT WARRANTIES OR CONDITIONS OF ANY KIND, either express or implied.
# See the License for the specific language governing permissions and
# limitations under the License.
"""
Usage: ./setup_tron_namespace.py service [service...] | --all

Deploy a namespace to the local Tron master from a service configuration file.
Reads from the soa_dir /nail/etc/services by default.

The script will load the service configuration file, generate a Tron configuration
file for it, and send the updated file to Tron.
"""
import argparse
import logging
import sys

import ruamel.yaml as yaml

from paasta_tools import tron_tools
from paasta_tools.tron_tools import MASTER_NAMESPACE

log = logging.getLogger(__name__)


def parse_args():
    parser = argparse.ArgumentParser(
        description="Update the Tron namespace configuration for a service."
    )
    parser.add_argument("services", nargs="*", help="Services to update.")
    parser.add_argument(
        "-a",
        "--all",
        dest="all_namespaces",
        action="store_true",
        help="Update all available Tron namespaces.",
    )
    parser.add_argument(
        "-d",
        "--soa-dir",
        dest="soa_dir",
        metavar="SOA_DIR",
        default=tron_tools.DEFAULT_SOA_DIR,
        help="Use a different soa config directory",
    )
    parser.add_argument("-v", "--verbose", action="store_true", default=False)
    parser.add_argument("--dry-run", action="store_true", default=False)
    parser.add_argument(
        "--cluster",
        help="Cluster to read configs for. Defaults to the configuration in /etc/paasta",
        default=None,
    )
    args = parser.parse_args()
    return args


def main():
    args = parse_args()
    log_level = logging.DEBUG if args.verbose else logging.INFO
    logging.basicConfig(level=log_level)

    if not args.cluster:
        args.cluster = tron_tools.load_tron_config().get_cluster_name()

    if args.all_namespaces:
        if args.services:
            log.error("Do not pass service names with --all flag")
            sys.exit(1)

        try:
            services = tron_tools.get_tron_namespaces(
                cluster=args.cluster, soa_dir=args.soa_dir
            )
        except Exception:
            log.exception("Failed to list tron namespaces:")
            sys.exit(1)
    else:
        services = args.services

    if not services:
        log.warning("No namespaces found")
        sys.exit(0)

    if not args.dry_run:
        client = tron_tools.get_tron_client()

    updated = []
    failed = []
    skipped = []

    master_config = tron_tools.create_complete_master_config(
        cluster=args.cluster, soa_dir=args.soa_dir
    )
    if args.dry_run:
        log.info(f"Would update {MASTER_NAMESPACE} to:")
        log.info(f"{master_config}")
        updated.append(MASTER_NAMESPACE)
    else:
        try:
            if client.update_namespace(MASTER_NAMESPACE, master_config):
                updated.append(MASTER_NAMESPACE)
                log.debug(f"Updated {MASTER_NAMESPACE}")
            else:
                skipped.append(MASTER_NAMESPACE)
                log.debug(f"Skipped {MASTER_NAMESPACE}")
        except Exception:
            failed.append(MASTER_NAMESPACE)
            log.exception(f"Error while updating {MASTER_NAMESPACE}:")

    k8s_enabled_for_cluster = (
        yaml.safe_load(master_config).get("k8s_options", {}).get("enabled", False)
    )
    for service in sorted(services):
        try:
            new_config = tron_tools.create_complete_config(
                cluster=args.cluster,
                service=service,
                soa_dir=args.soa_dir,
                k8s_enabled=k8s_enabled_for_cluster,
                dry_run=args.dry_run,
            )
            if args.dry_run:
                log.info(f"Would update {service} to:")
                log.info(f"{new_config}")
                updated.append(service)
            else:
                if client.update_namespace(service, new_config):
                    updated.append(service)
                    log.debug(f"Updated {service}")
                else:
                    skipped.append(service)
                    log.debug(f"Skipped {service}")
<<<<<<< HEAD
        except Exception as e:
            log.error(f"Update for {service} failed: {str(e)}")
            log.exception(f"Exception while updating {service}")
=======
        except Exception:
            log.exception(f"Update for {service} failed:")
>>>>>>> fd162766
            failed.append(service)

    skipped_report = skipped if args.verbose else len(skipped)
    log.info(
        f"Updated following namespaces: {updated}, "
        f"failed: {failed}, skipped: {skipped_report}"
    )

    sys.exit(1 if failed else 0)


if __name__ == "__main__":
    main()<|MERGE_RESOLUTION|>--- conflicted
+++ resolved
@@ -139,14 +139,8 @@
                 else:
                     skipped.append(service)
                     log.debug(f"Skipped {service}")
-<<<<<<< HEAD
-        except Exception as e:
-            log.error(f"Update for {service} failed: {str(e)}")
-            log.exception(f"Exception while updating {service}")
-=======
         except Exception:
             log.exception(f"Update for {service} failed:")
->>>>>>> fd162766
             failed.append(service)
 
     skipped_report = skipped if args.verbose else len(skipped)
