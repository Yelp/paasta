#!/usr/bin/env python
# Copyright 2015-2019 Yelp Inc.
#
# Licensed under the Apache License, Version 2.0 (the "License");
# you may not use this file except in compliance with the License.
# You may obtain a copy of the License at
#
#     http://www.apache.org/licenses/LICENSE-2.0
#
# Unless required by applicable law or agreed to in writing, software
# distributed under the License is distributed on an "AS IS" BASIS,
# WITHOUT WARRANTIES OR CONDITIONS OF ANY KIND, either express or implied.
# See the License for the specific language governing permissions and
# limitations under the License.
import logging
import time
from collections import namedtuple

from kazoo.exceptions import NoNodeError

from paasta_tools.long_running_service_tools import ZK_PAUSE_AUTOSCALE_PATH
from paasta_tools.utils import ZookeeperPool

ServiceAutoscalingInfo = namedtuple(
    "ServiceAutoscalingInfo",
    [
        "current_instances",
        "max_instances",
        "min_instances",
        "current_utilization",
        "target_instances",
    ],
)


<<<<<<< HEAD
SERVICE_METRICS_PROVIDER_KEY = "metrics_providers"
DECISION_POLICY_KEY = "decision_policy"

AUTOSCALING_DELAY = 300
MAX_TASK_DELTA = 0.3

=======
>>>>>>> fcba5cd6
log = logging.getLogger(__name__)
log.addHandler(logging.NullHandler())


<<<<<<< HEAD
def get_service_metrics_provider(name):
    """
    Returns a service metrics provider matching the given name.
    """
    return get_autoscaling_component(name, SERVICE_METRICS_PROVIDER_KEY)


def get_decision_policy(name):
    """
    Returns a decision policy matching the given name.
    Decision policies determine the direction a service needs to be scaled in.
    Each decision policy returns one of the following values:
    -1: autoscale down
    0:  don't autoscale
    1:  autoscale up
    """
    return get_autoscaling_component(name, DECISION_POLICY_KEY)


class MetricsProviderNoDataError(ValueError):
    pass


@register_autoscaling_component("threshold", DECISION_POLICY_KEY)
def threshold_decision_policy(current_instances, error, **kwargs):
    """
    Decides to autoscale up or down by 10% if the service exceeds the upper or lower thresholds
    (see get_error_from_value() for how the thresholds are created)
    """
    autoscaling_amount = max(1, int(current_instances * 0.1))
    if error > 0:
        return autoscaling_amount
    elif abs(error) > 0:
        return -autoscaling_amount
    else:
        return 0


@register_autoscaling_component("proportional", DECISION_POLICY_KEY)
def proportional_decision_policy(
    zookeeper_path,
    current_instances,
    setpoint,
    utilization,
    num_healthy_instances,
    persist_data: bool,
    noop=False,
    forecast_policy="current",
    **kwargs,
):
    """Uses a simple proportional model to decide the correct number of instances to scale to, i.e. if load is 110% of
    the setpoint, scales up by 10%.

    The model is: utilization per container = (total load)/(number of containers).

    total load is measured in the same unit as your metric provider. If you're measuring CPU per container,
    total load is the total CPU required across all containers.

    :param forecast_policy: The method for forecasting future load values. Currently, only two forecasters exist:
                            - "current", which assumes that the load will remain the same as the current value for the
                            near future.
                            - "moving_average", which assumes that total load will remain near the average of data
                            points within a window.
    """

    forecast_policy_func = get_forecast_policy(forecast_policy)

    current_load = utilization * num_healthy_instances

    historical_load = fetch_historical_load(zk_path_prefix=zookeeper_path)
    historical_load.append((time.time(), current_load))
    if persist_data:
        save_historical_load(historical_load, zk_path_prefix=zookeeper_path)

    predicted_load = forecast_policy_func(historical_load, **kwargs)

    desired_number_instances = int(round(predicted_load / setpoint))

    # Don't scale down if the current utilization >= the setpoint (or the high point of the good enough window)
    # This prevents the case where the moving_average forcast_policy thinks the service needs to scale
    #  down several times in a row due to under-utilization in the near past
    if desired_number_instances < current_instances and utilization >= setpoint:
        desired_number_instances = current_instances

    return (
        desired_number_instances - current_instances
    )  # The calling function wants a delta, not an absolute value.


HISTORICAL_LOAD_SERIALIZATION_FORMAT = "dd"
SIZE_PER_HISTORICAL_LOAD_RECORD = struct.calcsize(HISTORICAL_LOAD_SERIALIZATION_FORMAT)


def zk_historical_load_path(zk_path_prefix):
    return "%s/historical_load" % zk_path_prefix


def save_historical_load(historical_load, zk_path_prefix):
    with ZookeeperPool() as zk:
        historical_load_bytes = serialize_historical_load(historical_load)
        zk.ensure_path(zk_historical_load_path(zk_path_prefix))
        zk.set(zk_historical_load_path(zk_path_prefix), historical_load_bytes)


def serialize_historical_load(historical_load):
    max_records = 1000000 // SIZE_PER_HISTORICAL_LOAD_RECORD
    historical_load = historical_load[-max_records:]
    return b"".join(
        [struct.pack(HISTORICAL_LOAD_SERIALIZATION_FORMAT, *x) for x in historical_load]
    )


def fetch_historical_load(zk_path_prefix):
    with ZookeeperPool() as zk:
        try:
            historical_load_bytes, _ = zk.get(zk_historical_load_path(zk_path_prefix))
            return deserialize_historical_load(historical_load_bytes)
        except NoNodeError:
            return []


def deserialize_historical_load(historical_load_bytes):
    historical_load = []

    for pos in range(0, len(historical_load_bytes), SIZE_PER_HISTORICAL_LOAD_RECORD):
        historical_load.append(
            struct.unpack(
                # unfortunately struct.unpack doesn't like kwargs.
                HISTORICAL_LOAD_SERIALIZATION_FORMAT,
                historical_load_bytes[pos : pos + SIZE_PER_HISTORICAL_LOAD_RECORD],
            )
        )

    return historical_load


async def get_json_body_from_service(host, port, endpoint, session):
    async with session.get(
        f"http://{host}:{port}/{endpoint}", headers={"User-Agent": get_user_agent()}
    ) as response:
        return await response.json()


async def get_http_utilization_for_a_task(
    task, service, instance, endpoint, json_mapper, session
):
    """
    Gets the task utilization by fetching json from an http endpoint
    and applying a function that maps it to a utilization.

    :param task: the Marathon task to get data from
    :param service: service name
    :param endpoint: the http endpoint to get the task stats from
    :param json_mapper: a function that takes a dictionary for a task and returns that task's utilization

    :returns: the service's utilization, from 0 to 1, or None
    """
    try:
        return json_mapper(
            await get_json_body_from_service(
                host=task.host, port=task.ports[0], endpoint=endpoint, session=session
            )
        )
    except aiohttp.ServerTimeoutError:
        # If we time out querying an endpoint, assume the task is fully loaded
        # This won't trigger in the event of DNS error or when a request is refused
        log.error(
            f"Received a timeout when querying {service}.{instance} on {task.host}:{task.ports[0]}. Assuming the service is at full utilization."
        )
        return 1.0
    except Exception as e:
        log.error(
            f"Caught exception when querying {service}.{instance} on {task.host}:{task.ports[0]} : {str(e)}"
        )


@a_sync.to_blocking
async def get_http_utilization_for_all_tasks(
    marathon_service_config, marathon_tasks, endpoint, json_mapper
):
    """
    Gets the mean utilization of a service across all of its tasks by fetching
    json from an http endpoint and applying a function that maps it to a
    utilization

    :param marathon_service_config: the MarathonServiceConfig to get data from
    :param marathon_tasks: Marathon tasks to get data from
    :param endpoint: The http endpoint to get the stats from
    :param json_mapper: A function that takes a dictionary for a task and returns that task's utilization

    :returns: the service's mean utilization, from 0 to 1
    """

    endpoint = endpoint.lstrip("/")
    utilization = []
    service = marathon_service_config.get_service()
    instance = marathon_service_config.get_instance()

    # Using a single aiohttp session reduces the number of errors seen. Launching
    # hundreds of unique sessions seems to increase (timeout) errors.
    # However, using 1 session is slower because the default number of connections
    # is 100, but still seems to be a sane amount.
    async with aiohttp.ClientSession(conn_timeout=10, read_timeout=10) as session:
        futures = [
            asyncio.ensure_future(
                get_http_utilization_for_a_task(
                    task=task,
                    service=service,
                    instance=instance,
                    endpoint=endpoint,
                    json_mapper=json_mapper,
                    session=session,
                )
            )
            for task in marathon_tasks
        ]
        await asyncio.wait(futures)

    for future in futures:
        result = future.result()
        if result is not None:
            utilization.append(result)

    if not utilization:
        raise MetricsProviderNoDataError(
            "Couldn't get any data from http endpoint {} for {}.{}".format(
                endpoint,
                marathon_service_config.service,
                marathon_service_config.instance,
            )
        )
    return mean(utilization)


@register_autoscaling_component("uwsgi", SERVICE_METRICS_PROVIDER_KEY)
def uwsgi_metrics_provider(
    marathon_service_config, marathon_tasks, endpoint="status/uwsgi", **kwargs
):
    """
    Gets the mean utilization of a service across all of its tasks, where
    the utilization of a task is the percentage of non-idle workers as read
    from the UWSGI stats endpoint

    :param marathon_service_config: the MarathonServiceConfig to get data from
    :param marathon_tasks: Marathon tasks to get data from
    :param endpoint: The http endpoint to get the uwsgi stats from

    :returns: the service's mean utilization, from 0 to 1
    """

    def uwsgi_mapper(json):
        workers = json["workers"]
        utilization = [1.0 if worker["status"] != "idle" else 0.0 for worker in workers]
        return mean(utilization)

    return get_http_utilization_for_all_tasks(
        marathon_service_config, marathon_tasks, endpoint, uwsgi_mapper
    )


@register_autoscaling_component("http", SERVICE_METRICS_PROVIDER_KEY)
def http_metrics_provider(
    marathon_service_config, marathon_tasks, endpoint="status", **kwargs
):
    """
    Gets the mean utilization of a service across all of its tasks, where
    the utilization of a task is read from a HTTP endpoint on the host. The
    HTTP endpoint must return JSON with a 'utilization' key with a value from 0
    to 1.

    :param marathon_service_config: the MarathonServiceConfig to get data from
    :param marathon_tasks: Marathon tasks to get data from
    :param endpoint: The http endpoint to get the task utilization from

    :returns: the service's mean utilization, from 0 to 1
    """

    def utilization_mapper(json):
        return float(json["utilization"])

    return get_http_utilization_for_all_tasks(
        marathon_service_config, marathon_tasks, endpoint, utilization_mapper
    )


@register_autoscaling_component("mesos_cpu", SERVICE_METRICS_PROVIDER_KEY)
def mesos_cpu_metrics_provider(
    marathon_service_config,
    system_paasta_config,
    marathon_tasks,
    mesos_tasks,
    log_utilization_data={},
    noop=False,
    **kwargs,
):
    """
    Gets the mean cpu utilization of a service across all of its tasks.

    :param marathon_service_config: the MarathonServiceConfig to get data from
    :param marathon_tasks: Marathon tasks to get data from
    :param mesos_tasks: Mesos tasks to get data from
    :param log_utilization_data: A dict used to transfer utilization data to autoscale_marathon_instance()

    :returns: the service's mean utilization, from 0 to 1
    """

    autoscaling_root = compose_autoscaling_zookeeper_root(
        service=marathon_service_config.service,
        instance=marathon_service_config.instance,
    )
    zk_last_time_path = "%s/cpu_last_time" % autoscaling_root
    zk_last_cpu_data = "%s/cpu_data" % autoscaling_root

    with ZookeeperPool() as zk:
        try:
            last_time = zk.get(zk_last_time_path)[0].decode("utf8")
            last_cpu_data = zk.get(zk_last_cpu_data)[0].decode("utf8")
            log_utilization_data[last_time] = last_cpu_data
            last_time = float(last_time)
            last_cpu_data = (datum for datum in last_cpu_data.split(",") if datum)
        except NoNodeError:
            last_time = 0.0
            last_cpu_data = []

    futures = [asyncio.ensure_future(task.stats()) for task in mesos_tasks]
    if futures:
        a_sync.block(asyncio.wait, futures, timeout=60)

    def results_or_None(fut):
        if fut.exception():
            return None
        else:
            return fut.result()

    mesos_tasks_stats = dict(
        zip(
            [task["id"] for task in mesos_tasks],
            [results_or_None(fut) for fut in futures],
        )
    )

    current_time = int(datetime.now().strftime("%s"))
    time_delta = current_time - last_time

    mesos_cpu_data = {}
    for task_id, stats in mesos_tasks_stats.items():
        if stats is not None:
            try:
                utime = float(stats["cpus_user_time_secs"])
                stime = float(stats["cpus_system_time_secs"])
                limit = float(stats["cpus_limit"]) - 0.1
                mesos_cpu_data[task_id] = (stime + utime) / limit
            except KeyError:
                pass

    if not mesos_cpu_data:
        raise MetricsProviderNoDataError("Couldn't get any cpu data from Mesos")

    cpu_data_csv = ",".join(
        f"{cpu_seconds}:{task_id}" for task_id, cpu_seconds in mesos_cpu_data.items()
    )
    log_utilization_data[str(current_time)] = cpu_data_csv

    if not noop:
        with ZookeeperPool() as zk:
            zk.ensure_path(zk_last_cpu_data)
            zk.ensure_path(zk_last_time_path)
            zk.set(zk_last_cpu_data, str(cpu_data_csv).encode("utf8"))
            zk.set(zk_last_time_path, str(current_time).encode("utf8"))

    utilization = {}
    for datum in last_cpu_data:
        last_cpu_seconds, task_id = datum.split(":")
        if task_id in mesos_cpu_data:
            cputime_delta = mesos_cpu_data[task_id] - float(last_cpu_seconds)
            utilization[task_id] = cputime_delta / time_delta

    if not utilization:
        raise MetricsProviderNoDataError(
            """The mesos_cpu metrics provider doesn't have Zookeeper data for this service.
                                         This is expected for its first run."""
        )

    task_utilization = utilization.values()
    mean_utilization = mean(task_utilization)
    return mean_utilization


def get_error_from_utilization(utilization, setpoint, current_instances):
    """
    Consider scaling up if utilization is above the setpoint
    Consider scaling down if the utilization is below the setpoint AND scaling down wouldn't bring it above the setpoint
    Otherwise don't scale
    """
    max_threshold = setpoint
    min_threshold = max_threshold * (current_instances - 1) / current_instances
    if utilization < min_threshold:
        return utilization - min_threshold
    elif utilization > max_threshold:
        return utilization - max_threshold
    else:
        return 0.0


def get_autoscaling_info(apps_with_clients, service_config):
    if (
        service_config.get_max_instances()
        and service_config.get_desired_state() == "start"
    ):
        all_mesos_tasks = a_sync.block(get_cached_list_of_running_tasks_from_frameworks)
        autoscaling_params = service_config.get_autoscaling_params()
        autoscaling_params.update({"noop": True})
        system_paasta_config = load_system_paasta_config()
        try:
            marathon_tasks, mesos_tasks = filter_autoscaling_tasks(
                [app for (app, client) in apps_with_clients],
                all_mesos_tasks,
                service_config,
                system_paasta_config,
            )
            utilization = get_utilization(
                marathon_service_config=service_config,
                system_paasta_config=system_paasta_config,
                autoscaling_params=autoscaling_params,
                log_utilization_data={},
                marathon_tasks=list(marathon_tasks.values()),
                mesos_tasks=mesos_tasks,
            )
            error = get_error_from_utilization(
                utilization=utilization,
                setpoint=autoscaling_params["setpoint"],
                current_instances=service_config.get_instances(),
            )
            new_instance_count = get_new_instance_count(
                utilization=utilization,
                error=error,
                autoscaling_params=autoscaling_params,
                current_instances=service_config.get_instances(),
                marathon_service_config=service_config,
                num_healthy_instances=len(marathon_tasks),
                persist_data=False,
            )
        except MetricsProviderNoDataError:
            utilization = None
            new_instance_count = None
        return ServiceAutoscalingInfo(
            current_instances=service_config.get_instances(),
            max_instances=service_config.get_max_instances(),
            min_instances=service_config.get_min_instances(),
            current_utilization=utilization,
            target_instances=new_instance_count,
        )
    return None


def get_new_instance_count(
    utilization,
    error,
    autoscaling_params,
    current_instances,
    marathon_service_config,
    num_healthy_instances,
    persist_data: bool,
):
    autoscaling_decision_policy = get_decision_policy(
        autoscaling_params[SERVICE_METRICS_PROVIDER_KEY][0][DECISION_POLICY_KEY]
    )

    zookeeper_path = compose_autoscaling_zookeeper_root(
        service=marathon_service_config.service,
        instance=marathon_service_config.instance,
    )
    autoscaling_amount = autoscaling_decision_policy(
        utilization=utilization,
        error=error,
        current_instances=current_instances,
        zookeeper_path=zookeeper_path,
        num_healthy_instances=num_healthy_instances,
        persist_data=persist_data,
        **autoscaling_params,
    )

    # Limit downscaling by 30% of current_instances until we find out what is
    # going on in such situations
    safe_downscaling_threshold = int(current_instances * 0.7)
    new_instance_count = max(
        current_instances + autoscaling_amount, safe_downscaling_threshold
    )

    new_instance_count = marathon_service_config.limit_instance_count(
        new_instance_count
    )
    return new_instance_count


def get_utilization(
    marathon_service_config,
    system_paasta_config,
    autoscaling_params,
    log_utilization_data,
    marathon_tasks,
    mesos_tasks,
):
    autoscaling_metrics_provider = get_service_metrics_provider(
        autoscaling_params[SERVICE_METRICS_PROVIDER_KEY][0]
    )

    return autoscaling_metrics_provider(
        marathon_service_config=marathon_service_config,
        system_paasta_config=system_paasta_config,
        marathon_tasks=marathon_tasks,
        mesos_tasks=mesos_tasks,
        log_utilization_data=log_utilization_data,
        **autoscaling_params,
    )


def is_task_data_insufficient(
    marathon_service_config, marathon_tasks, current_instances
):
    return len(marathon_tasks) < int((1 - MAX_TASK_DELTA) * current_instances)


def autoscale_marathon_instance(
    marathon_service_config: MarathonServiceConfig,
    system_paasta_config: SystemPaastaConfig,
    marathon_tasks: Sequence[MarathonTask],
    mesos_tasks: Sequence[Task],
) -> None:
    try:
        with create_autoscaling_lock(
            marathon_service_config.service, marathon_service_config.instance
        ):
            current_instances = marathon_service_config.get_instances()
            task_data_insufficient = is_task_data_insufficient(
                marathon_service_config=marathon_service_config,
                marathon_tasks=marathon_tasks,
                current_instances=current_instances,
            )
            autoscaling_params = marathon_service_config.get_autoscaling_params()
            log_utilization_data: Mapping = {}
            utilization = get_utilization(
                marathon_service_config=marathon_service_config,
                system_paasta_config=system_paasta_config,
                autoscaling_params=autoscaling_params,
                log_utilization_data=log_utilization_data,
                marathon_tasks=marathon_tasks,
                mesos_tasks=mesos_tasks,
            )
            error = get_error_from_utilization(
                utilization=utilization,
                setpoint=autoscaling_params["metrics_providers"][0]["setpoint"],
                current_instances=current_instances,
            )
            num_healthy_instances = len(marathon_tasks)
            new_instance_count = get_new_instance_count(
                utilization=utilization,
                error=error,
                autoscaling_params=autoscaling_params,
                current_instances=current_instances,
                marathon_service_config=marathon_service_config,
                num_healthy_instances=num_healthy_instances,
                persist_data=(not task_data_insufficient),
            )
            safe_downscaling_threshold = int(current_instances * 0.7)
            _record_autoscaling_decision(
                marathon_service_config=marathon_service_config,
                autoscaling_params=autoscaling_params,
                utilization=utilization,
                log_utilization_data=log_utilization_data,
                error=error,
                current_instances=current_instances,
                num_healthy_instances=num_healthy_instances,
                new_instance_count=new_instance_count,
                safe_downscaling_threshold=safe_downscaling_threshold,
                task_data_insufficient=task_data_insufficient,
            )
            if new_instance_count != current_instances:
                if new_instance_count < current_instances and task_data_insufficient:
                    write_to_log(
                        config=marathon_service_config,
                        line="Delaying scaling *down* as we found too few healthy tasks running in marathon. "
                        "This can happen because tasks are delayed/waiting/unhealthy or because we are "
                        "waiting for tasks to be killed. Will wait for sufficient healthy tasks before "
                        "we make a decision to scale down.",
                        level="debug",
                    )
                    return
                else:
                    set_instances_for_marathon_service(
                        service=marathon_service_config.service,
                        instance=marathon_service_config.instance,
                        instance_count=new_instance_count,
                    )
                    write_to_log(
                        config=marathon_service_config,
                        line="Scaling from %d to %d instances (%s)"
                        % (
                            current_instances,
                            new_instance_count,
                            humanize_error(error),
                        ),
                        level="event",
                    )
            else:
                write_to_log(
                    config=marathon_service_config,
                    line="Staying at %d instances (%s)"
                    % (current_instances, humanize_error(error)),
                    level="debug",
                )
    except LockHeldException:
        log.warning(
            "Skipping autoscaling run for {service}.{instance} because the lock is held".format(
                service=marathon_service_config.service,
                instance=marathon_service_config.instance,
            )
        )


def _record_autoscaling_decision(
    marathon_service_config: MarathonServiceConfig,
    autoscaling_params: AutoscalingParamsDict,
    utilization: float,
    log_utilization_data: Mapping[str, str],
    error: float,
    current_instances: int,
    num_healthy_instances: int,
    new_instance_count: int,
    safe_downscaling_threshold: int,
    task_data_insufficient: bool,
) -> None:
    """
    Based on the calculations made, perform observability side effects.
    Log messages, generate time series, send any alerts, etc.
    """
    write_to_log(
        config=marathon_service_config,
        line=json.dumps(
            dict(
                timestamp=time.time(),
                paasta_cluster=marathon_service_config.get_cluster(),
                paasta_service=marathon_service_config.get_service(),
                paasta_instance=marathon_service_config.get_instance(),
                autoscaling_params=autoscaling_params,
                utilization=utilization,
                error=error,
                current_instances=current_instances,
                num_healthy_instances=num_healthy_instances,
                new_instance_count=new_instance_count,
                safe_downscaling_threshold=safe_downscaling_threshold,
                task_data_insufficient=task_data_insufficient,
            )
        ),
        level="debug",
    )
    meteorite_dims = {
        "paasta_service": marathon_service_config.service,
        "paasta_cluster": marathon_service_config.cluster,
        "paasta_instance": marathon_service_config.instance,
        "paasta_pool": marathon_service_config.get_pool(),
        "decision_policy": autoscaling_params[SERVICE_METRICS_PROVIDER_KEY][0][DECISION_POLICY_KEY],  # type: ignore
    }
    if yelp_meteorite:
        gauge = yelp_meteorite.create_gauge("paasta.service.instances", meteorite_dims)
        gauge.set(new_instance_count)
        gauge = yelp_meteorite.create_gauge(
            "paasta.service.max_instances", meteorite_dims
        )
        gauge.set(marathon_service_config.get_max_instances())
        gauge = yelp_meteorite.create_gauge(
            "paasta.service.min_instances", meteorite_dims
        )
        gauge.set(marathon_service_config.get_min_instances())


def humanize_error(error):
    if error < 0:
        return "%d%% underutilized" % floor(-error * 100)
    elif error > 0:
        return "%d%% overutilized" % ceil(error * 100)
    else:
        return "utilization within thresholds"


def get_configs_of_services_to_scale(
    cluster: str,
    soa_dir: str = DEFAULT_SOA_DIR,
    services: Optional[Sequence[str]] = None,
) -> Sequence[MarathonServiceConfig]:
    if not services:
        services = list_services(soa_dir=soa_dir)
    configs = []
    for service in services:
        service_config = PaastaServiceConfigLoader(service=service, soa_dir=soa_dir)
        for instance_config in service_config.instance_configs(
            cluster=cluster, instance_type_class=MarathonServiceConfig
        ):
            if (
                instance_config.get_max_instances()
                and instance_config.get_desired_state() == "start"
                and instance_config.get_autoscaling_params()["metrics_providers"][0][
                    "decision_policy"
                ]
                != "bespoke"
            ):
                configs.append(instance_config)

    return configs


=======
>>>>>>> fcba5cd6
def autoscaling_is_paused():
    with ZookeeperPool() as zk:
        try:
            pause_until = zk.get(ZK_PAUSE_AUTOSCALE_PATH)[0].decode("utf8")
            pause_until = float(pause_until)
        except (NoNodeError, ValueError, AttributeError):
            pause_until = 0

    remaining = pause_until - time.time()
    if remaining >= 0:
        log.debug("Autoscaling is paused for {} more seconds".format(str(remaining)))
        return True
    else:
        return False<|MERGE_RESOLUTION|>--- conflicted
+++ resolved
@@ -33,733 +33,13 @@
 )
 
 
-<<<<<<< HEAD
 SERVICE_METRICS_PROVIDER_KEY = "metrics_providers"
 DECISION_POLICY_KEY = "decision_policy"
 
-AUTOSCALING_DELAY = 300
-MAX_TASK_DELTA = 0.3
 
-=======
->>>>>>> fcba5cd6
 log = logging.getLogger(__name__)
 log.addHandler(logging.NullHandler())
 
-
-<<<<<<< HEAD
-def get_service_metrics_provider(name):
-    """
-    Returns a service metrics provider matching the given name.
-    """
-    return get_autoscaling_component(name, SERVICE_METRICS_PROVIDER_KEY)
-
-
-def get_decision_policy(name):
-    """
-    Returns a decision policy matching the given name.
-    Decision policies determine the direction a service needs to be scaled in.
-    Each decision policy returns one of the following values:
-    -1: autoscale down
-    0:  don't autoscale
-    1:  autoscale up
-    """
-    return get_autoscaling_component(name, DECISION_POLICY_KEY)
-
-
-class MetricsProviderNoDataError(ValueError):
-    pass
-
-
-@register_autoscaling_component("threshold", DECISION_POLICY_KEY)
-def threshold_decision_policy(current_instances, error, **kwargs):
-    """
-    Decides to autoscale up or down by 10% if the service exceeds the upper or lower thresholds
-    (see get_error_from_value() for how the thresholds are created)
-    """
-    autoscaling_amount = max(1, int(current_instances * 0.1))
-    if error > 0:
-        return autoscaling_amount
-    elif abs(error) > 0:
-        return -autoscaling_amount
-    else:
-        return 0
-
-
-@register_autoscaling_component("proportional", DECISION_POLICY_KEY)
-def proportional_decision_policy(
-    zookeeper_path,
-    current_instances,
-    setpoint,
-    utilization,
-    num_healthy_instances,
-    persist_data: bool,
-    noop=False,
-    forecast_policy="current",
-    **kwargs,
-):
-    """Uses a simple proportional model to decide the correct number of instances to scale to, i.e. if load is 110% of
-    the setpoint, scales up by 10%.
-
-    The model is: utilization per container = (total load)/(number of containers).
-
-    total load is measured in the same unit as your metric provider. If you're measuring CPU per container,
-    total load is the total CPU required across all containers.
-
-    :param forecast_policy: The method for forecasting future load values. Currently, only two forecasters exist:
-                            - "current", which assumes that the load will remain the same as the current value for the
-                            near future.
-                            - "moving_average", which assumes that total load will remain near the average of data
-                            points within a window.
-    """
-
-    forecast_policy_func = get_forecast_policy(forecast_policy)
-
-    current_load = utilization * num_healthy_instances
-
-    historical_load = fetch_historical_load(zk_path_prefix=zookeeper_path)
-    historical_load.append((time.time(), current_load))
-    if persist_data:
-        save_historical_load(historical_load, zk_path_prefix=zookeeper_path)
-
-    predicted_load = forecast_policy_func(historical_load, **kwargs)
-
-    desired_number_instances = int(round(predicted_load / setpoint))
-
-    # Don't scale down if the current utilization >= the setpoint (or the high point of the good enough window)
-    # This prevents the case where the moving_average forcast_policy thinks the service needs to scale
-    #  down several times in a row due to under-utilization in the near past
-    if desired_number_instances < current_instances and utilization >= setpoint:
-        desired_number_instances = current_instances
-
-    return (
-        desired_number_instances - current_instances
-    )  # The calling function wants a delta, not an absolute value.
-
-
-HISTORICAL_LOAD_SERIALIZATION_FORMAT = "dd"
-SIZE_PER_HISTORICAL_LOAD_RECORD = struct.calcsize(HISTORICAL_LOAD_SERIALIZATION_FORMAT)
-
-
-def zk_historical_load_path(zk_path_prefix):
-    return "%s/historical_load" % zk_path_prefix
-
-
-def save_historical_load(historical_load, zk_path_prefix):
-    with ZookeeperPool() as zk:
-        historical_load_bytes = serialize_historical_load(historical_load)
-        zk.ensure_path(zk_historical_load_path(zk_path_prefix))
-        zk.set(zk_historical_load_path(zk_path_prefix), historical_load_bytes)
-
-
-def serialize_historical_load(historical_load):
-    max_records = 1000000 // SIZE_PER_HISTORICAL_LOAD_RECORD
-    historical_load = historical_load[-max_records:]
-    return b"".join(
-        [struct.pack(HISTORICAL_LOAD_SERIALIZATION_FORMAT, *x) for x in historical_load]
-    )
-
-
-def fetch_historical_load(zk_path_prefix):
-    with ZookeeperPool() as zk:
-        try:
-            historical_load_bytes, _ = zk.get(zk_historical_load_path(zk_path_prefix))
-            return deserialize_historical_load(historical_load_bytes)
-        except NoNodeError:
-            return []
-
-
-def deserialize_historical_load(historical_load_bytes):
-    historical_load = []
-
-    for pos in range(0, len(historical_load_bytes), SIZE_PER_HISTORICAL_LOAD_RECORD):
-        historical_load.append(
-            struct.unpack(
-                # unfortunately struct.unpack doesn't like kwargs.
-                HISTORICAL_LOAD_SERIALIZATION_FORMAT,
-                historical_load_bytes[pos : pos + SIZE_PER_HISTORICAL_LOAD_RECORD],
-            )
-        )
-
-    return historical_load
-
-
-async def get_json_body_from_service(host, port, endpoint, session):
-    async with session.get(
-        f"http://{host}:{port}/{endpoint}", headers={"User-Agent": get_user_agent()}
-    ) as response:
-        return await response.json()
-
-
-async def get_http_utilization_for_a_task(
-    task, service, instance, endpoint, json_mapper, session
-):
-    """
-    Gets the task utilization by fetching json from an http endpoint
-    and applying a function that maps it to a utilization.
-
-    :param task: the Marathon task to get data from
-    :param service: service name
-    :param endpoint: the http endpoint to get the task stats from
-    :param json_mapper: a function that takes a dictionary for a task and returns that task's utilization
-
-    :returns: the service's utilization, from 0 to 1, or None
-    """
-    try:
-        return json_mapper(
-            await get_json_body_from_service(
-                host=task.host, port=task.ports[0], endpoint=endpoint, session=session
-            )
-        )
-    except aiohttp.ServerTimeoutError:
-        # If we time out querying an endpoint, assume the task is fully loaded
-        # This won't trigger in the event of DNS error or when a request is refused
-        log.error(
-            f"Received a timeout when querying {service}.{instance} on {task.host}:{task.ports[0]}. Assuming the service is at full utilization."
-        )
-        return 1.0
-    except Exception as e:
-        log.error(
-            f"Caught exception when querying {service}.{instance} on {task.host}:{task.ports[0]} : {str(e)}"
-        )
-
-
-@a_sync.to_blocking
-async def get_http_utilization_for_all_tasks(
-    marathon_service_config, marathon_tasks, endpoint, json_mapper
-):
-    """
-    Gets the mean utilization of a service across all of its tasks by fetching
-    json from an http endpoint and applying a function that maps it to a
-    utilization
-
-    :param marathon_service_config: the MarathonServiceConfig to get data from
-    :param marathon_tasks: Marathon tasks to get data from
-    :param endpoint: The http endpoint to get the stats from
-    :param json_mapper: A function that takes a dictionary for a task and returns that task's utilization
-
-    :returns: the service's mean utilization, from 0 to 1
-    """
-
-    endpoint = endpoint.lstrip("/")
-    utilization = []
-    service = marathon_service_config.get_service()
-    instance = marathon_service_config.get_instance()
-
-    # Using a single aiohttp session reduces the number of errors seen. Launching
-    # hundreds of unique sessions seems to increase (timeout) errors.
-    # However, using 1 session is slower because the default number of connections
-    # is 100, but still seems to be a sane amount.
-    async with aiohttp.ClientSession(conn_timeout=10, read_timeout=10) as session:
-        futures = [
-            asyncio.ensure_future(
-                get_http_utilization_for_a_task(
-                    task=task,
-                    service=service,
-                    instance=instance,
-                    endpoint=endpoint,
-                    json_mapper=json_mapper,
-                    session=session,
-                )
-            )
-            for task in marathon_tasks
-        ]
-        await asyncio.wait(futures)
-
-    for future in futures:
-        result = future.result()
-        if result is not None:
-            utilization.append(result)
-
-    if not utilization:
-        raise MetricsProviderNoDataError(
-            "Couldn't get any data from http endpoint {} for {}.{}".format(
-                endpoint,
-                marathon_service_config.service,
-                marathon_service_config.instance,
-            )
-        )
-    return mean(utilization)
-
-
-@register_autoscaling_component("uwsgi", SERVICE_METRICS_PROVIDER_KEY)
-def uwsgi_metrics_provider(
-    marathon_service_config, marathon_tasks, endpoint="status/uwsgi", **kwargs
-):
-    """
-    Gets the mean utilization of a service across all of its tasks, where
-    the utilization of a task is the percentage of non-idle workers as read
-    from the UWSGI stats endpoint
-
-    :param marathon_service_config: the MarathonServiceConfig to get data from
-    :param marathon_tasks: Marathon tasks to get data from
-    :param endpoint: The http endpoint to get the uwsgi stats from
-
-    :returns: the service's mean utilization, from 0 to 1
-    """
-
-    def uwsgi_mapper(json):
-        workers = json["workers"]
-        utilization = [1.0 if worker["status"] != "idle" else 0.0 for worker in workers]
-        return mean(utilization)
-
-    return get_http_utilization_for_all_tasks(
-        marathon_service_config, marathon_tasks, endpoint, uwsgi_mapper
-    )
-
-
-@register_autoscaling_component("http", SERVICE_METRICS_PROVIDER_KEY)
-def http_metrics_provider(
-    marathon_service_config, marathon_tasks, endpoint="status", **kwargs
-):
-    """
-    Gets the mean utilization of a service across all of its tasks, where
-    the utilization of a task is read from a HTTP endpoint on the host. The
-    HTTP endpoint must return JSON with a 'utilization' key with a value from 0
-    to 1.
-
-    :param marathon_service_config: the MarathonServiceConfig to get data from
-    :param marathon_tasks: Marathon tasks to get data from
-    :param endpoint: The http endpoint to get the task utilization from
-
-    :returns: the service's mean utilization, from 0 to 1
-    """
-
-    def utilization_mapper(json):
-        return float(json["utilization"])
-
-    return get_http_utilization_for_all_tasks(
-        marathon_service_config, marathon_tasks, endpoint, utilization_mapper
-    )
-
-
-@register_autoscaling_component("mesos_cpu", SERVICE_METRICS_PROVIDER_KEY)
-def mesos_cpu_metrics_provider(
-    marathon_service_config,
-    system_paasta_config,
-    marathon_tasks,
-    mesos_tasks,
-    log_utilization_data={},
-    noop=False,
-    **kwargs,
-):
-    """
-    Gets the mean cpu utilization of a service across all of its tasks.
-
-    :param marathon_service_config: the MarathonServiceConfig to get data from
-    :param marathon_tasks: Marathon tasks to get data from
-    :param mesos_tasks: Mesos tasks to get data from
-    :param log_utilization_data: A dict used to transfer utilization data to autoscale_marathon_instance()
-
-    :returns: the service's mean utilization, from 0 to 1
-    """
-
-    autoscaling_root = compose_autoscaling_zookeeper_root(
-        service=marathon_service_config.service,
-        instance=marathon_service_config.instance,
-    )
-    zk_last_time_path = "%s/cpu_last_time" % autoscaling_root
-    zk_last_cpu_data = "%s/cpu_data" % autoscaling_root
-
-    with ZookeeperPool() as zk:
-        try:
-            last_time = zk.get(zk_last_time_path)[0].decode("utf8")
-            last_cpu_data = zk.get(zk_last_cpu_data)[0].decode("utf8")
-            log_utilization_data[last_time] = last_cpu_data
-            last_time = float(last_time)
-            last_cpu_data = (datum for datum in last_cpu_data.split(",") if datum)
-        except NoNodeError:
-            last_time = 0.0
-            last_cpu_data = []
-
-    futures = [asyncio.ensure_future(task.stats()) for task in mesos_tasks]
-    if futures:
-        a_sync.block(asyncio.wait, futures, timeout=60)
-
-    def results_or_None(fut):
-        if fut.exception():
-            return None
-        else:
-            return fut.result()
-
-    mesos_tasks_stats = dict(
-        zip(
-            [task["id"] for task in mesos_tasks],
-            [results_or_None(fut) for fut in futures],
-        )
-    )
-
-    current_time = int(datetime.now().strftime("%s"))
-    time_delta = current_time - last_time
-
-    mesos_cpu_data = {}
-    for task_id, stats in mesos_tasks_stats.items():
-        if stats is not None:
-            try:
-                utime = float(stats["cpus_user_time_secs"])
-                stime = float(stats["cpus_system_time_secs"])
-                limit = float(stats["cpus_limit"]) - 0.1
-                mesos_cpu_data[task_id] = (stime + utime) / limit
-            except KeyError:
-                pass
-
-    if not mesos_cpu_data:
-        raise MetricsProviderNoDataError("Couldn't get any cpu data from Mesos")
-
-    cpu_data_csv = ",".join(
-        f"{cpu_seconds}:{task_id}" for task_id, cpu_seconds in mesos_cpu_data.items()
-    )
-    log_utilization_data[str(current_time)] = cpu_data_csv
-
-    if not noop:
-        with ZookeeperPool() as zk:
-            zk.ensure_path(zk_last_cpu_data)
-            zk.ensure_path(zk_last_time_path)
-            zk.set(zk_last_cpu_data, str(cpu_data_csv).encode("utf8"))
-            zk.set(zk_last_time_path, str(current_time).encode("utf8"))
-
-    utilization = {}
-    for datum in last_cpu_data:
-        last_cpu_seconds, task_id = datum.split(":")
-        if task_id in mesos_cpu_data:
-            cputime_delta = mesos_cpu_data[task_id] - float(last_cpu_seconds)
-            utilization[task_id] = cputime_delta / time_delta
-
-    if not utilization:
-        raise MetricsProviderNoDataError(
-            """The mesos_cpu metrics provider doesn't have Zookeeper data for this service.
-                                         This is expected for its first run."""
-        )
-
-    task_utilization = utilization.values()
-    mean_utilization = mean(task_utilization)
-    return mean_utilization
-
-
-def get_error_from_utilization(utilization, setpoint, current_instances):
-    """
-    Consider scaling up if utilization is above the setpoint
-    Consider scaling down if the utilization is below the setpoint AND scaling down wouldn't bring it above the setpoint
-    Otherwise don't scale
-    """
-    max_threshold = setpoint
-    min_threshold = max_threshold * (current_instances - 1) / current_instances
-    if utilization < min_threshold:
-        return utilization - min_threshold
-    elif utilization > max_threshold:
-        return utilization - max_threshold
-    else:
-        return 0.0
-
-
-def get_autoscaling_info(apps_with_clients, service_config):
-    if (
-        service_config.get_max_instances()
-        and service_config.get_desired_state() == "start"
-    ):
-        all_mesos_tasks = a_sync.block(get_cached_list_of_running_tasks_from_frameworks)
-        autoscaling_params = service_config.get_autoscaling_params()
-        autoscaling_params.update({"noop": True})
-        system_paasta_config = load_system_paasta_config()
-        try:
-            marathon_tasks, mesos_tasks = filter_autoscaling_tasks(
-                [app for (app, client) in apps_with_clients],
-                all_mesos_tasks,
-                service_config,
-                system_paasta_config,
-            )
-            utilization = get_utilization(
-                marathon_service_config=service_config,
-                system_paasta_config=system_paasta_config,
-                autoscaling_params=autoscaling_params,
-                log_utilization_data={},
-                marathon_tasks=list(marathon_tasks.values()),
-                mesos_tasks=mesos_tasks,
-            )
-            error = get_error_from_utilization(
-                utilization=utilization,
-                setpoint=autoscaling_params["setpoint"],
-                current_instances=service_config.get_instances(),
-            )
-            new_instance_count = get_new_instance_count(
-                utilization=utilization,
-                error=error,
-                autoscaling_params=autoscaling_params,
-                current_instances=service_config.get_instances(),
-                marathon_service_config=service_config,
-                num_healthy_instances=len(marathon_tasks),
-                persist_data=False,
-            )
-        except MetricsProviderNoDataError:
-            utilization = None
-            new_instance_count = None
-        return ServiceAutoscalingInfo(
-            current_instances=service_config.get_instances(),
-            max_instances=service_config.get_max_instances(),
-            min_instances=service_config.get_min_instances(),
-            current_utilization=utilization,
-            target_instances=new_instance_count,
-        )
-    return None
-
-
-def get_new_instance_count(
-    utilization,
-    error,
-    autoscaling_params,
-    current_instances,
-    marathon_service_config,
-    num_healthy_instances,
-    persist_data: bool,
-):
-    autoscaling_decision_policy = get_decision_policy(
-        autoscaling_params[SERVICE_METRICS_PROVIDER_KEY][0][DECISION_POLICY_KEY]
-    )
-
-    zookeeper_path = compose_autoscaling_zookeeper_root(
-        service=marathon_service_config.service,
-        instance=marathon_service_config.instance,
-    )
-    autoscaling_amount = autoscaling_decision_policy(
-        utilization=utilization,
-        error=error,
-        current_instances=current_instances,
-        zookeeper_path=zookeeper_path,
-        num_healthy_instances=num_healthy_instances,
-        persist_data=persist_data,
-        **autoscaling_params,
-    )
-
-    # Limit downscaling by 30% of current_instances until we find out what is
-    # going on in such situations
-    safe_downscaling_threshold = int(current_instances * 0.7)
-    new_instance_count = max(
-        current_instances + autoscaling_amount, safe_downscaling_threshold
-    )
-
-    new_instance_count = marathon_service_config.limit_instance_count(
-        new_instance_count
-    )
-    return new_instance_count
-
-
-def get_utilization(
-    marathon_service_config,
-    system_paasta_config,
-    autoscaling_params,
-    log_utilization_data,
-    marathon_tasks,
-    mesos_tasks,
-):
-    autoscaling_metrics_provider = get_service_metrics_provider(
-        autoscaling_params[SERVICE_METRICS_PROVIDER_KEY][0]
-    )
-
-    return autoscaling_metrics_provider(
-        marathon_service_config=marathon_service_config,
-        system_paasta_config=system_paasta_config,
-        marathon_tasks=marathon_tasks,
-        mesos_tasks=mesos_tasks,
-        log_utilization_data=log_utilization_data,
-        **autoscaling_params,
-    )
-
-
-def is_task_data_insufficient(
-    marathon_service_config, marathon_tasks, current_instances
-):
-    return len(marathon_tasks) < int((1 - MAX_TASK_DELTA) * current_instances)
-
-
-def autoscale_marathon_instance(
-    marathon_service_config: MarathonServiceConfig,
-    system_paasta_config: SystemPaastaConfig,
-    marathon_tasks: Sequence[MarathonTask],
-    mesos_tasks: Sequence[Task],
-) -> None:
-    try:
-        with create_autoscaling_lock(
-            marathon_service_config.service, marathon_service_config.instance
-        ):
-            current_instances = marathon_service_config.get_instances()
-            task_data_insufficient = is_task_data_insufficient(
-                marathon_service_config=marathon_service_config,
-                marathon_tasks=marathon_tasks,
-                current_instances=current_instances,
-            )
-            autoscaling_params = marathon_service_config.get_autoscaling_params()
-            log_utilization_data: Mapping = {}
-            utilization = get_utilization(
-                marathon_service_config=marathon_service_config,
-                system_paasta_config=system_paasta_config,
-                autoscaling_params=autoscaling_params,
-                log_utilization_data=log_utilization_data,
-                marathon_tasks=marathon_tasks,
-                mesos_tasks=mesos_tasks,
-            )
-            error = get_error_from_utilization(
-                utilization=utilization,
-                setpoint=autoscaling_params["metrics_providers"][0]["setpoint"],
-                current_instances=current_instances,
-            )
-            num_healthy_instances = len(marathon_tasks)
-            new_instance_count = get_new_instance_count(
-                utilization=utilization,
-                error=error,
-                autoscaling_params=autoscaling_params,
-                current_instances=current_instances,
-                marathon_service_config=marathon_service_config,
-                num_healthy_instances=num_healthy_instances,
-                persist_data=(not task_data_insufficient),
-            )
-            safe_downscaling_threshold = int(current_instances * 0.7)
-            _record_autoscaling_decision(
-                marathon_service_config=marathon_service_config,
-                autoscaling_params=autoscaling_params,
-                utilization=utilization,
-                log_utilization_data=log_utilization_data,
-                error=error,
-                current_instances=current_instances,
-                num_healthy_instances=num_healthy_instances,
-                new_instance_count=new_instance_count,
-                safe_downscaling_threshold=safe_downscaling_threshold,
-                task_data_insufficient=task_data_insufficient,
-            )
-            if new_instance_count != current_instances:
-                if new_instance_count < current_instances and task_data_insufficient:
-                    write_to_log(
-                        config=marathon_service_config,
-                        line="Delaying scaling *down* as we found too few healthy tasks running in marathon. "
-                        "This can happen because tasks are delayed/waiting/unhealthy or because we are "
-                        "waiting for tasks to be killed. Will wait for sufficient healthy tasks before "
-                        "we make a decision to scale down.",
-                        level="debug",
-                    )
-                    return
-                else:
-                    set_instances_for_marathon_service(
-                        service=marathon_service_config.service,
-                        instance=marathon_service_config.instance,
-                        instance_count=new_instance_count,
-                    )
-                    write_to_log(
-                        config=marathon_service_config,
-                        line="Scaling from %d to %d instances (%s)"
-                        % (
-                            current_instances,
-                            new_instance_count,
-                            humanize_error(error),
-                        ),
-                        level="event",
-                    )
-            else:
-                write_to_log(
-                    config=marathon_service_config,
-                    line="Staying at %d instances (%s)"
-                    % (current_instances, humanize_error(error)),
-                    level="debug",
-                )
-    except LockHeldException:
-        log.warning(
-            "Skipping autoscaling run for {service}.{instance} because the lock is held".format(
-                service=marathon_service_config.service,
-                instance=marathon_service_config.instance,
-            )
-        )
-
-
-def _record_autoscaling_decision(
-    marathon_service_config: MarathonServiceConfig,
-    autoscaling_params: AutoscalingParamsDict,
-    utilization: float,
-    log_utilization_data: Mapping[str, str],
-    error: float,
-    current_instances: int,
-    num_healthy_instances: int,
-    new_instance_count: int,
-    safe_downscaling_threshold: int,
-    task_data_insufficient: bool,
-) -> None:
-    """
-    Based on the calculations made, perform observability side effects.
-    Log messages, generate time series, send any alerts, etc.
-    """
-    write_to_log(
-        config=marathon_service_config,
-        line=json.dumps(
-            dict(
-                timestamp=time.time(),
-                paasta_cluster=marathon_service_config.get_cluster(),
-                paasta_service=marathon_service_config.get_service(),
-                paasta_instance=marathon_service_config.get_instance(),
-                autoscaling_params=autoscaling_params,
-                utilization=utilization,
-                error=error,
-                current_instances=current_instances,
-                num_healthy_instances=num_healthy_instances,
-                new_instance_count=new_instance_count,
-                safe_downscaling_threshold=safe_downscaling_threshold,
-                task_data_insufficient=task_data_insufficient,
-            )
-        ),
-        level="debug",
-    )
-    meteorite_dims = {
-        "paasta_service": marathon_service_config.service,
-        "paasta_cluster": marathon_service_config.cluster,
-        "paasta_instance": marathon_service_config.instance,
-        "paasta_pool": marathon_service_config.get_pool(),
-        "decision_policy": autoscaling_params[SERVICE_METRICS_PROVIDER_KEY][0][DECISION_POLICY_KEY],  # type: ignore
-    }
-    if yelp_meteorite:
-        gauge = yelp_meteorite.create_gauge("paasta.service.instances", meteorite_dims)
-        gauge.set(new_instance_count)
-        gauge = yelp_meteorite.create_gauge(
-            "paasta.service.max_instances", meteorite_dims
-        )
-        gauge.set(marathon_service_config.get_max_instances())
-        gauge = yelp_meteorite.create_gauge(
-            "paasta.service.min_instances", meteorite_dims
-        )
-        gauge.set(marathon_service_config.get_min_instances())
-
-
-def humanize_error(error):
-    if error < 0:
-        return "%d%% underutilized" % floor(-error * 100)
-    elif error > 0:
-        return "%d%% overutilized" % ceil(error * 100)
-    else:
-        return "utilization within thresholds"
-
-
-def get_configs_of_services_to_scale(
-    cluster: str,
-    soa_dir: str = DEFAULT_SOA_DIR,
-    services: Optional[Sequence[str]] = None,
-) -> Sequence[MarathonServiceConfig]:
-    if not services:
-        services = list_services(soa_dir=soa_dir)
-    configs = []
-    for service in services:
-        service_config = PaastaServiceConfigLoader(service=service, soa_dir=soa_dir)
-        for instance_config in service_config.instance_configs(
-            cluster=cluster, instance_type_class=MarathonServiceConfig
-        ):
-            if (
-                instance_config.get_max_instances()
-                and instance_config.get_desired_state() == "start"
-                and instance_config.get_autoscaling_params()["metrics_providers"][0][
-                    "decision_policy"
-                ]
-                != "bespoke"
-            ):
-                configs.append(instance_config)
-
-    return configs
-
-
-=======
->>>>>>> fcba5cd6
 def autoscaling_is_paused():
     with ZookeeperPool() as zk:
         try:
