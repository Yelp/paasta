# Copyright 2015-2018 Yelp Inc.
# Licensed under the Apache License, Version 2.0 (the "License");
# you may not use this file except in compliance with the License.
# You may obtain a copy of the License at
#
#     http://www.apache.org/licenses/LICENSE-2.0
#
# Unless required by applicable law or agreed to in writing, software
# distributed under the License is distributed on an "AS IS" BASIS,
# WITHOUT WARRANTIES OR CONDITIONS OF ANY KIND, either express or implied.
# See the License for the specific language governing permissions and
# limitations under the License.
import datetime
import difflib
import glob
import json
import logging
import os
import pkgutil
import re
import subprocess
from functools import lru_cache
from string import Formatter
from typing import List
from typing import Mapping
from typing import Tuple
from typing import Union

import yaml
from mypy_extensions import TypedDict
from service_configuration_lib import read_extra_service_information
from service_configuration_lib import read_yaml_file
from service_configuration_lib.spark_config import _filter_user_spark_opts
from service_configuration_lib.spark_config import stringify_spark_env

from paasta_tools.mesos_tools import mesos_services_running_here

try:
    from yaml.cyaml import CSafeDumper as Dumper
except ImportError:  # pragma: no cover (no libyaml-dev / pypy)
    Dumper = yaml.SafeDumper  # type: ignore

from paasta_tools.clusterman import get_clusterman_metrics
from paasta_tools.tron.client import TronClient
from paasta_tools.tron import tron_command_context
from paasta_tools.utils import DEFAULT_SOA_DIR
from paasta_tools.utils import InstanceConfig
from paasta_tools.utils import InvalidInstanceConfig
from paasta_tools.utils import load_system_paasta_config
from paasta_tools.utils import SystemPaastaConfig
from paasta_tools.utils import load_v2_deployments_json
from paasta_tools.utils import NoConfigurationForServiceError
from paasta_tools.utils import NoDeploymentsAvailable
from paasta_tools.utils import time_cache
from paasta_tools.utils import filter_templates_from_config
from paasta_tools.kubernetes_tools import (
    allowlist_denylist_to_requirements,
    create_or_find_service_account_name,
    limit_size_with_hash,
    raw_selectors_to_requirements,
    sanitise_kubernetes_name,
    to_node_label,
)
from paasta_tools.spark_tools import (
    adjust_spark_resources,
    inject_spark_conf_str,
    setup_event_log_configuration,
    setup_shuffle_partitions,
    setup_volume_mounts,
)
from paasta_tools.secret_tools import is_secret_ref
from paasta_tools.secret_tools import is_shared_secret
from paasta_tools.secret_tools import get_secret_name_from_ref
from paasta_tools.secret_tools import SHARED_SECRET_SERVICE
from paasta_tools.spark_tools import KUBERNETES_NAMESPACE as SPARK_KUBERNETES_NAMESPACE

from paasta_tools import monitoring_tools
from paasta_tools.monitoring_tools import list_teams
from typing import Optional
from typing import Dict
from typing import Any

log = logging.getLogger(__name__)
logging.getLogger("tron").setLevel(logging.WARNING)

MASTER_NAMESPACE = "MASTER"
SPACER = "."
VALID_MONITORING_KEYS = set(
    json.loads(
        pkgutil.get_data("paasta_tools.cli", "schemas/tron_schema.json").decode()
    )["definitions"]["job"]["properties"]["monitoring"]["properties"].keys()
)
MESOS_EXECUTOR_NAMES = ("paasta",)
KUBERNETES_EXECUTOR_NAMES = ("paasta", "spark")
EXECUTOR_NAME_TO_TRON_EXECUTOR_TYPE = {"paasta": "kubernetes", "spark": "spark"}
KUBERNETES_NAMESPACE = "tron"
DEFAULT_AWS_REGION = "us-west-2"
EXECUTOR_TYPE_TO_NAMESPACE = {
    "paasta": "tron",
    "spark": "paasta-spark",
}
DEFAULT_TZ = "US/Pacific"
clusterman_metrics, _ = get_clusterman_metrics()


class FieldSelectorConfig(TypedDict):
    field_path: str


class TronNotConfigured(Exception):
    pass


class InvalidTronConfig(Exception):
    pass


class TronConfig(dict):
    """System-level configuration for Tron."""

    def __init__(self, config):
        super().__init__(config)

    def get_cluster_name(self):
        """:returns The name of the Tron cluster"""
        try:
            return self["cluster_name"]
        except KeyError:
            raise TronNotConfigured(
                "Could not find name of Tron cluster in system Tron config"
            )

    def get_url(self):
        """:returns The URL for the Tron master's API"""
        try:
            return self["url"]
        except KeyError:
            raise TronNotConfigured(
                "Could not find URL of Tron master in system Tron config"
            )


def get_tronfig_folder(cluster, soa_dir):
    return os.path.join(soa_dir, "tron", cluster)


def load_tron_config():
    return TronConfig(load_system_paasta_config().get_tron_config())


def get_tron_client():
    return TronClient(load_tron_config().get_url())


def compose_instance(job, action):
    return f"{job}{SPACER}{action}"


def decompose_instance(instance):
    """Get (job_name, action_name) from an instance."""
    decomposed = instance.split(SPACER)
    if len(decomposed) != 2:
        raise InvalidInstanceConfig("Invalid instance name: %s" % instance)
    return (decomposed[0], decomposed[1])


def decompose_executor_id(executor_id) -> Tuple[str, str, int, str]:
    """(service, job, run_number, action)"""
    service, job, str_run_number, action, _ = executor_id.split(SPACER)
    return (service, job, int(str_run_number), action)


class StringFormatter(Formatter):
    def __init__(self, context=None):
        Formatter.__init__(self)
        self.context = context

    def get_value(self, key, args, kwds):
        if isinstance(key, str):
            try:
                return kwds[key]
            except KeyError:
                return self.context[key]
            else:
                return Formatter.get_value(key, args, kwds)


def parse_time_variables(command: str, parse_time: datetime.datetime = None) -> str:
    """Parses an input string and uses the Tron-style dateparsing
    to replace time variables. Currently supports only the date/time
    variables listed in the tron documentation:
    http://tron.readthedocs.io/en/latest/command_context.html#built-in-cc

    :param input_string: input string to be parsed
    :param parse_time: Reference Datetime object to parse the date and time strings, defaults to now.
    :returns: A string with the date and time variables replaced
    """
    if parse_time is None:
        parse_time = datetime.datetime.now()
    # We build up a tron context object that has the right
    # methods to parse tron-style time syntax
    job_context = tron_command_context.JobRunContext(
        tron_command_context.CommandContext()
    )
    # The tron context object needs the run_time attribute set so it knows
    # how to interpret the date strings
    job_context.job_run.run_time = parse_time
    return StringFormatter(job_context).format(command)


@lru_cache(maxsize=1)
def _use_k8s_default() -> bool:
    return load_system_paasta_config().get_tron_use_k8s_default()


@lru_cache(maxsize=1)
<<<<<<< HEAD
def _get_tron_k8s_cluster_override(cluster: str) -> Optional[str]:
    """
    Return the name of a compute cluster if there's a different compute cluster that should be used to run a Tronjob.
    Will return None if no override mapping is present

    We have certain Tron masters that are named differently from the compute cluster that should actually be used (
    e.g., we might have tron-XYZ-test-prod, but instead of scheduling on XYZ-test-prod, we'd like to schedule jobs
    on test-prod).

    To control this, we have an optional config item that we'll puppet onto Tron masters that need this type of
    tron master -> compute cluster override which this function will read.
    """
    return (
        load_system_paasta_config().get_tron_k8s_cluster_overrides().get(cluster, None,)
    )
=======
def _spark_k8s_role() -> str:
    return load_system_paasta_config().get_spark_k8s_role()


@lru_cache(maxsize=1)
def _use_suffixed_log_streams_k8s() -> bool:
    return load_system_paasta_config().get_tron_k8s_use_suffixed_log_streams_k8s()


def _get_spark_ports(system_paasta_config: SystemPaastaConfig) -> Dict[str, int]:
    return {
        "spark.ui.port": system_paasta_config.get_spark_ui_port(),
        "spark.driver.port": system_paasta_config.get_spark_driver_port(),
        "spark.blockManager.port": system_paasta_config.get_spark_blockmanager_port(),
        "spark.driver.blockManager.port": system_paasta_config.get_spark_blockmanager_port(),
    }
>>>>>>> d76ad9f9


class TronActionConfig(InstanceConfig):
    config_filename_prefix = "tron"

    def __init__(
        self,
        service,
        instance,
        cluster,
        config_dict,
        branch_dict,
        soa_dir=DEFAULT_SOA_DIR,
        for_validation=False,
    ):
        super().__init__(
            cluster=cluster,
            instance=instance,
            service=service,
            config_dict=config_dict,
            branch_dict=branch_dict,
            soa_dir=soa_dir,
        )
        self.job, self.action = decompose_instance(instance)
        # Indicate whether this config object is created for validation
        self.for_validation = for_validation

    def _build_spark_config(self) -> Dict[str, str]:
        # this service account will either be used solely for k8s access or for
        # k8s + AWS access - the executor will have its own account though: and
        # only if users opt into using pod identity
        driver_service_account = create_or_find_service_account_name(
            iam_role=self.get_iam_role(),
            namespace=EXECUTOR_TYPE_TO_NAMESPACE[self.get_executor()],
            k8s_role=_spark_k8s_role(),
            dry_run=self.for_validation,
        )

        # this is pretty similar to what's done in service_configuration_lib, but it doesn't seem
        # worth refactoring things there when it's unlikely that other users of that library will
        # have the k8s creds to deal with service account creation (or the role bindings for the
        # driver service account as done above)
        spark_args = self.config_dict.get("spark_args", {})
        truncated_service = limit_size_with_hash(self.get_service())
        truncated_instance = limit_size_with_hash(self.get_instance())
        system_paasta_config = load_system_paasta_config()
        conf = {
            "spark.app.name": spark_args.get(
                "spark.app.name",
                f"tron_spark_{self.get_service()}_{self.get_instance()}",
            ),
            # TODO: figure out how to handle dedicated spark cluster here
            "spark.master": f"k8s://https://k8s.{self.get_cluster()}.paasta:6443",
            # TODO: add PAASTA_RESOURCE_* environment variables here
            "spark.executorEnv.PAASTA_SERVICE": self.get_service(),
            "spark.executorEnv.PAASTA_INSTANCE": self.get_instance(),
            "spark.executorEnv.PAASTA_CLUSTER": self.get_cluster(),
            "spark.executorEnv.PAASTA_INSTANCE_TYPE": "spark",
            "spark.executorEnv.SPARK_EXECUTOR_DIRS": "/tmp",
            # XXX: do we need to set this for the driver if the pod running the driver was created with
            # this SA already?
            "spark.kubernetes.authenticate.driver.serviceAccountName": driver_service_account,
            "spark.kubernetes.pyspark.pythonVersion": "3",
            "spark.kubernetes.container.image": self.get_docker_url(
                system_paasta_config
            ),
            "spark.kubernetes.namespace": SPARK_KUBERNETES_NAMESPACE,
            "spark.kubernetes.executor.label.yelp.com/paasta_service": truncated_service,
            "spark.kubernetes.executor.label.yelp.com/paasta_instance": truncated_instance,
            "spark.kubernetes.executor.label.yelp.com/paasta_cluster": self.get_cluster(),
            "spark.kubernetes.executor.label.paasta.yelp.com/service": truncated_service,
            "spark.kubernetes.executor.label.paasta.yelp.com/instance": truncated_instance,
            "spark.kubernetes.executor.label.paasta.yelp.com/cluster": self.get_cluster(),
            "spark.kubernetes.node.selector.yelp.com/pool": self.get_pool(),
            "spark.kubernetes.executor.label.yelp.com/pool": self.get_pool(),
            # this relies on the PaaSTA workload contract being followed - $PAASTA_POD_IP
            # will be, drumroll please, the routable IP for the Pod - this allows us to
            # not need to worry about DNS
            "spark.driver.host": "$PAASTA_POD_IP",
        }

        # most of the service_configuration_lib function expected string values only
        # so let's go ahead and convert the values now instead of once per-wrapper
        stringified_spark_args = {
            k: (str(v) if not isinstance(v, bool) else str(v).lower())
            for k, v in spark_args.items()
        }
        # now that we've added all the required stuff, we can add in all the stuff that users have added
        # themselves
        conf.update(_filter_user_spark_opts(user_spark_opts=stringified_spark_args))

        if self.get_team() is not None:
            conf["spark.kubernetes.executor.label.yelp.com/owner"] = self.get_team()

        conf.update(_get_spark_ports(system_paasta_config=system_paasta_config))

        # Spark defaults to using the Service Account that the driver uses for executors,
        # but that has more permissions than what we'd like to give the executors, so use
        # the default service account instead
        conf["spark.kubernetes.authenticate.executor.serviceAccountName"] = "default"
        if self.get_iam_role() and self.get_iam_role_provider() == "aws":
            conf[
                "spark.kubernetes.authenticate.executor.serviceAccountName"
            ] = create_or_find_service_account_name(
                iam_role=self.get_iam_role(),
                namespace=EXECUTOR_TYPE_TO_NAMESPACE[self.get_executor()],
                dry_run=self.for_validation,
            )

        conf.update(
            setup_volume_mounts(
                volumes=self.get_volumes(
                    system_volumes=system_paasta_config.get_volumes(),
                ),
            ),
        )

        # Core ML has some translation logic to go from Mesos->k8s options for people living in the past
        conf.update(
            adjust_spark_resources(
                spark_args=stringified_spark_args, desired_pool=self.get_pool()
            )
        )
        # as well as some QoL tweaks for other options
        conf.update(setup_shuffle_partitions(spark_args=stringified_spark_args))
        conf.update(setup_event_log_configuration(spark_args=stringified_spark_args))

        return conf

    def get_cmd(self):
        command = self.config_dict.get("command")

        if self.get_executor() == "spark":
            # until we switch drivers to use pod identity, we need to use the Yelp's legacy AWS credential system
            # and ensure that the AWS access keys are part of the environment variables that the driver is started
            # with - this is more secure than what we appear to have tried to do in the previous attempt and also
            # still allows us to use the new CEP-1713 "private" boto_cfg system should the pod identity migration
            # require more work/time than expected.
            aws_credentials = self.config_dict.get("aws_credentials")
            cmd_setup = (
                f". /etc/boto_cfg/{aws_credentials}.sh && " if aws_credentials else ""
            )
            command = f"{cmd_setup}{inject_spark_conf_str(command, stringify_spark_env(self._build_spark_config()))}"

        return command

    def get_job_name(self):
        return self.job

    def get_action_name(self):
        return self.action

    def get_deploy_group(self) -> Optional[str]:
        return self.config_dict.get("deploy_group", None)

    def get_docker_url(
        self, system_paasta_config: Optional[SystemPaastaConfig] = None
    ) -> str:
        # It's okay for tronfig to contain things that aren't deployed yet - it's normal for developers to
        # push tronfig well before the job is scheduled to run, and either they'll deploy the service before
        # or get notified when the job fails.
        #
        # This logic ensures that we can still pass validation and run setup_tron_namespace even if
        # there's nothing in deployments.json yet.
        return (
            ""
            if not self.get_docker_image()
            else super().get_docker_url(system_paasta_config=system_paasta_config)
        )

    def get_env(
        self,
        system_paasta_config: Optional["SystemPaastaConfig"] = None,
    ) -> Dict[str, str]:
        env = super().get_env(system_paasta_config=system_paasta_config)

        if self.get_executor() == "spark":
            env["PAASTA_INSTANCE_TYPE"] = "spark"
            # XXX: is this actually necessary? every PR that's added this hasn't really mentioned why,
            # and Chesterton's Fence makes me very wary about removing it
            env["SPARK_USER"] = "root"
            # XXX: we were adding the commandline we were starting the Spark driver with to SPARK_OPTS
            # before, but that doesn't really seem necessary from my testing (driver starts just fine)
            # if this changes and we do need it - please add a comment about *why* we need it!
            # XXX: update PAASTA_RESOURCE_* env vars to use the correct value from spark_args and set
            # these to the correct values for the executors as part of the driver commandline

        return env

    def get_secret_env(self) -> Mapping[str, dict]:
        base_env = self.config_dict.get("env", {})
        secret_env = {}
        for k, v in base_env.items():
            if is_secret_ref(v):
                secret = get_secret_name_from_ref(v)
                sanitised_secret = sanitise_kubernetes_name(secret)
                service = (
                    self.service if not is_shared_secret(v) else SHARED_SECRET_SERVICE
                )
                sanitised_service = sanitise_kubernetes_name(service)
                secret_env[k] = {
                    "secret_name": f"tron-secret-{sanitised_service}-{sanitised_secret}",
                    "key": secret,
                }
        return secret_env

    def get_field_selector_env(self) -> Dict[str, FieldSelectorConfig]:
        # we're not expecting users to need to add any of these themselves, so for now
        # we'll just hardcode the env vars we want to add by default
        return {
            "PAASTA_POD_IP": {
                "field_path": "status.podIP",
            }
        }

    def get_cpu_burst_add(self) -> float:
        """For Tron jobs, we don't let them burst by default, because they
        don't represent "real-time" workloads, and should not impact
        neighbors"""
        return self.config_dict.get("cpu_burst_add", 0)

    def get_executor(self):
        return self.config_dict.get("executor", "paasta")

    def get_healthcheck_mode(self, _) -> None:
        return None

    def get_node(self):
        return self.config_dict.get("node")

    def get_retries(self):
        return self.config_dict.get("retries")

    def get_retries_delay(self):
        return self.config_dict.get("retries_delay")

    def get_requires(self):
        return self.config_dict.get("requires")

    def get_expected_runtime(self):
        return self.config_dict.get("expected_runtime")

    def get_triggered_by(self):
        return self.config_dict.get("triggered_by", None)

    def get_trigger_downstreams(self):
        return self.config_dict.get("trigger_downstreams", None)

    def get_on_upstream_rerun(self):
        return self.config_dict.get("on_upstream_rerun", None)

    def get_trigger_timeout(self):
        return self.config_dict.get("trigger_timeout", None)

    def get_node_selectors(self) -> Dict[str, str]:
        raw_selectors: Dict[str, Any] = self.config_dict.get("node_selectors", {})  # type: ignore
        node_selectors = {
            to_node_label(label): value
            for label, value in raw_selectors.items()
            if isinstance(value, str)
        }
        node_selectors["yelp.com/pool"] = self.get_pool()
        return node_selectors

    def get_node_affinities(self) -> Optional[List[Dict[str, Union[str, List[str]]]]]:
        """Converts deploy_whitelist and deploy_blacklist in node affinities.

        note: At the time of writing, `kubectl describe` does not show affinities,
        only selectors. To see affinities, use `kubectl get pod -o json` instead.
        """
        requirements = allowlist_denylist_to_requirements(
            allowlist=self.get_deploy_whitelist(),
            denylist=self.get_deploy_blacklist(),
        )
        requirements.extend(
            raw_selectors_to_requirements(
                raw_selectors=self.config_dict.get("node_selectors", {}),  # type: ignore
            )
        )
        if not requirements:
            return None

        return [
            {"key": key, "operator": op, "value": value}
            for key, op, value in requirements
        ]

    def get_calculated_constraints(self):
        """Combine all configured Mesos constraints."""
        constraints = self.get_constraints()
        if constraints is not None:
            return constraints
        else:
            constraints = self.get_extra_constraints()
            constraints.extend(
                self.get_deploy_constraints(
                    blacklist=self.get_deploy_blacklist(),
                    whitelist=self.get_deploy_whitelist(),
                    # Don't have configs for the paasta cluster
                    system_deploy_blacklist=[],
                    system_deploy_whitelist=None,
                )
            )
            constraints.extend(self.get_pool_constraints())
            return constraints

    def get_nerve_namespace(self) -> None:
        return None

    def validate(self):
        error_msgs = []
        error_msgs.extend(super().validate())
        # Tron is a little special, because it can *not* have a deploy group
        # But only if an action is running via ssh and not via paasta
        if (
            self.get_deploy_group() is None
            and self.get_executor() in MESOS_EXECUTOR_NAMES
        ):
            error_msgs.append(
                f"{self.get_job_name()}.{self.get_action_name()} must have a deploy_group set"
            )
        return error_msgs


class TronJobConfig:
    """Represents a job in Tron, consisting of action(s) and job-level configuration values."""

    def __init__(
        self,
        name: str,
        config_dict: Dict[str, Any],
        cluster: str,
        service: Optional[str] = None,
        load_deployments: bool = True,
        soa_dir: str = DEFAULT_SOA_DIR,
        for_validation: bool = False,
    ) -> None:
        self.name = name
        self.config_dict = config_dict
        self.cluster = cluster
        self.service = service
        self.load_deployments = load_deployments
        self.soa_dir = soa_dir
        # Indicate whether this config object is created for validation
        self.for_validation = for_validation

    def get_use_k8s(self) -> bool:
        return self.config_dict.get("use_k8s", _use_k8s_default())

    def get_name(self):
        return self.name

    def get_node(self):
        return self.config_dict.get("node", "paasta")

    def get_schedule(self):
        return self.config_dict.get("schedule")

    def get_cron_expression(self) -> Optional[str]:
        schedule = self.config_dict.get("schedule")
        # TODO(TRON-1746): once we simplify this format, we can clean this code up
        if (
            isinstance(schedule, dict)
            and "type" in schedule
            and schedule["type"] == "cron"
        ):
            return schedule["value"]
        elif isinstance(schedule, str) and schedule.startswith("cron"):
            # most cron parsers won't understand our schedule tag, so we need to strip
            # that off before passing it to anything else
            return schedule.replace("cron", "")

        return None

    def get_monitoring(self):
        srv_monitoring = dict(
            monitoring_tools.read_monitoring_config(self.service, soa_dir=self.soa_dir)
        )
        tron_monitoring = self.config_dict.get("monitoring", {})
        srv_monitoring.update(tron_monitoring)
        # filter out non-tron monitoring keys
        srv_monitoring = {
            k: v for k, v in srv_monitoring.items() if k in VALID_MONITORING_KEYS
        }
        return srv_monitoring

    def get_queueing(self):
        return self.config_dict.get("queueing")

    def get_run_limit(self):
        return self.config_dict.get("run_limit")

    def get_all_nodes(self):
        return self.config_dict.get("all_nodes")

    def get_enabled(self):
        return self.config_dict.get("enabled")

    def get_allow_overlap(self):
        return self.config_dict.get("allow_overlap")

    def get_max_runtime(self):
        return self.config_dict.get("max_runtime")

    def get_time_zone(self):
        return self.config_dict.get("time_zone")

    def get_service(self) -> Optional[str]:
        return self.service or self.config_dict.get("service")

    def get_deploy_group(self) -> Optional[str]:
        return self.config_dict.get("deploy_group", None)

    def get_cluster(self):
        return self.cluster

    def get_expected_runtime(self):
        return self.config_dict.get("expected_runtime")

    def _get_action_config(self, action_name, action_dict):
        action_service = action_dict.setdefault("service", self.get_service())
        action_deploy_group = action_dict.setdefault(
            "deploy_group", self.get_deploy_group()
        )
        if action_service and action_deploy_group and self.load_deployments:
            try:
                deployments_json = load_v2_deployments_json(
                    service=action_service, soa_dir=self.soa_dir
                )
                branch_dict = {
                    "docker_image": deployments_json.get_docker_image_for_deploy_group(
                        action_deploy_group
                    ),
                    "git_sha": deployments_json.get_git_sha_for_deploy_group(
                        action_deploy_group
                    ),
                    "image_version": deployments_json.get_image_version_for_deploy_group(
                        action_deploy_group
                    ),
                    # TODO: add Tron instances when generating deployments json
                    "desired_state": "start",
                    "force_bounce": None,
                }
            except NoDeploymentsAvailable:
                log.warning(
                    f'Docker image unavailable for {action_service}.{self.get_name()}.{action_dict.get("name")}'
                    " is it deployed yet?"
                )
                branch_dict = None
        else:
            branch_dict = None
        action_dict["monitoring"] = self.get_monitoring()

        cluster_override = _get_tron_k8s_cluster_override(self.get_cluster())
        # technically, we should also be checking if k8s is enabled, but at this stage
        # of our migration we're not expecting any issues and when we clean up all the
        # Mesos remnants on-completion we can also rip out all the code that fallsback
        # to Mesos and just do this unconditionally.
        use_k8s_cluster_override = cluster_override is not None and self.get_use_k8s()
        return TronActionConfig(
            service=action_service,
            instance=compose_instance(self.get_name(), action_name),
            cluster=cluster_override
            if use_k8s_cluster_override
            else self.get_cluster(),
            config_dict=action_dict,
            branch_dict=branch_dict,
            soa_dir=self.soa_dir,
            for_validation=self.for_validation,
        )

    def get_actions(self):
        actions = self.config_dict.get("actions")
        return [
            self._get_action_config(name, action_dict)
            for name, action_dict in actions.items()
        ]

    def get_cleanup_action(self):
        action_dict = self.config_dict.get("cleanup_action")
        if not action_dict:
            return None

        # TODO: we should keep this trickery outside paasta repo
        return self._get_action_config("cleanup", action_dict)

    def check_monitoring(self) -> Tuple[bool, str]:
        monitoring = self.get_monitoring()
        valid_teams = list_teams()
        if monitoring is not None:
            team_name = monitoring.get("team", None)
            if team_name is None:
                return False, "Team name is required for monitoring"
            elif team_name not in valid_teams:
                suggest_teams = difflib.get_close_matches(
                    word=team_name, possibilities=valid_teams
                )
                return (
                    False,
                    f"Invalid team name: {team_name}. Do you mean one of these: {suggest_teams}",
                )
        return True, ""

    def check_actions(self) -> Tuple[bool, List[str]]:
        actions = self.get_actions()
        cleanup_action = self.get_cleanup_action()
        if cleanup_action:
            actions.append(cleanup_action)

        checks_passed = True
        msgs: List[str] = []
        for action in actions:
            action_msgs = action.validate()
            if action_msgs:
                checks_passed = False
                msgs.extend(action_msgs)
        return checks_passed, msgs

    def validate(self) -> List[str]:
        _, error_msgs = self.check_actions()
        checks = ["check_monitoring"]
        for check in checks:
            check_passed, check_msg = getattr(self, check)()
            if not check_passed:
                error_msgs.append(check_msg)
        return error_msgs

    def __eq__(self, other):
        if isinstance(other, type(self)):
            return self.config_dict == other.config_dict
        return False


def format_volumes(paasta_volume_list):
    return [
        {
            "container_path": v["containerPath"],
            "host_path": v["hostPath"],
            "mode": v["mode"],
        }
        for v in paasta_volume_list
    ]


def format_master_config(master_config, default_volumes, dockercfg_location):
    mesos_options = master_config.get("mesos_options", {})
    mesos_options.update(
        {
            "default_volumes": format_volumes(default_volumes),
            "dockercfg_location": dockercfg_location,
        }
    )
    master_config["mesos_options"] = mesos_options

    k8s_options = master_config.get("k8s_options", {})
    if k8s_options:
        # Only add default volumes if we already have k8s_options
        k8s_options.update(
            {
                "default_volumes": format_volumes(default_volumes),
            }
        )
        master_config["k8s_options"] = k8s_options
    return master_config


def format_tron_action_dict(action_config: TronActionConfig, use_k8s: bool = False):
    """Generate a dict of tronfig for an action, from the TronActionConfig.

    :param job_config: TronActionConfig
    """
    executor = action_config.get_executor()
    result = {
        "command": action_config.get_cmd(),
        "executor": executor,
        "requires": action_config.get_requires(),
        "node": action_config.get_node(),
        "retries": action_config.get_retries(),
        "retries_delay": action_config.get_retries_delay(),
        "expected_runtime": action_config.get_expected_runtime(),
        "trigger_downstreams": action_config.get_trigger_downstreams(),
        "triggered_by": action_config.get_triggered_by(),
        "on_upstream_rerun": action_config.get_on_upstream_rerun(),
        "trigger_timeout": action_config.get_trigger_timeout(),
    }

    # while we're tranisitioning, we want to be able to cleanly fallback to Mesos
    # so we'll default to Mesos unless k8s usage is enabled for both the cluster
    # and job.
    # there are slight differences between k8s and Mesos configs, so we'll translate
    # whatever is in soaconfigs to the k8s equivalent here as well.
    if executor in KUBERNETES_EXECUTOR_NAMES and use_k8s:
        # we'd like Tron to be able to distinguish between spark and normal actions
        # even though they both run on k8s
        result["executor"] = EXECUTOR_NAME_TO_TRON_EXECUTOR_TYPE.get(
            executor, "kubernetes"
        )

        result["secret_env"] = action_config.get_secret_env()
        result["field_selector_env"] = action_config.get_field_selector_env()
        all_env = action_config.get_env()
        # For k8s, we do not want secret envvars to be duplicated in both `env` and `secret_env`
        # or for field selector env vars to be overwritten
        result["env"] = {
            k: v
            for k, v in all_env.items()
            if not is_secret_ref(v) and k not in result["field_selector_env"]
        }
        # for Tron-on-K8s, we want to ship tronjob output through logspout
        # such that this output eventually makes it into our per-instance
        # log streams automatically
        # however, we're missing infrastructure in the superregion where we run spark jobs (and
        # some normal tron jobs), so we take a slightly different approach here
        if _use_suffixed_log_streams_k8s():
            result["env"]["STREAM_SUFFIX_LOGSPOUT"] = (
                "spark" if executor == "spark" else "tron"
            )
        else:
            result["env"]["ENABLE_PER_INSTANCE_LOGSPOUT"] = "1"
        result["node_selectors"] = action_config.get_node_selectors()
        result["node_affinities"] = action_config.get_node_affinities()

        # XXX: once we're off mesos we can make get_cap_* return just the cap names as a list
        result["cap_add"] = [cap["value"] for cap in action_config.get_cap_add()]
        result["cap_drop"] = [cap["value"] for cap in action_config.get_cap_drop()]

        result["labels"] = {
            "paasta.yelp.com/cluster": action_config.get_cluster(),
            "paasta.yelp.com/pool": action_config.get_pool(),
            "paasta.yelp.com/service": action_config.get_service(),
            "paasta.yelp.com/instance": limit_size_with_hash(
                action_config.get_instance(),
                limit=63,
                suffix=4,
            ),
        }

        # we can hardcode this for now as batches really shouldn't
        # need routable IPs and we know that Spark probably does.
        result["annotations"] = {
            "paasta.yelp.com/routable_ip": "true" if executor == "spark" else "false",
        }

        if action_config.get_team() is not None:
            result["labels"]["yelp.com/owner"] = action_config.get_team()

        # create_or_find_service_account_name requires k8s credentials, and we don't
        # have those available for CI to use (nor do we check these for normal PaaSTA
        # services, so we're not doing anything "new" by skipping this)
        if (
            action_config.get_iam_role_provider() == "aws"
            and action_config.get_iam_role()
            and not action_config.for_validation
        ):
            # this service account will be used for normal Tron batches as well as for Spark executors
            result["service_account_name"] = create_or_find_service_account_name(
                iam_role=action_config.get_iam_role(),
                namespace=EXECUTOR_TYPE_TO_NAMESPACE[executor],
                k8s_role=None,
                dry_run=action_config.for_validation,
            )

        if executor == "spark":
            # this service account will only be used by Spark drivers since executors don't
            # need Kubernetes access permissions
            result["service_account_name"] = create_or_find_service_account_name(
                iam_role=action_config.get_iam_role(),
                namespace=EXECUTOR_TYPE_TO_NAMESPACE[executor],
                k8s_role=_spark_k8s_role(),
                dry_run=action_config.for_validation,
            )
            # spark, unlike normal batches, needs to expose  several ports for things like the spark
            # ui and for executor->driver communication
            result["ports"] = list(
                set(
                    _get_spark_ports(
                        system_paasta_config=load_system_paasta_config()
                    ).values()
                )
            )

    elif executor in MESOS_EXECUTOR_NAMES:
        result["executor"] = "mesos"
        constraint_labels = ["attribute", "operator", "value"]
        result["constraints"] = [
            dict(zip(constraint_labels, constraint))
            for constraint in action_config.get_calculated_constraints()
        ]
        result["docker_parameters"] = [
            {"key": param["key"], "value": param["value"]}
            for param in action_config.format_docker_parameters()
        ]
        result["env"] = action_config.get_env()

    # the following config is only valid for k8s/Mesos since we're not running SSH actions
    # in a containerized fashion
    if executor in (KUBERNETES_EXECUTOR_NAMES + MESOS_EXECUTOR_NAMES):
        result["cpus"] = action_config.get_cpus()
        result["mem"] = action_config.get_mem()
        result["disk"] = action_config.get_disk()
        result["extra_volumes"] = format_volumes(action_config.get_extra_volumes())
        result["docker_image"] = action_config.get_docker_url()

    # Only pass non-None values, so Tron will use defaults for others
    return {key: val for key, val in result.items() if val is not None}


def format_tron_job_dict(job_config: TronJobConfig, k8s_enabled: bool = False):
    """Generate a dict of tronfig for a job, from the TronJobConfig.

    :param job_config: TronJobConfig
    """

    # TODO: this use_k8s flag should be removed once we've fully migrated off of mesos
    use_k8s = job_config.get_use_k8s() and k8s_enabled
    action_dict = {
        action_config.get_action_name(): format_tron_action_dict(
            action_config=action_config, use_k8s=use_k8s
        )
        for action_config in job_config.get_actions()
    }

    result = {
        "node": job_config.get_node(),
        "schedule": job_config.get_schedule(),
        "actions": action_dict,
        "monitoring": job_config.get_monitoring(),
        "queueing": job_config.get_queueing(),
        "run_limit": job_config.get_run_limit(),
        "all_nodes": job_config.get_all_nodes(),
        "enabled": job_config.get_enabled(),
        "allow_overlap": job_config.get_allow_overlap(),
        "max_runtime": job_config.get_max_runtime(),
        "time_zone": job_config.get_time_zone(),
        "expected_runtime": job_config.get_expected_runtime(),
    }
    # TODO: this should be directly inlined, but we need to update tron everywhere first so it'll
    # be slightly less tedious to just conditionally send this now until we clean things up on the
    # removal of all the Mesos code
    if job_config.get_use_k8s():
        result["use_k8s"] = job_config.get_use_k8s()

    cleanup_config = job_config.get_cleanup_action()
    if cleanup_config:
        cleanup_action = format_tron_action_dict(
            action_config=cleanup_config, use_k8s=use_k8s
        )
        result["cleanup_action"] = cleanup_action

    # Only pass non-None values, so Tron will use defaults for others
    return {key: val for key, val in result.items() if val is not None}


def load_tron_instance_config(
    service: str,
    instance: str,
    cluster: str,
    load_deployments: bool = True,
    soa_dir: str = DEFAULT_SOA_DIR,
) -> TronActionConfig:
    jobs = load_tron_service_config(
        service=service,
        cluster=cluster,
        load_deployments=load_deployments,
        soa_dir=soa_dir,
    )
    requested_job, requested_action = instance.split(".")
    for job in jobs:
        if job.get_name() == requested_job:
            for action in job.get_actions():
                if action.get_action_name() == requested_action:
                    return action
    raise NoConfigurationForServiceError(
        f"No tron configuration found for {service} {instance}"
    )


@time_cache(ttl=5)
def load_tron_service_config(
    service,
    cluster,
    load_deployments=True,
    soa_dir=DEFAULT_SOA_DIR,
    for_validation=False,
):
    return load_tron_service_config_no_cache(
        service,
        cluster,
        load_deployments,
        soa_dir,
        for_validation,
    )


def load_tron_service_config_no_cache(
    service,
    cluster,
    load_deployments=True,
    soa_dir=DEFAULT_SOA_DIR,
    for_validation=False,
):
    """Load all configured jobs for a service, and any additional config values."""
    config = read_extra_service_information(
        service_name=service, extra_info=f"tron-{cluster}", soa_dir=soa_dir
    )
    jobs = filter_templates_from_config(config)
    job_configs = [
        TronJobConfig(
            name=name,
            service=service,
            cluster=cluster,
            config_dict=job,
            load_deployments=load_deployments,
            soa_dir=soa_dir,
            for_validation=for_validation,
        )
        for name, job in jobs.items()
    ]
    return job_configs


def create_complete_master_config(cluster, soa_dir=DEFAULT_SOA_DIR):
    system_paasta_config = load_system_paasta_config()
    tronfig_folder = get_tronfig_folder(soa_dir=soa_dir, cluster=cluster)
    config = read_yaml_file(os.path.join(tronfig_folder, f"MASTER.yaml"))
    master_config = format_master_config(
        config,
        system_paasta_config.get_volumes(),
        system_paasta_config.get_dockercfg_location(),
    )
    return yaml.dump(master_config, Dumper=Dumper, default_flow_style=False)


def create_complete_config(
    service: str,
    cluster: str,
    soa_dir: str = DEFAULT_SOA_DIR,
    k8s_enabled: bool = False,
    dry_run: bool = False,
):
    """Generate a namespace configuration file for Tron, for a service."""
    job_configs = load_tron_service_config(
        service=service,
        cluster=cluster,
        load_deployments=True,
        soa_dir=soa_dir,
        for_validation=dry_run,
    )
    preproccessed_config = {}
    preproccessed_config["jobs"] = {
        job_config.get_name(): format_tron_job_dict(
            job_config=job_config, k8s_enabled=k8s_enabled
        )
        for job_config in job_configs
    }
    return yaml.dump(preproccessed_config, Dumper=Dumper, default_flow_style=False)


def validate_complete_config(
    service: str, cluster: str, soa_dir: str = DEFAULT_SOA_DIR
) -> List[str]:
    job_configs = load_tron_service_config(
        service=service,
        cluster=cluster,
        load_deployments=False,
        soa_dir=soa_dir,
        for_validation=True,
    )

    # PaaSTA-specific validation
    for job_config in job_configs:
        check_msgs = job_config.validate()
        if check_msgs:
            return check_msgs

    master_config_path = os.path.join(
        os.path.abspath(soa_dir), "tron", cluster, MASTER_NAMESPACE + ".yaml"
    )

    # TODO: remove creating the master config here once we're fully off of mesos
    # since we only have it here to verify that the generated tronfig will be valid
    # given that the kill-switch will affect PaaSTA's setup_tron_namespace script (we're
    # not reading the kill-switch in Tron since it's not easily accessible at the point
    # at which we'd like to fallback to Mesos if toggled)
    master_config = yaml.safe_load(
        create_complete_master_config(cluster=cluster, soa_dir=soa_dir)
    )
    k8s_enabled_for_cluster = master_config.get("k8s_options", {}).get("enabled", False)

    preproccessed_config = {}
    # Use Tronfig on generated config from PaaSTA to validate the rest
    preproccessed_config["jobs"] = {
        job_config.get_name(): format_tron_job_dict(
            job_config=job_config, k8s_enabled=k8s_enabled_for_cluster
        )
        for job_config in job_configs
    }

    complete_config = yaml.dump(preproccessed_config, Dumper=Dumper)

    proc = subprocess.run(
        ["tronfig", "-", "-V", "-n", service, "-m", master_config_path],
        input=complete_config,
        stdout=subprocess.PIPE,
        stderr=subprocess.PIPE,
        encoding="utf-8",
    )

    if proc.returncode != 0:
        process_errors = proc.stderr.strip()
        if process_errors:  # Error running tronfig
            print(proc.stderr)
        return [proc.stdout.strip()]

    return []


def get_tron_namespaces(cluster, soa_dir):
    tron_config_file = f"tron-{cluster}.yaml"
    config_dirs = [
        _dir[0]
        for _dir in os.walk(os.path.abspath(soa_dir))
        if tron_config_file in _dir[2]
    ]
    namespaces = [os.path.split(config_dir)[1] for config_dir in config_dirs]
    return namespaces


def list_tron_clusters(service: str, soa_dir: str = DEFAULT_SOA_DIR) -> List[str]:
    """Returns the Tron clusters a service is configured to deploy to."""
    search_re = r"/tron-([0-9a-z-_]*)\.yaml$"
    service_dir = os.path.join(soa_dir, service)
    clusters = []
    for filename in glob.glob(f"{service_dir}/*.yaml"):
        cluster_re_match = re.search(search_re, filename)
        if cluster_re_match is not None:
            clusters.append(cluster_re_match.group(1))
    return clusters


def get_tron_dashboard_for_cluster(cluster: str):
    dashboards = load_system_paasta_config().get_dashboard_links()[cluster]
    if "Tron" not in dashboards:
        raise Exception(f"tron api endpoint is not defined for cluster {cluster}")
    return dashboards["Tron"]


def tron_jobs_running_here() -> List[Tuple[str, str, int]]:
    return mesos_services_running_here(
        framework_filter=lambda fw: fw["name"].startswith("tron"),
        parse_service_instance_from_executor_id=parse_service_instance_from_executor_id,
    )


def parse_service_instance_from_executor_id(task_id: str) -> Tuple[str, str]:
    """Parses tron mesos task ids, like schematizer.traffic_generator.28414.turnstyle.46da87d7-6092-4ed4-b926-ffa7b21c7785"""
    try:
        service, job, job_run, action, uuid = task_id.split(".")
    except Exception as e:
        log.warning(
            f"Couldn't parse the mesos task id into a valid tron job: {task_id}: {e}"
        )
        service, job, action = "unknown_service", "unknown_job", "unknown_action"
    return service, f"{job}.{action}"<|MERGE_RESOLUTION|>--- conflicted
+++ resolved
@@ -214,7 +214,6 @@
 
 
 @lru_cache(maxsize=1)
-<<<<<<< HEAD
 def _get_tron_k8s_cluster_override(cluster: str) -> Optional[str]:
     """
     Return the name of a compute cluster if there's a different compute cluster that should be used to run a Tronjob.
@@ -228,9 +227,15 @@
     tron master -> compute cluster override which this function will read.
     """
     return (
-        load_system_paasta_config().get_tron_k8s_cluster_overrides().get(cluster, None,)
-    )
-=======
+        load_system_paasta_config()
+        .get_tron_k8s_cluster_overrides()
+        .get(
+            cluster,
+            None,
+        )
+    )
+
+
 def _spark_k8s_role() -> str:
     return load_system_paasta_config().get_spark_k8s_role()
 
@@ -247,7 +252,6 @@
         "spark.blockManager.port": system_paasta_config.get_spark_blockmanager_port(),
         "spark.driver.blockManager.port": system_paasta_config.get_spark_blockmanager_port(),
     }
->>>>>>> d76ad9f9
 
 
 class TronActionConfig(InstanceConfig):
