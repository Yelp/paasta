--- conflicted
+++ resolved
@@ -108,10 +108,7 @@
 SPARK_EXECUTOR_NAMESPACE = "paasta-spark"
 SPARK_DRIVER_POOL = "stable"
 SPARK_JOB_USER = "TRON"
-<<<<<<< HEAD
-=======
 SPARK_PROMETHEUS_SHARD = "ml-compute"
->>>>>>> 88c53209
 SPARK_DNS_POD_TEMPLATE = "/nail/srv/configs/spark_dns_pod_template.yaml"
 
 
@@ -261,10 +258,6 @@
     """
     A tuple of [pod annotation dict, pod labels dict].
     """
-<<<<<<< HEAD
-    annotations = {
-        "prometheus.io/scrape": "true",
-=======
     ui_port_str = str(spark_config.get("spark.ui.port", ""))
 
     annotations = {
@@ -276,14 +269,6 @@
         "paasta.yelp.com/prometheus_shard": SPARK_PROMETHEUS_SHARD,
         "spark.yelp.com/user": SPARK_JOB_USER,
         "spark.yelp.com/driver_ui_port": ui_port_str,
->>>>>>> 88c53209
-    }
-    return annotations, labels
-
-    labels = {
-        "paasta.yelp.com/prometheus_shard": "ml-compute",
-        "spark.yelp.com/user": SPARK_JOB_USER,
-        "spark.yelp.com/driver_ui_port": str(spark_config.get("spark.ui.port", "")),
     }
     return annotations, labels
 
@@ -301,10 +286,7 @@
     image: str
     force_spark_resource_configs: bool
     timeout_spark: str
-<<<<<<< HEAD
     mrjob: bool
-=======
->>>>>>> 88c53209
 
 
 class TronActionConfig(InstanceConfig):
@@ -403,7 +385,6 @@
         )
         spark_conf.setdefault(
             "spark.kubernetes.executor.label.yelp.com/owner", self.get_team()
-<<<<<<< HEAD
         )
 
         # We need to make sure the Service Account used by the executors has been created.
@@ -417,21 +398,6 @@
             dry_run=self.for_validation,
         )
 
-=======
-        )
-
-        # We need to make sure the Service Account used by the executors has been created.
-        # We are using the Service Account created using the provided or default IAM role.
-        spark_conf[
-            "spark.kubernetes.authenticate.executor.serviceAccountName"
-        ] = create_or_find_service_account_name(
-            iam_role=self.get_spark_executor_iam_role(),
-            namespace=SPARK_EXECUTOR_NAMESPACE,
-            kubeconfig_file=system_paasta_config.get_spark_kubeconfig(),
-            dry_run=self.for_validation,
-        )
-
->>>>>>> 88c53209
         return spark_conf
 
     def get_cmd(self):
@@ -1034,7 +1000,6 @@
             )
 
         if executor == "spark":
-<<<<<<< HEAD
             is_mrjob = action_config.config_dict.get(
                 "mrjob", False
             )
@@ -1048,18 +1013,6 @@
                     "timeout_spark", DEFAULT_SPARK_RUNTIME_TIMEOUT
                 ),
             )
-=======
-            system_paasta_config = load_system_paasta_config()
-            # inject spark configs to the original spark-submit command
-            spark_config = action_config.build_spark_config()
-            command = f"{inject_spark_conf_str(result['command'], create_spark_config_str(spark_config, False))}"
-            result["command"] = auto_add_timeout_for_spark_job(
-                command,
-                action_config.config_dict.get(
-                    "timeout_spark", DEFAULT_SPARK_RUNTIME_TIMEOUT
-                ),
-            )
->>>>>>> 88c53209
             result["extra_volumes"] = [
                 # mount KUBECONFIG file for Spark drivers to communicate with EKS cluster
                 {
