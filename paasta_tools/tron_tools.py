--- conflicted
+++ resolved
@@ -29,10 +29,7 @@
 import yaml
 from service_configuration_lib import read_extra_service_information
 from service_configuration_lib import read_yaml_file
-<<<<<<< HEAD
 from service_configuration_lib.spark_config import _filter_user_spark_opts
-=======
->>>>>>> b4e49a34
 from service_configuration_lib.spark_config import stringify_spark_env
 
 from paasta_tools.mesos_tools import mesos_services_running_here
@@ -63,7 +60,6 @@
     sanitise_kubernetes_name,
     to_node_label,
 )
-<<<<<<< HEAD
 from paasta_tools.spark_tools import (
     adjust_spark_resources,
     inject_spark_conf_str,
@@ -71,9 +67,6 @@
     setup_shuffle_partitions,
     setup_volume_mounts,
 )
-=======
-from paasta_tools.spark_tools import inject_spark_conf_str
->>>>>>> b4e49a34
 from paasta_tools.secret_tools import is_secret_ref
 from paasta_tools.secret_tools import is_shared_secret
 from paasta_tools.secret_tools import get_secret_name_from_ref
@@ -350,12 +343,6 @@
         command = self.config_dict.get("command")
 
         if self.get_executor() == "spark":
-<<<<<<< HEAD
-=======
-            # XXX: fill this out correctly
-            spark_config = {}
-
->>>>>>> b4e49a34
             # until we switch drivers to use pod identity, we need to use the Yelp's legacy AWS credential system
             # and ensure that the AWS access keys are part of the environment variables that the driver is started
             # with - this is more secure than what we appear to have tried to do in the previous attempt and also
@@ -365,12 +352,8 @@
             cmd_setup = (
                 f". /etc/boto_cfg/{aws_credentials}.sh && " if aws_credentials else ""
             )
-
-<<<<<<< HEAD
             command = f"{cmd_setup}{inject_spark_conf_str(command, stringify_spark_env(self._build_spark_config()))}"
-=======
-            return f"{cmd_setup}{inject_spark_conf_str(command, stringify_spark_env(spark_config))}"
->>>>>>> b4e49a34
+
         return command
 
     def get_job_name(self):
