import logging
import socket
from typing import Dict
from typing import List
from typing import Optional
from typing import Tuple

import service_configuration_lib
from kazoo.exceptions import NoNodeError

from paasta_tools.utils import BranchDict
from paasta_tools.utils import compose_job_id
from paasta_tools.utils import decompose_job_id
from paasta_tools.utils import DEFAULT_SOA_DIR
from paasta_tools.utils import InstanceConfig
from paasta_tools.utils import InstanceConfigDict
from paasta_tools.utils import InvalidInstanceConfig
from paasta_tools.utils import InvalidJobNameError
from paasta_tools.utils import ZookeeperPool

DEFAULT_CONTAINER_PORT = 8888

log = logging.getLogger(__name__)
logging.getLogger('marathon').setLevel(logging.WARNING)

AUTOSCALING_ZK_ROOT = '/autoscaling'


class LongRunningServiceConfigDict(InstanceConfigDict, total=False):
    drain_method: str
    container_port: int
    drain_method_params: Dict
    healthcheck_cmd: str
    healthcheck_grace_period_seconds: float
    healthcheck_interval_seconds: float
    healthcheck_max_consecutive_failures: int
    healthcheck_mode: str
    healthcheck_timeout_seconds: float
    healthcheck_uri: str
    instances: int
    max_instances: int
    min_instances: int
    nerve_ns: str
    registrations: List[str]


class ServiceNamespaceConfig(dict):

    def get_mode(self) -> str:
        """Get the mode that the service runs in and check that we support it.
        If the mode is not specified, we check whether the service uses smartstack
        in order to determine the appropriate default value. If proxy_port is specified
        in the config, the service uses smartstack, and we can thus safely assume its mode is http.
        If the mode is not defined and the service does not use smartstack, we set the mode to None.
        """
        mode = self.get('mode', None)
        if mode is None:
            if not self.is_in_smartstack():
                return None
            else:
                return 'http'
        elif mode in ['http', 'tcp', 'https']:
            return mode
        else:
            raise InvalidSmartstackMode("Unknown mode: %s" % mode)

    def get_healthcheck_uri(self):
        return self.get('healthcheck_uri', '/status')

    def get_discover(self):
        return self.get('discover', 'region')

    def is_in_smartstack(self):
        if self.get('proxy_port') is not None:
            return True
        else:
            return False


class LongRunningServiceConfig(InstanceConfig):
    config_dict: LongRunningServiceConfigDict

    def __init__(
        self, service: str, cluster: str, instance: str, config_dict: LongRunningServiceConfigDict,
        branch_dict: BranchDict, soa_dir=DEFAULT_SOA_DIR,
    ) -> None:
        super(LongRunningServiceConfig, self).__init__(
            cluster=cluster,
            instance=instance,
            service=service,
            config_dict=config_dict,
            branch_dict=branch_dict,
            soa_dir=soa_dir,
        )

    def get_drain_method(self, service_namespace_config: ServiceNamespaceConfig) -> str:
        """Get the drain method specified in the service's marathon configuration.

        :param service_config: The service instance's configuration dictionary
        :returns: The drain method specified in the config, or 'noop' if not specified"""
        default = 'noop'
        # Default to hacheck draining if the service is in smartstack
        if service_namespace_config.is_in_smartstack():
            default = 'hacheck'
        return self.config_dict.get('drain_method', default)

    def get_drain_method_params(self, service_namespace_config: ServiceNamespaceConfig) -> Dict:
        """Get the drain method parameters specified in the service's marathon configuration.

        :param service_config: The service instance's configuration dictionary
        :returns: The drain_method_params dictionary specified in the config, or {} if not specified"""
        default: Dict = {}
        if service_namespace_config.is_in_smartstack():
            default = {'delay': 60}
        return self.config_dict.get('drain_method_params', default)

    # FIXME(jlynch|2016-08-02, PAASTA-4964): DEPRECATE nerve_ns and remove it
    def get_nerve_namespace(self) -> str:
        return decompose_job_id(self.get_registrations()[0])[1]

    def get_registrations(self) -> List[str]:
        registrations = self.config_dict.get('registrations', [])
        for registration in registrations:
            try:
                decompose_job_id(registration)
            except InvalidJobNameError:
                log.error(
                    'Provided registration {} for service '
                    '{} is invalid'.format(registration, self.service),
                )

        # Backwards compatbility with nerve_ns
        # FIXME(jlynch|2016-08-02, PAASTA-4964): DEPRECATE nerve_ns and remove it
        if not registrations and 'nerve_ns' in self.config_dict:
            registrations.append(
                compose_job_id(self.service, self.config_dict['nerve_ns']),
            )

        return registrations or [compose_job_id(self.service, self.instance)]

    def get_healthcheck_uri(self, service_namespace_config) -> str:
        return self.config_dict.get('healthcheck_uri', service_namespace_config.get_healthcheck_uri())

    def get_healthcheck_cmd(self) -> str:
        cmd = self.config_dict.get('healthcheck_cmd', None)
        if cmd is None:
            raise InvalidInstanceConfig("healthcheck mode 'cmd' requires a healthcheck_cmd to run")
        else:
            return cmd

    def get_healthcheck_grace_period_seconds(self) -> float:
        """How long Marathon should give a service to come up before counting failed healthchecks."""
        return self.config_dict.get('healthcheck_grace_period_seconds', 60)

    def get_healthcheck_interval_seconds(self) -> float:
        return self.config_dict.get('healthcheck_interval_seconds', 10)

    def get_healthcheck_timeout_seconds(self) -> float:
        return self.config_dict.get('healthcheck_timeout_seconds', 10)

    def get_healthcheck_max_consecutive_failures(self) -> int:
        return self.config_dict.get('healthcheck_max_consecutive_failures', 30)

    def get_healthcheck_mode(self, service_namespace_config) -> str:
        mode = self.config_dict.get('healthcheck_mode', None)
        if mode is None:
            mode = service_namespace_config.get_mode()
        elif mode not in ['http', 'https', 'tcp', 'cmd', None]:
            raise InvalidHealthcheckMode("Unknown mode: %s" % mode)
        return mode

<<<<<<< HEAD
    def get_instances(self) -> int:
=======
    def get_bounce_priority(self):
        """Gives a priority to each service instance which deployd will use to prioritise services.
        Higher numbers are higher priority. This affects the order in which deployd workers pick
        instances from the bounce queue.

        NB: we multiply by -1 here because *internally* lower numbers are higher priority.
        """
        return self.config_dict.get('bounce_priority', 0) * -1

    def get_instances(self):
>>>>>>> 73e141d1
        """Gets the number of instances for a service, ignoring whether the user has requested
        the service to be started or stopped"""
        if self.get_max_instances() is not None:
            try:
                zk_instances = get_instances_from_zookeeper(
                    service=self.service,
                    instance=self.instance,
                )
                log.debug("Got %d instances out of zookeeper" % zk_instances)
            except NoNodeError:
                log.debug("No zookeeper data, returning max_instances (%d)" % self.get_max_instances())
                return self.get_max_instances()
            else:
                limited_instances = self.limit_instance_count(zk_instances)
                if limited_instances != zk_instances:
                    log.warning("Returning limited instance count %d. (zk had %d)" % (
                        limited_instances, zk_instances,
                    ))
                return limited_instances
        else:
            instances = self.config_dict.get('instances', 1)
            log.debug("Autoscaling not enabled, returning %d instances" % instances)
            return instances

    def get_min_instances(self) -> int:
        return self.config_dict.get('min_instances', 1)

    def get_max_instances(self) -> int:
        return self.config_dict.get('max_instances', None)

    def get_desired_instances(self) -> int:
        """Get the number of instances specified in zookeeper or the service's marathon configuration.
        If the number of instances in zookeeper is less than min_instances, returns min_instances.
        If the number of instances in zookeeper is greater than max_instances, returns max_instances.

        Defaults to 0 if not specified in the config.

        :returns: The number of instances specified in the config, 0 if not
                  specified or if desired_state is not 'start'.
                  """
        if self.get_desired_state() == 'start':
            return self.get_instances()
        else:
            log.debug("Instance is set to stop. Returning '0' instances")
            return 0

    def limit_instance_count(self, instances: int) -> int:
        """
        Returns param instances if it is between min_instances and max_instances.
        Returns max_instances if instances > max_instances
        Returns min_instances if instances < min_instances
        """
        return max(
            self.get_min_instances(),
            min(self.get_max_instances(), instances),
        )

    def get_container_port(self) -> int:
        return self.config_dict.get('container_port', DEFAULT_CONTAINER_PORT)


class InvalidHealthcheckMode(Exception):
    pass


def get_healthcheck_for_instance(
    service: str,
    instance: str,
    service_manifest: LongRunningServiceConfig,
    random_port: int,
    soa_dir: str=DEFAULT_SOA_DIR,
) -> Tuple[Optional[str], Optional[str]]:
    """
    Returns healthcheck for a given service instance in the form of a tuple (mode, healthcheck_command)
    or (None, None) if no healthcheck
    """
    namespace = service_manifest.get_nerve_namespace()
    smartstack_config = load_service_namespace_config(
        service=service,
        namespace=namespace,
        soa_dir=soa_dir,
    )
    mode = service_manifest.get_healthcheck_mode(smartstack_config)
    hostname = socket.getfqdn()

    if mode == "http" or mode == "https":
        path = service_manifest.get_healthcheck_uri(smartstack_config)
        healthcheck_command = '%s://%s:%d%s' % (mode, hostname, random_port, path)
    elif mode == "tcp":
        healthcheck_command = '%s://%s:%d' % (mode, hostname, random_port)
    elif mode == 'cmd':
        healthcheck_command = service_manifest.get_healthcheck_cmd()
    else:
        mode = None
        healthcheck_command = None
    return (mode, healthcheck_command)


def load_service_namespace_config(service: str, namespace: str, soa_dir: str=DEFAULT_SOA_DIR) -> ServiceNamespaceConfig:
    """Attempt to read the configuration for a service's namespace in a more strict fashion.

    Retrevies the following keys:

    - proxy_port: the proxy port defined for the given namespace
    - healthcheck_mode: the mode for the healthcheck (http or tcp)
    - healthcheck_port: An alternate port to use for health checking
    - healthcheck_uri: URI target for healthchecking
    - healthcheck_timeout_s: healthcheck timeout in seconds
    - healthcheck_body_expect: an expected string in healthcheck response body
    - updown_timeout_s: updown_service timeout in seconds
    - timeout_connect_ms: proxy frontend timeout in milliseconds
    - timeout_server_ms: proxy server backend timeout in milliseconds
    - timeout_client_ms: proxy server client timeout in milliseconds
    - retries: the number of retries on a proxy backend
    - mode: the mode the service is run in (http or tcp)
    - routes: a list of tuples of (source, destination)
    - discover: the scope at which to discover services e.g. 'habitat'
    - advertise: a list of scopes to advertise services at e.g. ['habitat', 'region']
    - extra_advertise: a list of tuples of (source, destination)
      e.g. [('region:dc6-prod', 'region:useast1-prod')]
    - extra_healthcheck_headers: a dict of HTTP headers that must
      be supplied when health checking. E.g. { 'Host': 'example.com' }

    :param service: The service name
    :param namespace: The namespace to read
    :param soa_dir: The SOA config directory to read from
    :returns: A dict of the above keys, if they were defined
    """

    service_config = service_configuration_lib.read_service_configuration(
        service_name=service, soa_dir=soa_dir,
    )
    smartstack_config = service_config.get('smartstack', {})
    namespace_config_from_file = smartstack_config.get(namespace, {})

    service_namespace_config = ServiceNamespaceConfig()
    # We can't really use .get, as we don't want the key to be in the returned
    # dict at all if it doesn't exist in the config file.
    # We also can't just copy the whole dict, as we only care about some keys
    # and there's other things that appear in the smartstack section in
    # several cases.
    key_whitelist = {
        'healthcheck_mode',
        'healthcheck_uri',
        'healthcheck_port',
        'healthcheck_timeout_s',
        'healthcheck_body_expect',
        'updown_timeout_s',
        'proxy_port',
        'timeout_connect_ms',
        'timeout_server_ms',
        'timeout_client_ms',
        'retries',
        'mode',
        'discover',
        'advertise',
        'extra_healthcheck_headers',
    }

    for key, value in namespace_config_from_file.items():
        if key in key_whitelist:
            service_namespace_config[key] = value

    # Other code in paasta_tools checks 'mode' after the config file
    # is loaded, so this ensures that it is set to the appropriate default
    # if not otherwise specified, even if appropriate default is None.
    service_namespace_config['mode'] = service_namespace_config.get_mode()

    if 'routes' in namespace_config_from_file:
        service_namespace_config['routes'] = [(route['source'], dest)
                                              for route in namespace_config_from_file['routes']
                                              for dest in route['destinations']]

    if 'extra_advertise' in namespace_config_from_file:
        service_namespace_config['extra_advertise'] = [
            (src, dst)
            for src in namespace_config_from_file['extra_advertise']
            for dst in namespace_config_from_file['extra_advertise'][src]
        ]

    return service_namespace_config


class InvalidSmartstackMode(Exception):
    pass


def get_instances_from_zookeeper(service: str, instance: str) -> int:
    with ZookeeperPool() as zookeeper_client:
        (instances, _) = zookeeper_client.get('%s/instances' % compose_autoscaling_zookeeper_root(service, instance))
        return int(instances)


def compose_autoscaling_zookeeper_root(service: str, instance: str) -> str:
    return '%s/%s/%s' % (AUTOSCALING_ZK_ROOT, service, instance)


def set_instances_for_marathon_service(
    service: str,
    instance: str,
    instance_count: int,
    soa_dir: str=DEFAULT_SOA_DIR,
) -> None:
    zookeeper_path = '%s/instances' % compose_autoscaling_zookeeper_root(service, instance)
    with ZookeeperPool() as zookeeper_client:
        zookeeper_client.ensure_path(zookeeper_path)
        zookeeper_client.set(zookeeper_path, str(instance_count).encode('utf8'))<|MERGE_RESOLUTION|>--- conflicted
+++ resolved
@@ -42,6 +42,7 @@
     min_instances: int
     nerve_ns: str
     registrations: List[str]
+    bounce_priority: int
 
 
 class ServiceNamespaceConfig(dict):
@@ -169,10 +170,7 @@
             raise InvalidHealthcheckMode("Unknown mode: %s" % mode)
         return mode
 
-<<<<<<< HEAD
-    def get_instances(self) -> int:
-=======
-    def get_bounce_priority(self):
+    def get_bounce_priority(self) -> int:
         """Gives a priority to each service instance which deployd will use to prioritise services.
         Higher numbers are higher priority. This affects the order in which deployd workers pick
         instances from the bounce queue.
@@ -181,8 +179,7 @@
         """
         return self.config_dict.get('bounce_priority', 0) * -1
 
-    def get_instances(self):
->>>>>>> 73e141d1
+    def get_instances(self) -> int:
         """Gets the number of instances for a service, ignoring whether the user has requested
         the service to be started or stopped"""
         if self.get_max_instances() is not None:
