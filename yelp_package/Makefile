# Copyright 2015-2016 Yelp Inc.
#
# Licensed under the Apache License, Version 2.0 (the "License");
# you may not use this file except in compliance with the License.
# You may obtain a copy of the License at
#
#     http://www.apache.org/licenses/LICENSE-2.0
#
# Unless required by applicable law or agreed to in writing, software
# distributed under the License is distributed on an "AS IS" BASIS,
# WITHOUT WARRANTIES OR CONDITIONS OF ANY KIND, either express or implied.
# See the License for the specific language governing permissions and
# limitations under the License.

# Edit this release and run "make release"
<<<<<<< HEAD
RELEASE=0.96.4
=======
RELEASE=0.96.6
>>>>>>> 4da4518b

SHELL=/bin/bash

UID:=`id -u`
GID:=`id -g`
DOCKER_RUN=docker run -t -v $(CURDIR)/../:/work:rw yelp/paastatools_$*_container

NOOP = true
ifeq ($(PAASTA_ENV),YELP)
	ADD_MISSING_DEPS_MAYBE:=-diff --unchanged-line-format= --old-line-format= --new-line-format='%L' ../requirements.txt ./extra_requirements_yelp.txt >> ../requirements.txt
	ACTUAL_PACKAGE_VERSION=$(RELEASE)-yelp1
	ADD_VERSION_SUFFIX=dch -v $(ACTUAL_PACKAGE_VERSION) --force-distribution --distribution $* --changelog ../debian/changelog 'Build for yelp: add scribereader to virtualenv'
else
	ADD_MISSING_DEPS_MAYBE:=$(NOOP)
	ACTUAL_PACKAGE_VERSION=$(RELEASE)~$*1
	ADD_VERSION_SUFFIX=dch -b -v $(ACTUAL_PACKAGE_VERSION) --force-distribution --distribution $* --changelog ../debian/changelog 'Build for $*'
endif

build_%_docker:
	[ -d ../dist ] || mkdir ../dist
	docker pull "yelp/paastatools_$*_container" || true
	cd dockerfiles/$*/ && docker build -t "yelp/paastatools_$*_container" .
	if [ "$$TRAVIS_BRANCH" = "master" -a \
	     "$$TRAVIS_PULL_REQUEST" = "false" -a \
	     "$$DOCKER_USERNAME" != "" ]; then \
	  docker push "yelp/paastatools_$*_container"; \
	fi

.SECONDEXPANSION:
itest_%: package_$$* bintray_$$*
	$(DOCKER_RUN) /work/yelp_package/itest/ubuntu.sh paasta-tools_$(ACTUAL_PACKAGE_VERSION)_amd64.deb

package_%: build_$$*_docker
	# Copy these files to .old before maybe clobbering them
	cp ../requirements.txt ../requirements.txt.old
	cp ../debian/changelog ../debian/changelog.old
	$(ADD_MISSING_DEPS_MAYBE)
	$(ADD_VERSION_SUFFIX)
	cat ../extra-linux-requirements.txt >> ../requirements.txt

	# noddebs to work around https://bugs.debian.org/cgi-bin/bugreport.cgi?bug=897569
	$(DOCKER_RUN) /bin/bash -c "DEB_BUILD_OPTIONS=noddebs dpkg-buildpackage -d && mv ../*.deb dist/"
	# then move them back
	mv ../requirements.txt.old ../requirements.txt
	mv ../debian/changelog.old ../debian/changelog
	$(DOCKER_RUN) chown -R $(UID):$(GID) /work


DATE := $(shell date +'%Y-%m-%d' -d "`dpkg-parsechangelog -l../debian/changelog | sed -n 's/^Date: //p'`")
PAASTAVERSION := $(shell dpkg-parsechangelog -l../debian/changelog | sed -n 's/^Version: //p')
bintray_%: bintray.json.in ../debian/changelog
	sed -e 's/@DATE@/$(DATE)/g' \
	    -e 's/@PAASTAVERSION@/$(PAASTAVERSION)/g' \
	    -e 's/@DISTRIBUTION@/$*/g' \
	    bintray.json.in > bintray.json

clean:
	rm -rf dist/
	find . -name '*.pyc' -delete
	find . -name '__pycache__' -delete


VERSION = $(firstword $(subst -, ,$(RELEASE) ))
LAST_COMMIT_MSG = $(shell git log -1 --pretty=%B | sed -e 's/\x27/"/g')
# github_changelog_generator comes from
# https://github.com/skywinder/github-changelog-generator
# Follow the instructions to generate a github api token
release:
	dch -v $(RELEASE) --distribution xenial --changelog ../debian/changelog $$'$(VERSION) tagged with \'make release\'\rCommit: $(LAST_COMMIT_MSG)'
	sed -i -e "s/__version__ = .*/__version__ = \"$(VERSION)\"/" ../paasta_tools/__init__.py
	@echo "$(RELEASE) has the changelog set."
	github_changelog_generator -u Yelp -p paasta --since-tag v0.72.0 --max-issues=100 --future-release $(RELEASE) --output ../CHANGELOG.md || echo github_changelog_generator not installed, not generating changelog!! || true
	cd .. && make docs || true
	@git diff
	@echo "Now Run:"
	@echo 'git commit -a -m "Released $(RELEASE) via make release"'
	@echo 'git tag --force v$(VERSION)'
	@echo 'git push --tags origin master'<|MERGE_RESOLUTION|>--- conflicted
+++ resolved
@@ -13,11 +13,7 @@
 # limitations under the License.
 
 # Edit this release and run "make release"
-<<<<<<< HEAD
-RELEASE=0.96.4
-=======
 RELEASE=0.96.6
->>>>>>> 4da4518b
 
 SHELL=/bin/bash
 
