a-sync >= 0.5.0
aiohttp >= 3.5.4
argcomplete >= 0.8.1
boto
boto3
boto3-type-annotations
botocore
bravado >= 10.2.0
certifi
choice >= 0.1
containerd
cookiecutter >= 1.4.0
croniter
docker
dulwich >= 0.17.3
environment-tools
ephemeral-port-reserve >= 1.0.1
graphviz
grpcio
gunicorn
humanfriendly
humanize >= 0.5.1
inotify >= 0.2.8
ipaddress >= 1.0.22
isodate >= 0.7.2
jsonschema[format]
kazoo >= 2.0.0
# the upper-bound here is mainly for things that use paasta-tools as a library and don't benefit
# from our pinned-dependencies. The upper-bound should generally be the latest kubernetes version
# that we can use across our different clusters (e.g, if X.0.0 removes an API version that we use
# in any cluster, this upper-bound should be < X.0.0)
# NOTE: the above is not exactly true anymore due to our legacy clusters...
# we should probably also be better at setting a correct lower-bound, but that's less likely to cause issues.
<<<<<<< HEAD
kubernetes >= 27.0.0, < 30.0.0
=======
kubernetes >= 29.0.0, < 35.0.0
>>>>>>> 344f9aad
ldap3
manhole
mypy-extensions >= 0.3.0
nats-py
nulltype
objgraph
ply
progressbar2>=4.3.2
prometheus-client
pymesos >= 0.2.0
pyramid-swagger >= 2.3.0
pyramid>=2.0.2
pysensu-yelp >= 0.3.4
PyStaticConfiguration
python-crontab>=2.1.1
python-dateutil >= 2.4.0
python-iptables
pytimeparse >= 1.1.0
pytz >= 2014.10
# the upper-bound is required for older docker-py (<=7.0.0)
# to function: https://github.com/psf/requests/issues/6707
requests >= 2.18.4, <2.32.0
requests-cache >= 0.4.10
retry
ruamel.yaml
sensu-plugin
service-configuration-lib >= 3.3.5
signalfx
slackclient >= 1.2.1
sticht >= 1.1.0
syslogmp
transitions
typing-extensions
tzlocal
urllib3
utaw >= 0.2.0
wsgicors<|MERGE_RESOLUTION|>--- conflicted
+++ resolved
@@ -31,11 +31,7 @@
 # in any cluster, this upper-bound should be < X.0.0)
 # NOTE: the above is not exactly true anymore due to our legacy clusters...
 # we should probably also be better at setting a correct lower-bound, but that's less likely to cause issues.
-<<<<<<< HEAD
-kubernetes >= 27.0.0, < 30.0.0
-=======
 kubernetes >= 29.0.0, < 35.0.0
->>>>>>> 344f9aad
 ldap3
 manhole
 mypy-extensions >= 0.3.0
