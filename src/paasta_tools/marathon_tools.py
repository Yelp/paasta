--- conflicted
+++ resolved
@@ -45,11 +45,11 @@
         return self.config
 
 
-<<<<<<< HEAD
 class NoMarathonClusterFoundException(Exception):
-=======
+    pass
+
+
 class NoDockerImageError(Exception):
->>>>>>> b72d15f8
     pass
 
 
